--- conflicted
+++ resolved
@@ -4,8 +4,4 @@
     region: EU
     latitude: 47.233
     longitude: -119.852
-<<<<<<< HEAD
-    kubernetes_version: 1.16.15
-=======
-    kubernetes_version: 1.18.10
->>>>>>> 3adf5840
+    kubernetes_version: 1.18.10