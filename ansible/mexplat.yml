---
- name: Ensure edge cloud version is set
  hosts:
    - crms
    - shepherds
    - mc
  gather_facts: no
  tasks:
    - assert:
        that: edge_cloud_version is defined

- name: Ensure that console version is set
  hosts:
    - console
  gather_facts: no
  tasks:
    - set_fact:
        github_user: "{{ lookup('env', 'GITHUB_USER') }}"
      when: github_user is not defined or not github_user

    - set_fact:
        github_token: "{{ lookup('env', 'GITHUB_TOKEN') }}"
      when: github_token is not defined or not github_token

    - set_fact:
        console_version_not_provided: true
      when: console_version is not defined

    - name: Get list of edge-cloud-ui tags from Github
      uri:
        url: https://api.github.com/repos/mobiledgex/edge-cloud-ui/tags
        user: "{{ github_user }}"
        password: "{{ github_token }}"
        force_basic_auth: yes
        return_content: yes
      register: console_tags
      check_mode: false
      when: console_version_not_provided | default(false)

    - name: Pick newest tag by semver
      set_fact:
        console_version: "{{ console_tags.json | json_query('[*].name') | semver_sort(re_filter='^v[0-9]') | last }}"
      when: console_version_not_provided | default(false)

    - assert:
        that:
          - console_version is defined

    - pause:
        prompt: "Installing the latest console release: {{ console_version }}"
        seconds: 30
      when: console_version_not_provided | default(false)

- hosts: platform
  tasks:

    - name: Check if edge-cloud Image is Available
      uri:
        url: "https://{{ mex_docker_username }}:{{ mex_docker_password }}@{{ mex_docker_registry }}/v2/mobiledgex/edge-cloud/tags/list"
        return_content: yes
        status_code: 200
        body_format: json
      register: response
      failed_when: edge_cloud_version not in response.json.tags
      check_mode: no

    - name: Import terraform variables from ansible
      make:
        chdir: "../terraform/mexplat/{{ deploy_environ }}"
        target: ansible.auto.tfvars
      changed_when: false

    - name: Get setup details from terraform
      terraform:
        project_path: "../terraform/mexplat/{{ deploy_environ }}"
        state: present
        force_init: yes
        lock: no
        variables:
          azure_terraform_service_principal_id: "{{ azure_terraform_service_principal_id }}"
          azure_terraform_service_principal_secret: "{{ azure_terraform_service_principal_secret }}"
          azure_subscription_id: "{{ azure_subscription_id }}"
          azure_tenant_id: "{{ azure_tenant_id }}"
      check_mode: yes
      register: terraform

    - set_fact:
        k8s_clusters: "{{ terraform.outputs.k8s_clusters.value }}"

    - name: Notify upgrade start on slack
      slack:
        token: "{{ slack_token }}"
        channel: "{{ slack_channel }}"
        msg: "Mexplat \"{{ deploy_environ }}\" setup being upgraded to version {{ edge_cloud_version }} by {{ ansible_user }}"
      delegate_to: localhost
      when:
        - not ansible_check_mode
      tags: notify

    - include_role:
        name: mexplat_k8s
      vars:
        k8s_cluster_name: "{{ item.name }}"
        kube_config: "{{ item.kube_config }}"
        region: "{{ item.region }}"
      with_items: "{{ k8s_clusters }}"

- hosts: gitlab
  roles:
    - role: gitlab

- hosts: postgres
  roles:
    - role: postgres
      vars:
        postgres_users:
          - db: "{{ mc_postgres_db }}"
            username: "{{ mc_postgres_username }}"
            password: "{{ mc_postgres_password }}"

- hosts: crms
  tasks:
    - import_role:
        name: docker
    - include_role:
        name: crm
<<<<<<< HEAD
      with_items: "{{ crm_instances }}"
    - include_role:
        name: shepherd
      with_items: "{{ crm_instances }}"
=======
      loop: "{{ crm_instances }}"
      loop_control:
        index_var: crm_index
>>>>>>> e141c438

- hosts: mc
  roles:
    - role: web
      vars:
        nginx_config_template: "templates/mexplat/mc-nginx-config.j2"
        cert_domains: [ "{{ mc_vm_hostname }}" ]
    - docker
    - mc

- hosts: stun
  roles:
    - coturn

- hosts: console
  tasks:
    - import_role:
        name: web
      vars:
        nginx_config_template: "templates/mexplat/console-nginx-config.j2"
        cert_domains: [ "{{ console_vm_hostname }}" ]
      when: skip_console_setup is not defined or not skip_console_setup
    - import_role:
        name: docker
    - import_role:
        name: console

- hosts: registry_replicas
  tasks:
    - import_role:
        name: registry_replica

- hosts: platform
  tasks:
    - name: Notify upgrade completion on slack
      slack:
        token: "{{ slack_token }}"
        channel: "{{ slack_channel }}"
        msg: "Mexplat \"{{ deploy_environ }}\" setup successfully upgraded to version {{ edge_cloud_version }} by {{ ansible_user }}"
      when:
        - not ansible_check_mode
      tags: notify<|MERGE_RESOLUTION|>--- conflicted
+++ resolved
@@ -124,16 +124,14 @@
         name: docker
     - include_role:
         name: crm
-<<<<<<< HEAD
-      with_items: "{{ crm_instances }}"
-    - include_role:
-        name: shepherd
-      with_items: "{{ crm_instances }}"
-=======
       loop: "{{ crm_instances }}"
       loop_control:
         index_var: crm_index
->>>>>>> e141c438
+    - include_role:
+        name: shepherd
+      loop: "{{ crm_instances }}"
+      loop_control:
+        index_var: crm_index
 
 - hosts: mc
   roles:
