--- conflicted
+++ resolved
@@ -46,7 +46,7 @@
       - "--notifyAddrs"
       - "{{ controller_name }}.ctrl.{{ cloudflare_zone }}:37001"
       - "--notifySrvAddr"
-      - "0.0.0.0:{{ crm_srv_notify_notify_port }}"
+      - "0.0.0.0:{{ notify_srv_port }}"
       - "--tls"
       - "/root/tls/mex-server.crt"
       - "-d"
@@ -71,22 +71,6 @@
       VAULT_SECRET_ID: "{{ crm_vault_app_role.secret_id }}"
       MEX_SECURITY_GROUP: "{{ item.mex_security_group | default(mex_security_group) }}"
 
-<<<<<<< HEAD
-- name: Add CRM to docker network
-  docker_network:
-    name: "{{ mex_docker_network }}"
-    connected:
-      - "{{ crm_name }}"
-    appends: yes
-
-- name: Update network with alias for cert validation
-  docker_container:
-    name: "{{ crm_name }}"
-    networks:
-      - name: "{{ mex_docker_network }}"
-        aliases:
-          - "{{ crm_name }}.crm.mobiledgex.net"
-=======
 - name: Verify that the API port is accessible
   wait_for:
     host: "{{ (ansible_ssh_host|default(ansible_host))|default(inventory_hostname) }}"
@@ -102,4 +86,18 @@
     timeout: 5
   vars:
     ansible_connection: local
->>>>>>> e141c438
+
+- name: Add CRM to docker network
+  docker_network:
+    name: "{{ mex_docker_network }}"
+    connected:
+      - "{{ crm_name }}"
+    appends: yes
+
+- name: Update network with alias for cert validation
+  docker_container:
+    name: "{{ crm_name }}"
+    networks:
+      - name: "{{ mex_docker_network }}"
+        aliases:
+          - "{{ crm_name }}.crm.mobiledgex.net"