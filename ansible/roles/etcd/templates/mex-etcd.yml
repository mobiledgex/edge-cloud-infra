<<<<<<< HEAD
{% if kubernetes_version is version('1.15', '<') %}
apiVersion: apps/v1beta1
{% else %}
apiVersion: apps/v1
{% endif %}
=======
apiVersion: apps/v1
>>>>>>> 3adf5840
kind: StatefulSet
metadata:
  name: "{{ etcd_cluster_name }}"
  labels:
    component: "{{ etcd_cluster_name }}"
spec:
  selector:
    matchLabels:
      component: "{{ etcd_cluster_name }}"
      etcd_cluster: "{{ etcd_cluster_name }}"
  serviceName: "{{ etcd_cluster_name }}"
  # Changing replicas value will require a manual etcdctl member remove/add
  # command (remove before decreasing and add after increasing)
  replicas: 3
  template:
    metadata:
      name: "{{ etcd_cluster_name }}"
      labels:
        component: "{{ etcd_cluster_name }}"
        etcd_cluster: "{{ etcd_cluster_name }}"
    spec:
      containers:
      - name: "{{ etcd_cluster_name }}"
        image: "quay.io/coreos/etcd:{{ etcd_version }}"
        ports:
        - containerPort: 2379
          name: client
        - containerPort: 2380
          name: peer
        env:
        - name: CLUSTER_SIZE
          value: "{{ etcd_replica_num }}"
        - name: SET_NAME
          value: "{{ etcd_cluster_name }}"
        volumeMounts:
        - name: data
          mountPath: /var/etcd/data
        command:
          - "/bin/sh"
          - "-ecx"
          - |
            IP=$(hostname -i)

            PEERS=""
            for i in $(seq 0 $((${CLUSTER_SIZE} - 1))); do
                PEERS="${PEERS}${PEERS:+,}${SET_NAME}-${i}=http://${SET_NAME}-${i}.${SET_NAME}:2380"
            done

            if [ -f /var/etcd/data/snap.db ]; then
              echo "Restoring from snapshot: /var/etcd/data/snap.db"
              [ -d /var/etcd/data/default.etcd ] \
                && mv /var/etcd/data/default.etcd /var/etcd/data/default.etcd.$( TZ=UTC date +'%Y-%m-%d-%H%M%S' )
              ETCDCTL_API=3 etcdctl snapshot restore /var/etcd/data/snap.db \
                --name ${HOSTNAME} \
                --initial-cluster ${PEERS} \
                --initial-cluster-token etcd-cluster-1 \
                --initial-advertise-peer-urls http://${HOSTNAME}.${SET_NAME}:2380 \
                --data-dir /var/etcd/data/default.etcd
              rm -f /var/etcd/data/snap.db
            fi

            exec etcd --name ${HOSTNAME} \
              --auto-compaction-retention {{ etcd_auto_compaction_retention }} \
              --quota-backend-bytes {{ etcd_quota_backend | human_to_bytes }} \
              --listen-peer-urls http://${IP}:2380 \
              --listen-client-urls http://${IP}:2379,http://127.0.0.1:2379 \
              --advertise-client-urls http://${HOSTNAME}.${SET_NAME}:2379 \
              --initial-advertise-peer-urls http://${HOSTNAME}.${SET_NAME}:2380 \
              --initial-cluster-token etcd-cluster-1 \
              --initial-cluster ${PEERS} \
              --initial-cluster-state new \
              --data-dir /var/etcd/data/default.etcd

  volumeClaimTemplates:
  - metadata:
      name: data
      annotations:
        volume.alpha.kubernetes.io/storage-class: standard
    spec:
      accessModes:
        - "ReadWriteOnce"
      storageClassName: {{ etcd_volume_storage_class }}
      resources:
        requests:
          storage: 1Gi<|MERGE_RESOLUTION|>--- conflicted
+++ resolved
@@ -1,12 +1,5 @@
-<<<<<<< HEAD
-{% if kubernetes_version is version('1.15', '<') %}
-apiVersion: apps/v1beta1
-{% else %}
 apiVersion: apps/v1
-{% endif %}
-=======
-apiVersion: apps/v1
->>>>>>> 3adf5840
+
 kind: StatefulSet
 metadata:
   name: "{{ etcd_cluster_name }}"
