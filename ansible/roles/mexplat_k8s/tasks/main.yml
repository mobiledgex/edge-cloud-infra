--- conflicted
+++ resolved
@@ -1,42 +1,7 @@
 ---
 - import_role:
-<<<<<<< HEAD
-    name: load-vault-creds
-    tasks_from: azure-aks-credentials
-
-- name: Retrieve kube config
-  azure_rm_aks_info:
-    name: "{{ k8s_cluster_name }}"
-    resource_group: "{{ resource_group }}"
-    show_kubeconfig: admin
-    subscription_id: "{{ azure_subscription_id }}"
-    tenant: "{{ azure_tenant_id }}"
-    client_id: "{{ azure_aks_client_id }}"
-    secret: "{{ azure_aks_client_secret }}"
-  register: aks_facts
-  check_mode: no
-
-- set_fact:
-    az_k8s_version: "{{ aks_facts.aks[0].properties.kubernetesVersion }}"
-
-- name: "Ensure that platform is running kubernetes version {{ kubernetes_version }}"
-  assert:
-    that: az_k8s_version == kubernetes_version
-
-- name: Create temporary kubeconfig file
-  tempfile:
-    state: file
-    suffix: .kubeconfig
-  register: kubeconfig_file
-  changed_when: false
-  check_mode: no
-
-- debug: var=aks_facts
-  tags: [ 'never', 'debug' ]
-=======
     name: mexplat_k8s
     tasks_from: load-kubeconfig
->>>>>>> 0b2d85a9
 
 - debug:
     msg: "Deploying edge-cloud version '{{ edge_cloud_version }}' to cluster '{{ k8s_cluster_name }}' (region: '{{ region }}')"
