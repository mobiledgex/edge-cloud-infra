--- conflicted
+++ resolved
@@ -27,16 +27,10 @@
     - sys-policies.read.v1
     - ui-access.v1
 
-<<<<<<< HEAD
   editor: &vault_user_role_editor
     - *vault_user_role_viewer
-    - approle-accessors.read.v1
-=======
-  editor: &github_role_editor
-    - *github_role_viewer
     - approle-accessors.write.v1
     - auth-approle.write.v1
->>>>>>> ed02689e
     - auth-approle.destroy.v1
     - auth-github-config.read.v1
     - certs.read.v1
