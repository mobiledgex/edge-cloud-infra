---
vault_version: 1.1.2
vault_checksum: sha256:e927fd4daac11f6c7b8b3f1f53f2017516e29e99585dc975b657acdeac43500b
vault_letsencrypt_plugin: "{{ artifactory_address }}/binaries/vault-letsencrypt-plugin/1.1/letsencrypt-plugin"
vault_letsencrypt_plugin_sha256sum: e111a2db44059d0e460178ec25eaab72c7b44667d5a0f89fcae18d37ad86155d
certgen_image_version: 2019-11-01

vault_github_teams:
  - name: edge-cloud-development-team
    policies:
      - default

vault_ldap_groups: []

vault_user_roles:

  viewer: &vault_user_role_viewer
    - ansible.read.v1
    - auth-approle.read.v1
    - aws-auth.read.v1
<<<<<<< HEAD
    - baseimage-password.read.v1
    - baseimage-totp.read.v1
=======
    - azure-auth.read.v1
>>>>>>> 49790968
    - cloudlets.read.v1
    - chef.read.v1
    - gcp-auth.read.v1
    - influxdb.read.v1
    - mexenv.read.v1
    - noreplyemail.read.v1
    - pki-global-config.read.v1
    - pki-global-roles.read.v1
    - pki-regional-cloudlet-config.read.v1
    - pki-regional-cloudlet-roles.read.v1
    - pki-regional-config.read.v1
    - pki-regional-roles.read.v1
    - pki-root-config.read.v1
    - registry.read.v1
    - root-ca.read.v1
    - sys-auth.read.v1
    - sys-mounts.read.v1
    - sys-plugins-catalog.read.v1
    - sys-plugins-certs-config.read.v1
    - sys-policies.read.v1
    - ui-access.v1

  editor: &vault_user_role_editor
    - *vault_user_role_viewer
    - approle-accessors.write.v1
    - auth-approle.write.v1
    - auth-approle.destroy.v1
    - auth-github-config.read.v1
    - auth-ldap-config.read.v1
    - certs.read.v1
    - cloudlets.write.v1

  admin:
    - *vault_user_role_editor
    - baseimage-totp-key.read.v1
    - sys-auth.write.v1
    - sys-policies.write.v1

  edgebox_user:
    - certs.read.v1
    - mexenv.read.v1
    - registry.read.v1

  cloudlet_admin:
    - baseimage-password.read.v1
    - baseimage-totp.read.v1
    - certs.read.v1
    - cloudlets.write.v1
    - gcp-auth.read.v1
    - influxdb.read.v1
    - mexenv.read.v1
    - registry.read.v1
    - ui-access.v1<|MERGE_RESOLUTION|>--- conflicted
+++ resolved
@@ -18,12 +18,9 @@
     - ansible.read.v1
     - auth-approle.read.v1
     - aws-auth.read.v1
-<<<<<<< HEAD
+    - azure-auth.read.v1
     - baseimage-password.read.v1
     - baseimage-totp.read.v1
-=======
-    - azure-auth.read.v1
->>>>>>> 49790968
     - cloudlets.read.v1
     - chef.read.v1
     - gcp-auth.read.v1
