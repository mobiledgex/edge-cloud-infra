- name: Install global policies
  vault_policy:
    name: "{{ item | basename | regex_replace('\\.hcl(\\.j2)?$', '')}}"
    content: "{{ lookup('template', item) }}"
  loop:
    - policies/ansible.read.v1.hcl.j2
    - policies/approle.login.v1.hcl.j2
    - policies/approle-accessors.read.v1.hcl.j2
    - policies/approle-accessors.write.v1.hcl.j2
    - policies/auth-approle.read.v1.hcl.j2
    - policies/auth-approle.write.v1.hcl.j2
    - policies/auth-approle.destroy.v1.hcl.j2
    - policies/auth-github-config.read.v1.hcl.j2
    - policies/auth-github-config.write.v1.hcl.j2
    - policies/auth-ldap-config.read.v1.hcl.j2
    - policies/auth-ldap-config.write.v1.hcl.j2
    - policies/aws-auth.read.v1.hcl.j2
<<<<<<< HEAD
    - policies/baseimage-password.read.v1.hcl.j2
    - policies/baseimage-totp-key.read.v1.hcl.j2
    - policies/baseimage-totp.read.v1.hcl.j2
=======
    - policies/azure-auth.read.v1.hcl.j2
>>>>>>> 49790968
    - policies/certs.read.v1.hcl.j2
    - policies/chef.read.v1.hcl.j2
    - policies/cloudlets.read.v1.hcl.j2
    - policies/cloudlets.write.v1.hcl.j2
    - policies/influxdb.read.v1.hcl.j2
    - policies/influxdb-internal.read.v1.hcl.j2
    - policies/noreplyemail.read.v1.hcl.j2
    - policies/gcp-auth.read.v1.hcl.j2
    - policies/mcorm-jwtkeys.read.v1.hcl.j2
    - policies/mcorm-jwtkeys.write.v1.hcl.j2
    - policies/mexenv.read.v1.hcl.j2
    - policies/pki-global.issue.v1.hcl.j2
    - policies/pki-global-config.read.v1.hcl.j2
    - policies/pki-global-roles.read.v1.hcl.j2
    - policies/pki-regional-cloudlet-config.read.v1.hcl.j2
    - policies/pki-regional-cloudlet-roles.read.v1.hcl.j2
    - policies/pki-regional-config.read.v1.hcl.j2
    - policies/pki-regional-roles.read.v1.hcl.j2
    - policies/pki-root-config.read.v1.hcl.j2
    - policies/registry.read.v1.hcl.j2
    - policies/root-ca.read.v1.hcl.j2
    - policies/sys-auth.read.v1.hcl.j2
    - policies/sys-auth.write.v1.hcl.j2
    - policies/sys-mounts.read.v1.hcl.j2
    - policies/sys-plugins-catalog.read.v1.hcl.j2
    - policies/sys-plugins-certs-config.read.v1.hcl.j2
    - policies/sys-policies.read.v1.hcl.j2
    - policies/sys-policies.write.v1.hcl.j2
    - policies/ui-access.v1.hcl.j2

- include_role:
    name: vault
    tasks_from: region-policies
  loop: "{{ regions }}"
  loop_control:
    loop_var: region<|MERGE_RESOLUTION|>--- conflicted
+++ resolved
@@ -15,13 +15,10 @@
     - policies/auth-ldap-config.read.v1.hcl.j2
     - policies/auth-ldap-config.write.v1.hcl.j2
     - policies/aws-auth.read.v1.hcl.j2
-<<<<<<< HEAD
+    - policies/azure-auth.read.v1.hcl.j2
     - policies/baseimage-password.read.v1.hcl.j2
     - policies/baseimage-totp-key.read.v1.hcl.j2
     - policies/baseimage-totp.read.v1.hcl.j2
-=======
-    - policies/azure-auth.read.v1.hcl.j2
->>>>>>> 49790968
     - policies/certs.read.v1.hcl.j2
     - policies/chef.read.v1.hcl.j2
     - policies/cloudlets.read.v1.hcl.j2
