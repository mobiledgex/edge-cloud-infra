--- conflicted
+++ resolved
@@ -29,13 +29,9 @@
          - "--notifyAddr"
          - "0.0.0.0:37001"
          - "--etcdUrls"  
-<<<<<<< HEAD
          - "{{ etcd_cluster_name }}:2379"
-=======
-         - "mex-etcd-cluster:2379"
          - "--vaultAddr"
          - "https://{{ vault_vm_hostname }}:{{ vault_port }}"
->>>>>>> d5e7afd7
          - "--influxAddr"
          - "https://{{ influxdb_name }}:8086"
          - "--tls"
