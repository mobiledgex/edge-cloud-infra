--- conflicted
+++ resolved
@@ -1,9 +1,5 @@
 {
-<<<<<<< HEAD
-  "revision_id": "42208546ff16aa4a8603761e83eb1d6e9a133241de26eeee030c6b78714e2669",
-=======
-  "revision_id": "9cfffacd8c4dd8d61c80cddaf91d3a9de430e2176c055387bbb13c2087208c6f",
->>>>>>> cc78c818
+  "revision_id": "dc1cbab14e149d55982efa17154b3f2b90fafe729d32e5110e4f4e1c2c78f21b",
   "name": "docker_crm",
   "run_list": [
     "recipe[runstatus_handler::default]",
@@ -13,10 +9,7 @@
     "recipe[run_diagnostics::default]",
     "recipe[setup_services::docker]",
     "recipe[set_security_policies::default]",
-<<<<<<< HEAD
-=======
     "recipe[setup_teleport::default]",
->>>>>>> cc78c818
     "recipe[copy_third_party_notice::default]"
   ],
   "included_policy_locks": [
@@ -34,17 +27,6 @@
         "version": "1.0.1"
       }
     },
-    "copy_third_party_notice": {
-      "version": "1.0.1",
-      "identifier": "87e3723e3d733b552e558fdb8376e9a73092908f",
-      "dotted_decimal_identifier": "38249201665930043.23976318041031542.256904283721871",
-      "cache_key": "copy_third_party_notice-1.0.1",
-      "origin": "https://chef.mobiledgex.net/organizations/mobiledgex",
-      "source_options": {
-        "chef_server": "https://chef.mobiledgex.net/organizations/mobiledgex",
-        "version": "1.0.1"
-      }
-    },
     "docker": {
       "version": "7.7.0",
       "identifier": "92b1f2d7956d1e2b98474380795df3e7545f3758",
@@ -150,24 +132,16 @@
   },
   "override_attributes": {
     "main": {
-<<<<<<< HEAD
       "edgeCloudVersion": "2021-08-14-13",
       "crmserver": {
         "args": {
           "commercialCerts": ""
         }
       }
-=======
-      "edgeCloudVersion": "2021-08-14-5"
->>>>>>> cc78c818
     }
   },
   "solution_dependencies": {
     "Policyfile": [
-      [
-        "copy_third_party_notice",
-        "= 1.0.1"
-      ],
       [
         "copy_third_party_notice",
         "= 1.0.1"
@@ -213,9 +187,6 @@
       "copy_third_party_notice (1.0.1)": [
 
       ],
-      "copy_third_party_notice (1.0.1)": [
-
-      ],
       "docker (7.7.0)": [
 
       ],
