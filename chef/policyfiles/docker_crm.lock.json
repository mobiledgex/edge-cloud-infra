{
<<<<<<< HEAD
  "revision_id": "31836b374d88b63533e22ec7bf6b6b6b487a00a14bdd3257e3b9ac68cc275e4d",
=======
  "revision_id": "a03d8b740e45c4cd393787d5a64153f901c664123d3e95c0acd0df3ba123a5d5",
>>>>>>> f433eb02
  "name": "docker_crm",
  "run_list": [
    "recipe[runstatus_handler::default]",
    "recipe[setup_infra::default]",
    "recipe[preflight_crm_checks::default]",
    "recipe[run_diagnostics::default]",
    "recipe[setup_services::docker]",
    "recipe[run_cmd::default]"
  ],
  "included_policy_locks": [

  ],
  "cookbook_locks": {
    "docker": {
      "version": "6.0.3",
      "identifier": "6008032447fab3b9506abaab9d3ad808ea988d01",
      "dotted_decimal_identifier": "27030407350844083.52161290020035898.237532807204097",
      "cache_key": "docker-6.0.3",
      "origin": "https://chef.mobiledgex.net/organizations/mobiledgex",
      "source_options": {
        "chef_server": "https://chef.mobiledgex.net/organizations/mobiledgex",
        "version": "6.0.3"
      }
    },
    "preflight_crm_checks": {
      "version": "1.0.0",
      "identifier": "514572253e8f2fc7e27a141225ba87f56dca35be",
      "dotted_decimal_identifier": "22875829667008303.56262534316041658.149488178705854",
      "cache_key": "preflight_crm_checks-1.0.0",
      "origin": "https://chef.mobiledgex.net/organizations/mobiledgex",
      "source_options": {
        "chef_server": "https://chef.mobiledgex.net/organizations/mobiledgex",
        "version": "1.0.0"
      }
    },
    "run_cmd": {
      "version": "1.0.0",
      "identifier": "b008f660b08bc6f63dc52dfab53cd66d7500e2a6",
      "dotted_decimal_identifier": "49549450178235334.69310761360078140.235765602771622",
      "cache_key": "run_cmd-1.0.0",
      "origin": "https://chef.mobiledgex.net/organizations/mobiledgex",
      "source_options": {
        "chef_server": "https://chef.mobiledgex.net/organizations/mobiledgex",
        "version": "1.0.0"
      }
    },
    "run_diagnostics": {
      "version": "1.0.0",
      "identifier": "22e55a74a20430b6be01411c1fd1d560a61491f6",
      "dotted_decimal_identifier": "9822325874754608.51437358357946321.234611079942646",
      "cache_key": "run_diagnostics-1.0.0",
      "origin": "https://chef.mobiledgex.net/organizations/mobiledgex",
      "source_options": {
        "chef_server": "https://chef.mobiledgex.net/organizations/mobiledgex",
        "version": "1.0.0"
      }
    },
    "runstatus_handler": {
      "version": "1.0.0",
      "identifier": "9753ebd571a62add318f1eb5b018dd4ed3d3cf0a",
      "dotted_decimal_identifier": "42594993846724138.62260460618362904.243330631061258",
      "cache_key": "runstatus_handler-1.0.0",
      "origin": "https://chef.mobiledgex.net/organizations/mobiledgex",
      "source_options": {
        "chef_server": "https://chef.mobiledgex.net/organizations/mobiledgex",
        "version": "1.0.0"
      }
    },
    "setup_infra": {
      "version": "1.0.0",
      "identifier": "6434c04864fe3f3214434f4d874bc3cf694d946b",
      "dotted_decimal_identifier": "28205498124009023.14096028161378123.215295592338539",
      "cache_key": "setup_infra-1.0.0",
      "origin": "https://chef.mobiledgex.net/organizations/mobiledgex",
      "source_options": {
        "chef_server": "https://chef.mobiledgex.net/organizations/mobiledgex",
        "version": "1.0.0"
      }
    },
    "setup_services": {
<<<<<<< HEAD
      "version": "1.0.11",
      "identifier": "5075d34be8efb6e3431d020d20b3a04880e02ef6",
      "dotted_decimal_identifier": "22647548508958646.63968611580846259.176233260265206",
      "cache_key": "setup_services-1.0.11",
=======
      "version": "1.0.21",
      "identifier": "cafbee2005af1db30685fbb8f2099e464077760f",
      "dotted_decimal_identifier": "57134945453584157.50391193354826249.174024566470159",
      "cache_key": "setup_services-1.0.21",
>>>>>>> f433eb02
      "origin": "https://chef.mobiledgex.net/organizations/mobiledgex",
      "source_options": {
        "chef_server": "https://chef.mobiledgex.net/organizations/mobiledgex",
        "version": "1.0.21"
      }
    }
  },
  "default_attributes": {

  },
  "override_attributes": {
    "main": {
      "edgeCloudVersion": "2020-09-23-5",
      "crmserver": {
        "args": {
          "commercialCerts": ""
        }
      }
    }
  },
  "solution_dependencies": {
    "Policyfile": [
      [
        "docker",
        "= 6.0.3"
      ],
      [
        "preflight_crm_checks",
        "= 1.0.0"
      ],
      [
        "run_cmd",
        "= 1.0.0"
      ],
      [
        "run_diagnostics",
        "= 1.0.0"
      ],
      [
        "runstatus_handler",
        "= 1.0.0"
      ],
      [
        "setup_infra",
        "= 1.0.0"
      ],
      [
        "setup_services",
        "= 1.0.21"
      ]
    ],
    "dependencies": {
      "docker (6.0.3)": [

      ],
      "preflight_crm_checks (1.0.0)": [

      ],
      "run_cmd (1.0.0)": [

      ],
      "run_diagnostics (1.0.0)": [

      ],
      "runstatus_handler (1.0.0)": [

      ],
      "setup_infra (1.0.0)": [

      ],
      "setup_services (1.0.21)": [
        [
          "docker",
          ">= 0.0.0"
        ]
      ]
    }
  }
}<|MERGE_RESOLUTION|>--- conflicted
+++ resolved
@@ -1,9 +1,5 @@
 {
-<<<<<<< HEAD
-  "revision_id": "31836b374d88b63533e22ec7bf6b6b6b487a00a14bdd3257e3b9ac68cc275e4d",
-=======
-  "revision_id": "a03d8b740e45c4cd393787d5a64153f901c664123d3e95c0acd0df3ba123a5d5",
->>>>>>> f433eb02
+  "revision_id": "bafe56581f6171cae96ccf360d439673f272c5ca05bafcc6302236bdf58df66b",
   "name": "docker_crm",
   "run_list": [
     "recipe[runstatus_handler::default]",
@@ -84,17 +80,10 @@
       }
     },
     "setup_services": {
-<<<<<<< HEAD
-      "version": "1.0.11",
-      "identifier": "5075d34be8efb6e3431d020d20b3a04880e02ef6",
-      "dotted_decimal_identifier": "22647548508958646.63968611580846259.176233260265206",
-      "cache_key": "setup_services-1.0.11",
-=======
       "version": "1.0.21",
       "identifier": "cafbee2005af1db30685fbb8f2099e464077760f",
       "dotted_decimal_identifier": "57134945453584157.50391193354826249.174024566470159",
       "cache_key": "setup_services-1.0.21",
->>>>>>> f433eb02
       "origin": "https://chef.mobiledgex.net/organizations/mobiledgex",
       "source_options": {
         "chef_server": "https://chef.mobiledgex.net/organizations/mobiledgex",
