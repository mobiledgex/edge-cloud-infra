{
<<<<<<< HEAD
  "revision_id": "31836b374d88b63533e22ec7bf6b6b6b487a00a14bdd3257e3b9ac68cc275e4d",
=======
  "revision_id": "1cccea05d2720b438c3cde494c798e98996dc486e0764d96646100f160bb9f30",
>>>>>>> 14e49b36
  "name": "docker_crm",
  "run_list": [
    "recipe[runstatus_handler::default]",
    "recipe[setup_infra::default]",
    "recipe[preflight_crm_checks::default]",
    "recipe[setup_services::docker]"
  ],
  "included_policy_locks": [

  ],
  "cookbook_locks": {
    "docker": {
      "version": "6.0.3",
      "identifier": "6008032447fab3b9506abaab9d3ad808ea988d01",
      "dotted_decimal_identifier": "27030407350844083.52161290020035898.237532807204097",
      "cache_key": "docker-6.0.3",
      "origin": "https://chef.mobiledgex.net/organizations/mobiledgex",
      "source_options": {
        "chef_server": "https://chef.mobiledgex.net/organizations/mobiledgex",
        "version": "6.0.3"
      }
    },
    "preflight_crm_checks": {
      "version": "1.0.0",
      "identifier": "514572253e8f2fc7e27a141225ba87f56dca35be",
      "dotted_decimal_identifier": "22875829667008303.56262534316041658.149488178705854",
      "cache_key": "preflight_crm_checks-1.0.0",
      "origin": "https://chef.mobiledgex.net/organizations/mobiledgex",
      "source_options": {
        "chef_server": "https://chef.mobiledgex.net/organizations/mobiledgex",
        "version": "1.0.0"
      }
    },
    "runstatus_handler": {
      "version": "1.0.0",
      "identifier": "9753ebd571a62add318f1eb5b018dd4ed3d3cf0a",
      "dotted_decimal_identifier": "42594993846724138.62260460618362904.243330631061258",
      "cache_key": "runstatus_handler-1.0.0",
      "origin": "https://chef.mobiledgex.net/organizations/mobiledgex",
      "source_options": {
        "chef_server": "https://chef.mobiledgex.net/organizations/mobiledgex",
        "version": "1.0.0"
      }
    },
    "setup_infra": {
      "version": "1.0.0",
      "identifier": "6434c04864fe3f3214434f4d874bc3cf694d946b",
      "dotted_decimal_identifier": "28205498124009023.14096028161378123.215295592338539",
      "cache_key": "setup_infra-1.0.0",
      "origin": "https://chef.mobiledgex.net/organizations/mobiledgex",
      "source_options": {
        "chef_server": "https://chef.mobiledgex.net/organizations/mobiledgex",
        "version": "1.0.0"
      }
    },
    "setup_services": {
      "version": "1.0.11",
<<<<<<< HEAD
      "identifier": "5075d34be8efb6e3431d020d20b3a04880e02ef6",
      "dotted_decimal_identifier": "22647548508958646.63968611580846259.176233260265206",
=======
      "identifier": "72a6cf4ea17f12311e62eb38522802a957f42427",
      "dotted_decimal_identifier": "32271556652662546.13825684060787240.2926348346407",
>>>>>>> 14e49b36
      "cache_key": "setup_services-1.0.11",
      "origin": "https://chef.mobiledgex.net/organizations/mobiledgex",
      "source_options": {
        "chef_server": "https://chef.mobiledgex.net/organizations/mobiledgex",
        "version": "1.0.11"
      }
    }
  },
  "default_attributes": {

  },
  "override_attributes": {
    "main": {
      "edgeCloudVersion": "2020-09-23-2",
      "crmserver": {
        "args": {
          "commercialCerts": "",
          "upgrade": ""
        }
      }
    }
  },
  "solution_dependencies": {
    "Policyfile": [
      [
        "docker",
        "= 6.0.3"
      ],
      [
        "preflight_crm_checks",
        "= 1.0.0"
      ],
      [
        "runstatus_handler",
        "= 1.0.0"
      ],
      [
        "setup_infra",
        "= 1.0.0"
      ],
      [
        "setup_services",
        "= 1.0.11"
      ]
    ],
    "dependencies": {
      "docker (6.0.3)": [

      ],
      "preflight_crm_checks (1.0.0)": [

      ],
      "runstatus_handler (1.0.0)": [

      ],
      "setup_infra (1.0.0)": [

      ],
      "setup_services (1.0.11)": [
        [
          "docker",
          ">= 0.0.0"
        ]
      ]
    }
  }
}<|MERGE_RESOLUTION|>--- conflicted
+++ resolved
@@ -1,9 +1,5 @@
 {
-<<<<<<< HEAD
   "revision_id": "31836b374d88b63533e22ec7bf6b6b6b487a00a14bdd3257e3b9ac68cc275e4d",
-=======
-  "revision_id": "1cccea05d2720b438c3cde494c798e98996dc486e0764d96646100f160bb9f30",
->>>>>>> 14e49b36
   "name": "docker_crm",
   "run_list": [
     "recipe[runstatus_handler::default]",
@@ -61,13 +57,8 @@
     },
     "setup_services": {
       "version": "1.0.11",
-<<<<<<< HEAD
       "identifier": "5075d34be8efb6e3431d020d20b3a04880e02ef6",
       "dotted_decimal_identifier": "22647548508958646.63968611580846259.176233260265206",
-=======
-      "identifier": "72a6cf4ea17f12311e62eb38522802a957f42427",
-      "dotted_decimal_identifier": "32271556652662546.13825684060787240.2926348346407",
->>>>>>> 14e49b36
       "cache_key": "setup_services-1.0.11",
       "origin": "https://chef.mobiledgex.net/organizations/mobiledgex",
       "source_options": {
