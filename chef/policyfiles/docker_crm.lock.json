--- conflicted
+++ resolved
@@ -1,9 +1,5 @@
 {
-<<<<<<< HEAD
-  "revision_id": "797e95f81074fcc920d679ac3f58023b034527c74e25cbd5c5789bc640e81e2c",
-=======
-  "revision_id": "8d41f3e3e7ea13e0f3c8a06c222d9e668a22ec0ddcbde32adb56afa5db633298",
->>>>>>> af2a314e
+  "revision_id": "81e7f98aaec05c9c9c385cf7066fec19dbedbdfeeedbf065459e0b804a8c59c6",
   "name": "docker_crm",
   "run_list": [
     "recipe[chef_client_updater::default]",
@@ -121,14 +117,14 @@
       }
     },
     "setup_services": {
-      "version": "1.3.65",
-      "identifier": "79454da7055b5a1103cc802dff4971c4e6641e47",
-      "dotted_decimal_identifier": "34134671998933850.4789251462790985.125090492849735",
-      "cache_key": "setup_services-1.3.65",
-      "origin": "https://chef.mobiledgex.net/organizations/mobiledgex",
-      "source_options": {
-        "chef_server": "https://chef.mobiledgex.net/organizations/mobiledgex",
-        "version": "1.3.65"
+      "version": "1.3.7",
+      "identifier": "8d19531cc8da0cba800a50f2d876e9012ead6062",
+      "dotted_decimal_identifier": "39715816472107532.52495127464302710.256191287353442",
+      "cache_key": "setup_services-1.3.7",
+      "origin": "https://chef.mobiledgex.net/organizations/mobiledgex",
+      "source_options": {
+        "chef_server": "https://chef.mobiledgex.net/organizations/mobiledgex",
+        "version": "1.3.7"
       }
     },
     "setup_teleport": {
@@ -193,7 +189,7 @@
       ],
       [
         "setup_services",
-        "= 1.3.65"
+        "= 1.3.7"
       ],
       [
         "setup_teleport",
@@ -228,7 +224,7 @@
       "setup_infra (1.0.0)": [
 
       ],
-      "setup_services (1.3.65)": [
+      "setup_services (1.3.7)": [
         [
           "docker",
           ">= 0.0.0"
