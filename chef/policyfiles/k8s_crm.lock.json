{
<<<<<<< HEAD
  "revision_id": "c46fa994ad7a026cc91d26f1a9cd469b97f3435b466758b2e04a51f721f76eaf",
=======
  "revision_id": "46a1e9108b651217568b7cd0aac19a4fd9dfa3a66928adac59cd780e662b8e37",
>>>>>>> 094e9bcd
  "name": "k8s_crm",
  "run_list": [
    "recipe[chef_client_updater::default]",
    "recipe[runstatus_handler::default]",
    "recipe[run_cmd::default]",
    "recipe[setup_infra::default]",
    "recipe[preflight_crm_checks::default]",
    "recipe[run_diagnostics::default]",
    "recipe[setup_services::k8s]",
    "recipe[set_security_policies::default]",
    "recipe[setup_teleport::default]",
    "recipe[copy_third_party_notice::default]"
  ],
  "included_policy_locks": [

  ],
  "cookbook_locks": {
    "chef_client_updater": {
      "version": "3.11.0",
      "identifier": "419a5b1204f7145afdabce5e81889d7a925bd21b",
      "dotted_decimal_identifier": "18465589421209364.25611662247494024.173149767062043",
      "cache_key": "chef_client_updater-3.11.0",
      "origin": "https://chef.mobiledgex.net/organizations/mobiledgex",
      "source_options": {
        "chef_server": "https://chef.mobiledgex.net/organizations/mobiledgex",
        "version": "3.11.0"
      }
    },
    "copy_third_party_notice": {
      "version": "1.0.1",
      "identifier": "87e3723e3d733b552e558fdb8376e9a73092908f",
      "dotted_decimal_identifier": "38249201665930043.23976318041031542.256904283721871",
      "cache_key": "copy_third_party_notice-1.0.1",
      "origin": "https://chef.mobiledgex.net/organizations/mobiledgex",
      "source_options": {
        "chef_server": "https://chef.mobiledgex.net/organizations/mobiledgex",
        "version": "1.0.1"
      }
    },
    "docker": {
      "version": "7.7.0",
      "identifier": "92b1f2d7956d1e2b98474380795df3e7545f3758",
      "dotted_decimal_identifier": "41291003156851998.12270855841151325.268174878521176",
      "cache_key": "docker-7.7.0",
      "origin": "https://chef.mobiledgex.net/organizations/mobiledgex",
      "source_options": {
        "chef_server": "https://chef.mobiledgex.net/organizations/mobiledgex",
        "version": "7.7.0"
      }
    },
    "preflight_crm_checks": {
      "version": "1.0.0",
      "identifier": "2e3458d2ab0f35f4885fdc601925deee7ad54912",
      "dotted_decimal_identifier": "13005405024882485.68829839617956133.245115844380946",
      "cache_key": "preflight_crm_checks-1.0.0",
      "origin": "https://chef.mobiledgex.net/organizations/mobiledgex",
      "source_options": {
        "chef_server": "https://chef.mobiledgex.net/organizations/mobiledgex",
        "version": "1.0.0"
      }
    },
    "run_cmd": {
      "version": "1.0.0",
      "identifier": "b008f660b08bc6f63dc52dfab53cd66d7500e2a6",
      "dotted_decimal_identifier": "49549450178235334.69310761360078140.235765602771622",
      "cache_key": "run_cmd-1.0.0",
      "origin": "https://chef.mobiledgex.net/organizations/mobiledgex",
      "source_options": {
        "chef_server": "https://chef.mobiledgex.net/organizations/mobiledgex",
        "version": "1.0.0"
      }
    },
    "run_diagnostics": {
      "version": "1.0.0",
      "identifier": "22e55a74a20430b6be01411c1fd1d560a61491f6",
      "dotted_decimal_identifier": "9822325874754608.51437358357946321.234611079942646",
      "cache_key": "run_diagnostics-1.0.0",
      "origin": "https://chef.mobiledgex.net/organizations/mobiledgex",
      "source_options": {
        "chef_server": "https://chef.mobiledgex.net/organizations/mobiledgex",
        "version": "1.0.0"
      }
    },
    "runstatus_handler": {
      "version": "1.0.0",
      "identifier": "779bf5d49799fcf3e2e455abc0232abd5a792470",
      "dotted_decimal_identifier": "33667002364566012.68647889658429475.46992755074160",
      "cache_key": "runstatus_handler-1.0.0",
      "origin": "https://chef.mobiledgex.net/organizations/mobiledgex",
      "source_options": {
        "chef_server": "https://chef.mobiledgex.net/organizations/mobiledgex",
        "version": "1.0.0"
      }
    },
    "set_security_policies": {
      "version": "1.0.0",
      "identifier": "0f2add5a7ac0b7d5e981770be4f1209096dd6d44",
      "dotted_decimal_identifier": "4269254844793015.60210912296690929.35805378473284",
      "cache_key": "set_security_policies-1.0.0",
      "origin": "https://chef.mobiledgex.net/organizations/mobiledgex",
      "source_options": {
        "chef_server": "https://chef.mobiledgex.net/organizations/mobiledgex",
        "version": "1.0.0"
      }
    },
    "setup_infra": {
      "version": "1.0.0",
      "identifier": "7ea0f6481eab8d2fd7a2193fb3fc9ddf807788a4",
      "dotted_decimal_identifier": "35642826697911181.13466415113679868.173583258585252",
      "cache_key": "setup_infra-1.0.0",
      "origin": "https://chef.mobiledgex.net/organizations/mobiledgex",
      "source_options": {
        "chef_server": "https://chef.mobiledgex.net/organizations/mobiledgex",
        "version": "1.0.0"
      }
    },
    "setup_services": {
      "version": "1.3.6",
      "identifier": "1df6c16abe613c4db23378c0bdddb2d5b61a0609",
      "dotted_decimal_identifier": "8434084904591676.21869507345694173.196630952936969",
      "cache_key": "setup_services-1.3.6",
      "origin": "https://chef.mobiledgex.net/organizations/mobiledgex",
      "source_options": {
        "chef_server": "https://chef.mobiledgex.net/organizations/mobiledgex",
        "version": "1.3.6"
      }
    },
    "setup_teleport": {
      "version": "1.1.0",
      "identifier": "30d6ee9312a2a3be676ba1ea5b1b3372276e4118",
      "dotted_decimal_identifier": "13747119040144035.53593957550676763.56565380825368",
      "cache_key": "setup_teleport-1.1.0",
      "origin": "https://chef.mobiledgex.net/organizations/mobiledgex",
      "source_options": {
        "chef_server": "https://chef.mobiledgex.net/organizations/mobiledgex",
        "version": "1.1.0"
      }
    }
  },
  "default_attributes": {
    "chef_client_updater": {
      "version": "17.2.29"
    }
  },
  "override_attributes": {

  },
  "solution_dependencies": {
    "Policyfile": [
      [
        "chef_client_updater",
        "= 3.11.0"
      ],
      [
        "copy_third_party_notice",
        "= 1.0.1"
      ],
      [
        "docker",
        "= 7.7.0"
      ],
      [
        "preflight_crm_checks",
        "= 1.0.0"
      ],
      [
        "run_cmd",
        "= 1.0.0"
      ],
      [
        "run_diagnostics",
        "= 1.0.0"
      ],
      [
        "runstatus_handler",
        "= 1.0.0"
      ],
      [
        "set_security_policies",
        "= 1.0.0"
      ],
      [
        "setup_infra",
        "= 1.0.0"
      ],
      [
        "setup_services",
<<<<<<< HEAD
        "= 1.3.4"
      ],
      [
        "setup_teleport",
        "= 1.1.0"
=======
        "= 1.3.6"
>>>>>>> 094e9bcd
      ]
    ],
    "dependencies": {
      "chef_client_updater (3.11.0)": [

      ],
      "copy_third_party_notice (1.0.1)": [

      ],
      "docker (7.7.0)": [

      ],
      "preflight_crm_checks (1.0.0)": [

      ],
      "run_cmd (1.0.0)": [

      ],
      "run_diagnostics (1.0.0)": [

      ],
      "runstatus_handler (1.0.0)": [

      ],
      "set_security_policies (1.0.0)": [

      ],
      "setup_infra (1.0.0)": [

      ],
      "setup_services (1.3.6)": [
        [
          "docker",
          ">= 0.0.0"
        ]
      ],
      "setup_teleport (1.1.0)": [

      ]
    }
  }
}<|MERGE_RESOLUTION|>--- conflicted
+++ resolved
@@ -1,9 +1,5 @@
 {
-<<<<<<< HEAD
-  "revision_id": "c46fa994ad7a026cc91d26f1a9cd469b97f3435b466758b2e04a51f721f76eaf",
-=======
-  "revision_id": "46a1e9108b651217568b7cd0aac19a4fd9dfa3a66928adac59cd780e662b8e37",
->>>>>>> 094e9bcd
+  "revision_id": "5e4ebebd00526e9be32705e8360f5dc063531242d098f02ecb54ba5da4a14738",
   "name": "k8s_crm",
   "run_list": [
     "recipe[chef_client_updater::default]",
@@ -191,15 +187,11 @@
       ],
       [
         "setup_services",
-<<<<<<< HEAD
-        "= 1.3.4"
+        "= 1.3.6"
       ],
       [
         "setup_teleport",
         "= 1.1.0"
-=======
-        "= 1.3.6"
->>>>>>> 094e9bcd
       ]
     ],
     "dependencies": {
