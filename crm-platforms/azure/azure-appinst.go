package azure

import (
	"context"
	"fmt"
	"os"

	"github.com/mobiledgex/edge-cloud-infra/infracommon"
	"github.com/mobiledgex/edge-cloud/cloud-resource-manager/k8smgmt"
	"github.com/mobiledgex/edge-cloud/cloudcommon"
	"github.com/mobiledgex/edge-cloud/edgeproto"
	v1 "k8s.io/api/core/v1"
)

func (a *AzurePlatform) CreateAppInst(ctx context.Context, clusterInst *edgeproto.ClusterInst, app *edgeproto.App, appInst *edgeproto.AppInst, flavor *edgeproto.Flavor, privacyPolicy *edgeproto.PrivacyPolicy, updateCallback edgeproto.CacheUpdateCallback) error {
	updateCallback(edgeproto.UpdateTask, "Creating AppInst")

	var err error
	// regenerate kconf if missing because CRM in container was restarted
	if err = a.SetupKconf(ctx, clusterInst); err != nil {
		return fmt.Errorf("can't set up kconf, %s", err.Error())
	}
<<<<<<< HEAD
	client, err := a.GetPlatformClient(ctx, clusterInst)
=======
	client, err := s.GetClusterPlatformClient(ctx, clusterInst)
>>>>>>> aa41d5c5
	if err != nil {
		return err
	}

	names, err := k8smgmt.GetKubeNames(clusterInst, app, appInst)
	if err != nil {
		return err
	}
	updateCallback(edgeproto.UpdateTask, "Creating Registry Secret")

	err = infracommon.CreateDockerRegistrySecret(ctx, client, clusterInst, app, a.commonPf.VaultConfig, names)
	if err != nil {
		return err
	}

	switch deployment := app.Deployment; deployment {
	case cloudcommon.AppDeploymentTypeKubernetes:
		err = k8smgmt.CreateAppInst(ctx, a.commonPf.VaultConfig, client, names, app, appInst)
		if err == nil {
			updateCallback(edgeproto.UpdateTask, "Waiting for AppInst to Start")

			err = k8smgmt.WaitForAppInst(ctx, client, names, app, k8smgmt.WaitRunning)
		}
	default:
		err = fmt.Errorf("unsupported deployment type %s", deployment)
	}
	if err != nil {
		return err
	}
	updateCallback(edgeproto.UpdateTask, "Waiting for Load Balancer External IP")

	// set up dns
	getDnsAction := func(svc v1.Service) (*infracommon.DnsSvcAction, error) {
		action := infracommon.DnsSvcAction{}
		externalIP, err := infracommon.GetSvcExternalIP(ctx, client, names, svc.ObjectMeta.Name)
		if err != nil {
			return nil, err
		}
		action.ExternalIP = externalIP
		// no patching needed since Azure already does it.
		// Should only add DNS for external ports
		action.AddDNS = !app.InternalPorts
		return &action, nil
	}
	err = a.commonPf.CreateAppDNSAndPatchKubeSvc(ctx, client, names, infracommon.NoDnsOverride, getDnsAction)
	if err != nil {
		return nil
	}
	return nil
}

func (a *AzurePlatform) DeleteAppInst(ctx context.Context, clusterInst *edgeproto.ClusterInst, app *edgeproto.App, appInst *edgeproto.AppInst) error {
	var err error
	// regenerate kconf if missing because CRM in container was restarted
	if err = a.SetupKconf(ctx, clusterInst); err != nil {
		return fmt.Errorf("can't set up kconf, %s", err.Error())
	}
<<<<<<< HEAD
	client, err := a.GetPlatformClient(ctx, clusterInst)
=======
	client, err := s.GetClusterPlatformClient(ctx, clusterInst)
>>>>>>> aa41d5c5
	if err != nil {
		return err
	}

	names, err := k8smgmt.GetKubeNames(clusterInst, app, appInst)
	if err != nil {
		return err
	}

	switch deployment := app.Deployment; deployment {
	case cloudcommon.AppDeploymentTypeKubernetes:
		err = k8smgmt.DeleteAppInst(ctx, client, names, app, appInst)
	default:
		err = fmt.Errorf("unsupported deployment type %s", deployment)
	}
	if err != nil {
		return err
	}
	// No DNS entry if ports are internal
	if app.InternalPorts {
		return nil
	}
	return a.commonPf.DeleteAppDNS(ctx, client, names, infracommon.NoDnsOverride)
}

func (a *AzurePlatform) SetupKconf(ctx context.Context, clusterInst *edgeproto.ClusterInst) error {
	targetFile := infracommon.GetLocalKconfName(clusterInst)
	if _, err := os.Stat(targetFile); err == nil {
		// already exists
		return nil
	}
	if err := a.AzureLogin(ctx); err != nil {
		return err
	}
	clusterName := AzureSanitize(clusterInst.Key.ClusterKey.Name)
	rg := GetResourceGroupForCluster(clusterInst)
	if err := GetAKSCredentials(rg, clusterName); err != nil {
		return fmt.Errorf("unable to get AKS credentials %v", err)
	}
	src := infracommon.DefaultKubeconfig()
	if err := infracommon.CopyFile(src, targetFile); err != nil {
		return fmt.Errorf("can't copy %s, %v", src, err)
	}
	return nil
}

func (s *AzurePlatform) GetAppInstRuntime(ctx context.Context, clusterInst *edgeproto.ClusterInst, app *edgeproto.App, appInst *edgeproto.AppInst) (*edgeproto.AppInstRuntime, error) {
	// regenerate kconf if missing because CRM in container was restarted
	if err := s.SetupKconf(ctx, clusterInst); err != nil {
		return nil, fmt.Errorf("can't set up kconf, %s", err.Error())
	}
	client, err := s.GetClusterPlatformClient(ctx, clusterInst)
	if err != nil {
		return nil, err
	}

	names, err := k8smgmt.GetKubeNames(clusterInst, app, appInst)
	if err != nil {
		return nil, err
	}
	return k8smgmt.GetAppInstRuntime(ctx, client, names, app, appInst)
}

func (a *AzurePlatform) UpdateAppInst(ctx context.Context, clusterInst *edgeproto.ClusterInst, app *edgeproto.App, appInst *edgeproto.AppInst, updateCallback edgeproto.CacheUpdateCallback) error {
	updateCallback(edgeproto.UpdateTask, "Updating Azure AppInst")
	names, err := k8smgmt.GetKubeNames(clusterInst, app, appInst)
	if err != nil {
		return err
	}
<<<<<<< HEAD
	client, err := a.GetPlatformClient(ctx, clusterInst)
=======
	client, err := s.GetClusterPlatformClient(ctx, clusterInst)
>>>>>>> aa41d5c5
	if err != nil {
		return err
	}

	err = k8smgmt.UpdateAppInst(ctx, a.commonPf.VaultConfig, client, names, app, appInst)
	if err == nil {
		updateCallback(edgeproto.UpdateTask, "Waiting for AppInst to Start")
		err = k8smgmt.WaitForAppInst(ctx, client, names, app, k8smgmt.WaitRunning)
	}
	return err
}

func (a *AzurePlatform) GetContainerCommand(ctx context.Context, clusterInst *edgeproto.ClusterInst, app *edgeproto.App, appInst *edgeproto.AppInst, req *edgeproto.ExecRequest) (string, error) {
	return k8smgmt.GetContainerCommand(ctx, clusterInst, app, appInst, req)
}

func (a *AzurePlatform) GetConsoleUrl(ctx context.Context, app *edgeproto.App) (string, error) {
	return "", fmt.Errorf("Unsupported command for platform")
}

func (a *AzurePlatform) SetPowerState(ctx context.Context, app *edgeproto.App, appInst *edgeproto.AppInst, updateCallback edgeproto.CacheUpdateCallback) error {
	return fmt.Errorf("Unsupported command for platform")
}<|MERGE_RESOLUTION|>--- conflicted
+++ resolved
@@ -20,11 +20,7 @@
 	if err = a.SetupKconf(ctx, clusterInst); err != nil {
 		return fmt.Errorf("can't set up kconf, %s", err.Error())
 	}
-<<<<<<< HEAD
-	client, err := a.GetPlatformClient(ctx, clusterInst)
-=======
-	client, err := s.GetClusterPlatformClient(ctx, clusterInst)
->>>>>>> aa41d5c5
+	client, err := a.GetClusterPlatformClient(ctx, clusterInst)
 	if err != nil {
 		return err
 	}
@@ -82,11 +78,7 @@
 	if err = a.SetupKconf(ctx, clusterInst); err != nil {
 		return fmt.Errorf("can't set up kconf, %s", err.Error())
 	}
-<<<<<<< HEAD
-	client, err := a.GetPlatformClient(ctx, clusterInst)
-=======
-	client, err := s.GetClusterPlatformClient(ctx, clusterInst)
->>>>>>> aa41d5c5
+	client, err := a.GetClusterPlatformClient(ctx, clusterInst)
 	if err != nil {
 		return err
 	}
@@ -156,11 +148,7 @@
 	if err != nil {
 		return err
 	}
-<<<<<<< HEAD
-	client, err := a.GetPlatformClient(ctx, clusterInst)
-=======
-	client, err := s.GetClusterPlatformClient(ctx, clusterInst)
->>>>>>> aa41d5c5
+	client, err := a.GetClusterPlatformClient(ctx, clusterInst)
 	if err != nil {
 		return err
 	}
