--- conflicted
+++ resolved
@@ -2,50 +2,32 @@
 
 import (
 	"context"
-<<<<<<< HEAD
 	"fmt"
 
 	"github.com/mobiledgex/edge-cloud-infra/infracommon"
+	"github.com/mobiledgex/edge-cloud/edgeproto"
 	"github.com/mobiledgex/edge-cloud/log"
 	"github.com/mobiledgex/edge-cloud/vault"
 )
 
-const azureVaultPath string = "/secret/data/cloudlet/azure/credentials"
-
-var azureProps = map[string]*infracommon.PropertyInfo{
+var azureProps = map[string]*edgeproto.PropertyInfo{
 	"MEX_AZURE_LOCATION": {
-		Mandatory: true,
-	},
-	"MEX_AZURE_USER": {
-		Mandatory: true,
-	},
-	"MEX_AZURE_PASS": {
-		Secret:    true,
-		Mandatory: true,
-=======
-
-	"github.com/mobiledgex/edge-cloud/edgeproto"
-)
-
-var azureProps = map[string]*edgeproto.PropertyInfo{
-	"MEX_AZURE_LOCATION": &edgeproto.PropertyInfo{
 		Name:        "Azure Location",
 		Description: "Azure Location",
 		Mandatory:   true,
 	},
-	"MEX_AZURE_USER": &edgeproto.PropertyInfo{
+	"MEX_AZURE_USER": {
 		Name:        "Azure User",
 		Description: "Azure User",
 		Mandatory:   true,
 		Internal:    true,
 	},
-	"MEX_AZURE_PASS": &edgeproto.PropertyInfo{
+	"MEX_AZURE_PASS": {
 		Name:        "Azure Password",
 		Description: "Azure Password",
 		Secret:      true,
 		Mandatory:   true,
 		Internal:    true,
->>>>>>> dc61c9c0
 	},
 }
 
@@ -74,7 +56,6 @@
 	return ""
 }
 
-<<<<<<< HEAD
 func (a *AzurePlatform) InitApiAccessProperties(ctx context.Context, region string, vaultConfig *vault.Config, vars map[string]string) error {
 	log.SpanLog(ctx, log.DebugLevelInfra, "InitApiAccessProperties")
 	err := infracommon.InternVaultEnv(ctx, vaultConfig, azureVaultPath)
@@ -84,8 +65,8 @@
 		return err
 	}
 	return nil
-=======
+}
+
 func (a *AzurePlatform) GetCloudletProps(ctx context.Context) (*edgeproto.CloudletProps, error) {
 	return &edgeproto.CloudletProps{Properties: azureProps}, nil
->>>>>>> dc61c9c0
 }