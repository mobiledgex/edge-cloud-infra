package azure

import (
	"encoding/json"
	"fmt"
	"os"
	"strconv"

	sh "github.com/codeskyblue/go-sh"
	"github.com/mobiledgex/edge-cloud-infra/mexos"
	"github.com/mobiledgex/edge-cloud/cloud-resource-manager/platform/pc"
	"github.com/mobiledgex/edge-cloud/edgeproto"
	"github.com/mobiledgex/edge-cloud/log"
)

type Platform struct {
	// AzureProperties should be moved to edge-cloud-infra
	props        edgeproto.AzureProperties
	clusterCache *edgeproto.ClusterInstInfoCache
}

func (s *Platform) GetType() string {
	return "azure"
}

<<<<<<< HEAD
func (s *Platform) Init(key *edgeproto.CloudletKey, clusterCache *edgeproto.ClusterInstInfoCache) error {
	if err := mexos.InitInfraCommon(); err != nil {
=======
func (s *Platform) Init(key *edgeproto.CloudletKey, physicalName, vaultAddr string) error {
	if err := mexos.InitInfraCommon(vaultAddr); err != nil {
>>>>>>> 50d23b51
		return err
	}
	s.clusterCache = clusterCache
	s.props.Location = os.Getenv("MEX_AZURE_LOCATION")
	if s.props.Location == "" {
		return fmt.Errorf("Env variable MEX_AZURE_LOCATION not set")
	}
	/** resource group currently derived from cloudletName + cluster name
			s.props.ResourceGroup = os.Getenv("MEX_AZURE_RESOURCE_GROUP")
			if s.props.ResourceGroup == "" {
				return fmt.Errorf("Env variable MEX_AZURE_RESOURCE_GROUP not set")
	                }
	*/
	s.props.UserName = os.Getenv("MEX_AZURE_USER")
	if s.props.UserName == "" {
		return fmt.Errorf("Env variable MEX_AZURE_USER not set, check contents of MEXENV_URL")
	}
	s.props.Password = os.Getenv("MEX_AZURE_PASS")
	if s.props.Password == "" {
		return fmt.Errorf("Env variable MEX_AZURE_PASS not set, check contents of MEXENV_URL")
	}

	return nil
}

type AZName struct {
	LocalizedValue string
	Value          string
}

type AZLimit struct {
	CurrentValue string
	Limit        string
	LocalName    string
	Name         AZName
}

type AZFlavor struct {
	Disk  int
	Name  string
	RAM   int
	VCPUs int
}

func (s *Platform) GatherCloudletInfo(info *edgeproto.CloudletInfo) error {
	log.DebugLog(log.DebugLevelMexos, "GetLimits (Azure)")
	if err := s.AzureLogin(); err != nil {
		return err
	}

	var limits []AZLimit
	out, err := sh.Command("az", "vm", "list-usage", "--location", s.props.Location, sh.Dir("/tmp")).CombinedOutput()
	if err != nil {
		err = fmt.Errorf("cannot get limits from azure, %s, %s", out, err.Error())
		return err
	}
	err = json.Unmarshal(out, &limits)
	if err != nil {
		err = fmt.Errorf("cannot unmarshal, %v", err)
		return err
	}
	for _, l := range limits {
		if l.LocalName == "Total Regional vCPUs" {
			vcpus, err := strconv.Atoi(l.Limit)
			if err != nil {
				err = fmt.Errorf("failed to parse azure output, %s", err.Error())
				return err
			}
			info.OsMaxVcores = uint64(vcpus)
			info.OsMaxRam = uint64(4 * vcpus)
			info.OsMaxVolGb = uint64(500 * vcpus)
			break
		}
	}

	/*
	 * We will not support all Azure flavors, only selected ones:
	 * https://azure.microsoft.com/en-in/pricing/details/virtual-machines/series/
	 */
	var vmsizes []AZFlavor
	out, err = sh.Command("az", "vm", "list-sizes",
		"--location", s.props.Location,
		"--query", "[].{"+
			"Name:name,"+
			"VCPUs:numberOfCores,"+
			"RAM:memoryInMb, Disk:resourceDiskSizeInMb"+
			"}[?starts_with(Name,'Standard_DS')]|[?ends_with(Name,'v2')]",
		sh.Dir("/tmp")).CombinedOutput()
	if err != nil {
		err = fmt.Errorf("cannot get vm-sizes from azure, %s, %s", out, err.Error())
		return err
	}
	err = json.Unmarshal(out, &vmsizes)
	if err != nil {
		err = fmt.Errorf("cannot unmarshal, %v", err)
		return err
	}
	for _, f := range vmsizes {
		info.Flavors = append(
			info.Flavors,
			&edgeproto.FlavorInfo{
				Name:  f.Name,
				Vcpus: uint64(f.VCPUs),
				Ram:   uint64(f.RAM),
				Disk:  uint64(f.Disk),
			},
		)
	}
	return nil
}

func (s *Platform) GetPlatformClient(clusterInst *edgeproto.ClusterInst) (pc.PlatformClient, error) {
	return &pc.LocalClient{}, nil
}<|MERGE_RESOLUTION|>--- conflicted
+++ resolved
@@ -23,13 +23,8 @@
 	return "azure"
 }
 
-<<<<<<< HEAD
-func (s *Platform) Init(key *edgeproto.CloudletKey, clusterCache *edgeproto.ClusterInstInfoCache) error {
-	if err := mexos.InitInfraCommon(); err != nil {
-=======
-func (s *Platform) Init(key *edgeproto.CloudletKey, physicalName, vaultAddr string) error {
+func (s *Platform) Init(key *edgeproto.CloudletKey, physicalName, vaultAddr string, clusterCache *edgeproto.ClusterInstInfoCache) error {
 	if err := mexos.InitInfraCommon(vaultAddr); err != nil {
->>>>>>> 50d23b51
 		return err
 	}
 	s.clusterCache = clusterCache
