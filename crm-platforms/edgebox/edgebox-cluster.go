package edgebox

import (
	"context"
	"fmt"
	"time"

	"github.com/mobiledgex/edge-cloud-infra/infracommon"
	"github.com/mobiledgex/edge-cloud/cloudcommon"
	"github.com/mobiledgex/edge-cloud/edgeproto"
)

func (e *EdgeboxPlatform) UpdateClusterInst(ctx context.Context, clusterInst *edgeproto.ClusterInst, privacyPolicy *edgeproto.PrivacyPolicy, updateCallback edgeproto.CacheUpdateCallback) error {
	return fmt.Errorf("update not implemented")
}

func (e *EdgeboxPlatform) CreateClusterInst(ctx context.Context, clusterInst *edgeproto.ClusterInst, privacyPolicy *edgeproto.PrivacyPolicy, updateCallback edgeproto.CacheUpdateCallback, timeout time.Duration) error {
	err := e.generic.CreateClusterInst(ctx, clusterInst, privacyPolicy, updateCallback, timeout)
	if err != nil {
		return err
	}
	// The rest is k8s specific
	if clusterInst.Deployment == cloudcommon.AppDeploymentTypeDocker {
		return nil
	}
<<<<<<< HEAD
	client, err := e.generic.GetPlatformClient(ctx, clusterInst)
=======
	client, err := s.generic.GetClusterPlatformClient(ctx, clusterInst)
>>>>>>> aa41d5c5
	if err != nil {
		return err
	}
	clusterName := clusterInst.Key.ClusterKey.Name

	err = infracommon.CreateClusterConfigMap(ctx, client, clusterInst)
	if err != nil {
		return fmt.Errorf("cannot create ConfigMap for: %s, err: %v", clusterName, err)
	}
	return nil
}

func (e *EdgeboxPlatform) DeleteClusterInst(ctx context.Context, clusterInst *edgeproto.ClusterInst) error {
	return e.generic.DeleteClusterInst(ctx, clusterInst)
}<|MERGE_RESOLUTION|>--- conflicted
+++ resolved
@@ -23,11 +23,7 @@
 	if clusterInst.Deployment == cloudcommon.AppDeploymentTypeDocker {
 		return nil
 	}
-<<<<<<< HEAD
-	client, err := e.generic.GetPlatformClient(ctx, clusterInst)
-=======
-	client, err := s.generic.GetClusterPlatformClient(ctx, clusterInst)
->>>>>>> aa41d5c5
+	client, err := e.generic.GetClusterPlatformClient(ctx, clusterInst)
 	if err != nil {
 		return err
 	}
