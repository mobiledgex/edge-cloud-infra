package gcp

import (
	"context"
<<<<<<< HEAD
	"fmt"

	"github.com/mobiledgex/edge-cloud-infra/infracommon"
	"github.com/mobiledgex/edge-cloud/log"
	"github.com/mobiledgex/edge-cloud/vault"
)

const gcpVaultPath string = "/secret/data/cloudlet/gcp/credentials"

var gcpProps = map[string]*infracommon.PropertyInfo{
	"MEX_GCP_PROJECT": {
		Value: "still-entity-201400",
	},
	"MEX_GCP_ZONE": {
		Mandatory: true,
	},
	"MEX_GCP_SERVICE_ACCOUNT": {
		Mandatory: true,
		Secret:    true,
	},
	"MEX_GCP_AUTH_KEY_PATH": {
		Value: "/secret/data/cloudlet/gcp/auth_key.json",
=======

	"github.com/mobiledgex/edge-cloud/edgeproto"
)

var gcpProps = map[string]*edgeproto.PropertyInfo{
	"MEX_GCP_PROJECT": &edgeproto.PropertyInfo{
		Name:        "GCP Project Name",
		Description: "Name of the GCP project",
		Value:       "still-entity-201400",
	},
	"MEX_GCP_ZONE": &edgeproto.PropertyInfo{
		Name:        "GCP Zone Name",
		Description: "Name of the GCP zone",
		Mandatory:   true,
	},
	"MEX_GCP_SERVICE_ACCOUNT": &edgeproto.PropertyInfo{
		Name:        "GCP Service Account Name",
		Description: "Name of the GCP service account",
	},
	"MEX_GCP_AUTH_KEY_PATH": &edgeproto.PropertyInfo{
		Name:        "GCP Auth Key Path",
		Description: "Path of the GCP auth key",
		Value:       "/secret/data/cloudlet/gcp/auth_key.json",
>>>>>>> dc61c9c0
	},
}

func (g *GCPPlatform) GetK8sProviderSpecificProps() map[string]*infracommon.PropertyInfo {
	return gcpProps
}

func (g *GCPPlatform) GetGcpAuthKeyUrl() string {
	if val, ok := g.commonPf.Properties["MEX_GCP_AUTH_KEY_PATH"]; ok {
		return val.Value
	}
	return ""
}

func (g *GCPPlatform) GetGcpZone() string {
	if val, ok := g.commonPf.Properties["MEX_GCP_ZONE"]; ok {
		return val.Value
	}
	return ""
}

func (g *GCPPlatform) GetGcpProject() string {
	if val, ok := g.commonPf.Properties["MEX_GCP_PROJECT"]; ok {
		return val.Value
	}
	return ""
}

<<<<<<< HEAD
func (g *GCPPlatform) InitApiAccessProperties(ctx context.Context, region string, vaultConfig *vault.Config, vars map[string]string) error {
	log.SpanLog(ctx, log.DebugLevelInfra, "InitApiAccessProperties")
	err := infracommon.InternVaultEnv(ctx, vaultConfig, gcpVaultPath)
	if err != nil {
		log.SpanLog(ctx, log.DebugLevelInfra, "Failed to intern vault data for API access", "err", err)
		err = fmt.Errorf("cannot intern vault data from vault %s", err.Error())
		return err
	}
	return nil
=======
func (a *GCPPlatform) GetCloudletProps(ctx context.Context) (*edgeproto.CloudletProps, error) {
	return &edgeproto.CloudletProps{Properties: gcpProps}, nil
>>>>>>> dc61c9c0
}<|MERGE_RESOLUTION|>--- conflicted
+++ resolved
@@ -2,54 +2,37 @@
 
 import (
 	"context"
-<<<<<<< HEAD
 	"fmt"
 
 	"github.com/mobiledgex/edge-cloud-infra/infracommon"
+	"github.com/mobiledgex/edge-cloud/edgeproto"
 	"github.com/mobiledgex/edge-cloud/log"
 	"github.com/mobiledgex/edge-cloud/vault"
 )
 
-const gcpVaultPath string = "/secret/data/cloudlet/gcp/credentials"
-
-var gcpProps = map[string]*infracommon.PropertyInfo{
+var gcpProps = map[string]*edgeproto.PropertyInfo{
 	"MEX_GCP_PROJECT": {
-		Value: "still-entity-201400",
-	},
-	"MEX_GCP_ZONE": {
-		Mandatory: true,
-	},
-	"MEX_GCP_SERVICE_ACCOUNT": {
-		Mandatory: true,
-		Secret:    true,
-	},
-	"MEX_GCP_AUTH_KEY_PATH": {
-		Value: "/secret/data/cloudlet/gcp/auth_key.json",
-=======
-
-	"github.com/mobiledgex/edge-cloud/edgeproto"
-)
-
-var gcpProps = map[string]*edgeproto.PropertyInfo{
-	"MEX_GCP_PROJECT": &edgeproto.PropertyInfo{
 		Name:        "GCP Project Name",
 		Description: "Name of the GCP project",
 		Value:       "still-entity-201400",
 	},
-	"MEX_GCP_ZONE": &edgeproto.PropertyInfo{
+	"MEX_GCP_ZONE": {
 		Name:        "GCP Zone Name",
 		Description: "Name of the GCP zone",
 		Mandatory:   true,
 	},
-	"MEX_GCP_SERVICE_ACCOUNT": &edgeproto.PropertyInfo{
+	"MEX_GCP_SERVICE_ACCOUNT": {
 		Name:        "GCP Service Account Name",
 		Description: "Name of the GCP service account",
+		Mandatory:   true,
+		Secret:      true,
+		Internal:    true,
 	},
-	"MEX_GCP_AUTH_KEY_PATH": &edgeproto.PropertyInfo{
+	"MEX_GCP_AUTH_KEY_PATH": {
 		Name:        "GCP Auth Key Path",
 		Description: "Path of the GCP auth key",
 		Value:       "/secret/data/cloudlet/gcp/auth_key.json",
->>>>>>> dc61c9c0
+		Internal:    true,
 	},
 }
 
@@ -78,7 +61,6 @@
 	return ""
 }
 
-<<<<<<< HEAD
 func (g *GCPPlatform) InitApiAccessProperties(ctx context.Context, region string, vaultConfig *vault.Config, vars map[string]string) error {
 	log.SpanLog(ctx, log.DebugLevelInfra, "InitApiAccessProperties")
 	err := infracommon.InternVaultEnv(ctx, vaultConfig, gcpVaultPath)
@@ -88,8 +70,8 @@
 		return err
 	}
 	return nil
-=======
+}
+
 func (a *GCPPlatform) GetCloudletProps(ctx context.Context) (*edgeproto.CloudletProps, error) {
 	return &edgeproto.CloudletProps{Properties: gcpProps}, nil
->>>>>>> dc61c9c0
 }