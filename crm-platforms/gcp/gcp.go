package gcp

import (
	"encoding/json"
	"fmt"
	"os"
	"strconv"

	sh "github.com/codeskyblue/go-sh"
	"github.com/mobiledgex/edge-cloud-infra/mexos"
	"github.com/mobiledgex/edge-cloud/cloud-resource-manager/platform/pc"
	"github.com/mobiledgex/edge-cloud/edgeproto"
	"github.com/mobiledgex/edge-cloud/log"
)

var GCPServiceAccount string //temp

type Platform struct {
	// GcpProperties needs to move to edge-cloud-infra
	props edgeproto.GcpProperties
	cache *edgeproto.ClusterInstInfoCache
}

type GCPQuotas struct {
	Limit  float64
	Metric string
}

type GCPQuotasList struct {
	Quotas GCPQuotas
}

type GCPFlavor struct {
	GuestCPUs                    int
	MaximumPersistentDisksSizeGb string
	MemoryMb                     int
	Name                         string
}

func (s *Platform) GetType() string {
	return "gcp"
}

<<<<<<< HEAD
func (s *Platform) Init(key *edgeproto.CloudletKey, cache *edgeproto.ClusterInstInfoCache) error {
	if err := mexos.InitInfraCommon(); err != nil {
=======
func (s *Platform) Init(key *edgeproto.CloudletKey, physicalName, vaultAddr string) error {
	if err := mexos.InitInfraCommon(vaultAddr); err != nil {
>>>>>>> 50d23b51
		return err
	}
	s.cache = cache
	s.props.Project = os.Getenv("MEX_GCP_PROJECT")
	if s.props.Project == "" {
		//default
		s.props.Project = "still-entity-201400"
	}
	s.props.Zone = os.Getenv("MEX_GCP_ZONE")
	if s.props.Zone == "" {
		return fmt.Errorf("Env variable MEX_GCP_ZONE not set")
	}
	s.props.ServiceAccount = os.Getenv("MEX_GCP_SERVICE_ACCOUNT")
	if s.props.ServiceAccount == "" {
		return fmt.Errorf("Env variable MEX_GCP_SERVICE_ACCOUNT not set")
	}
	s.props.GcpAuthKeyUrl = os.Getenv("MEX_GCP_AUTH_KEY_URL")
	if s.props.GcpAuthKeyUrl == "" {
		//default it
		s.props.GcpAuthKeyUrl = "https://" + vaultAddr + "/v1/secret/data/cloudlet/gcp/auth_key.json"
		log.DebugLog(log.DebugLevelMexos, "MEX_GCP_AUTH_KEY_URL defaulted", "value", s.props.GcpAuthKeyUrl)
	}
	return nil
}

func (s *Platform) GatherCloudletInfo(info *edgeproto.CloudletInfo) error {
	log.DebugLog(log.DebugLevelMexos, "GetLimits (GCP)")
	err := s.GCPLogin()
	if err != nil {
		return err
	}
	var quotas []GCPQuotasList

	filter := fmt.Sprintf("name=(%s) AND quotas.metric=(CPUS, DISKS_TOTAL_GB)", s.props.Zone)
	flatten := "quotas[]"
	format := "json(quotas.metric,quotas.limit)"

	out, err := sh.Command("gcloud", "compute", "regions", "list",
		"--project", s.props.Project, "--filter", filter, "--flatten", flatten,
		"--format", format, sh.Dir("/tmp")).CombinedOutput()
	if err != nil {
		err = fmt.Errorf("cannot get resource quotas from gcp, %s, %s", out, err.Error())
		return err
	}
	err = json.Unmarshal(out, &quotas)
	if err != nil {
		err = fmt.Errorf("cannot unmarshal, %s, %v", out, err)
		return err
	}
	for _, q := range quotas {
		if q.Quotas.Metric == "CPUS" {
			info.OsMaxVcores = uint64(q.Quotas.Limit)
			info.OsMaxRam = uint64(3.75 * float32(q.Quotas.Limit))
		} else if q.Quotas.Metric == "DISKS_TOTAL_GB" {
			info.OsMaxVolGb = uint64(q.Quotas.Limit)
		} else {
			err = fmt.Errorf("unexpected Quotas metric: %s", q.Quotas.Metric)
			return err
		}
	}

	var machinetypes []GCPFlavor
	filter = fmt.Sprintf("zone=(%s) AND name:(standard)", s.props.Zone)
	format = "json(name,guestCpus,memoryMb,maximumPersistentDisksSizeGb)"

	out, err = sh.Command("gcloud", "compute", "machine-types", "list",
		"--project", s.props.Project, "--filter", filter,
		"--format", format, sh.Dir("/tmp")).CombinedOutput()
	if err != nil {
		err = fmt.Errorf("cannot get machine-types from gcp, %s, %s", out, err.Error())
		return err
	}
	err = json.Unmarshal(out, &machinetypes)
	if err != nil {
		err = fmt.Errorf("cannot unmarshal, %s, %v", out, err)
		return err
	}
	for _, m := range machinetypes {
		disk, err := strconv.Atoi(m.MaximumPersistentDisksSizeGb)
		if err != nil {
			err = fmt.Errorf("failed to parse gcp output, %s", err.Error())
			return err
		}
		info.Flavors = append(
			info.Flavors,
			&edgeproto.FlavorInfo{
				Name:  m.Name,
				Vcpus: uint64(m.GuestCPUs),
				Ram:   uint64(m.MemoryMb),
				Disk:  uint64(disk),
			},
		)
	}
	return nil
}

func (s *Platform) GetPlatformClient(clusterInst *edgeproto.ClusterInst) (pc.PlatformClient, error) {
	return &pc.LocalClient{}, nil
}<|MERGE_RESOLUTION|>--- conflicted
+++ resolved
@@ -17,8 +17,8 @@
 
 type Platform struct {
 	// GcpProperties needs to move to edge-cloud-infra
-	props edgeproto.GcpProperties
-	cache *edgeproto.ClusterInstInfoCache
+	props        edgeproto.GcpProperties
+	clusterCache *edgeproto.ClusterInstInfoCache
 }
 
 type GCPQuotas struct {
@@ -41,16 +41,11 @@
 	return "gcp"
 }
 
-<<<<<<< HEAD
-func (s *Platform) Init(key *edgeproto.CloudletKey, cache *edgeproto.ClusterInstInfoCache) error {
-	if err := mexos.InitInfraCommon(); err != nil {
-=======
-func (s *Platform) Init(key *edgeproto.CloudletKey, physicalName, vaultAddr string) error {
+func (s *Platform) Init(key *edgeproto.CloudletKey, physicalName, vaultAddr string, clusterCache *edgeproto.ClusterInstInfoCache) error {
 	if err := mexos.InitInfraCommon(vaultAddr); err != nil {
->>>>>>> 50d23b51
 		return err
 	}
-	s.cache = cache
+	s.clusterCache = clusterCache
 	s.props.Project = os.Getenv("MEX_GCP_PROJECT")
 	if s.props.Project == "" {
 		//default
