package mexdind

import (
	"context"
	"fmt"
	"time"

	"github.com/mobiledgex/edge-cloud-infra/mexos"
	"github.com/mobiledgex/edge-cloud/cloudcommon"
	"github.com/mobiledgex/edge-cloud/edgeproto"
)

func (s *Platform) UpdateClusterInst(ctx context.Context, clusterInst *edgeproto.ClusterInst, updateCallback edgeproto.CacheUpdateCallback) error {
	return fmt.Errorf("update not implemented")
}

func (s *Platform) CreateClusterInst(ctx context.Context, clusterInst *edgeproto.ClusterInst, updateCallback edgeproto.CacheUpdateCallback, timeout time.Duration) error {
	err := s.generic.CreateClusterInst(ctx, clusterInst, updateCallback, timeout)
	if err != nil {
		return err
	}
<<<<<<< HEAD
	// The rest is k8s specific
	if clusterInst.Deployment == cloudcommon.AppDeploymentTypeDocker {
		return nil
	}
	client, err := s.generic.GetPlatformClient(clusterInst)
=======
	client, err := s.generic.GetPlatformClient(ctx, clusterInst)
>>>>>>> 14bcf32d
	if err != nil {
		return err
	}
	clusterName := clusterInst.Key.ClusterKey.Name

	err = mexos.CreateClusterConfigMap(ctx, client, clusterInst)
	if err != nil {
		return fmt.Errorf("cannot create ConfigMap for: %s, err: %v", clusterName, err)
	}
	return nil
}

func (s *Platform) DeleteClusterInst(ctx context.Context, clusterInst *edgeproto.ClusterInst) error {
	return s.generic.DeleteClusterInst(ctx, clusterInst)
}<|MERGE_RESOLUTION|>--- conflicted
+++ resolved
@@ -19,15 +19,11 @@
 	if err != nil {
 		return err
 	}
-<<<<<<< HEAD
 	// The rest is k8s specific
 	if clusterInst.Deployment == cloudcommon.AppDeploymentTypeDocker {
 		return nil
 	}
-	client, err := s.generic.GetPlatformClient(clusterInst)
-=======
 	client, err := s.generic.GetPlatformClient(ctx, clusterInst)
->>>>>>> 14bcf32d
 	if err != nil {
 		return err
 	}
