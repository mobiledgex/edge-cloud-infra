package mexdind

import (
	"fmt"
	"os"

	"github.com/mobiledgex/edge-cloud-infra/mexos"
	"github.com/mobiledgex/edge-cloud/cloud-resource-manager/platform/dind"
	"github.com/mobiledgex/edge-cloud/cloud-resource-manager/platform/pc"
	"github.com/mobiledgex/edge-cloud/cloudcommon"
	"github.com/mobiledgex/edge-cloud/edgeproto"
	"github.com/mobiledgex/edge-cloud/log"
)

// mexdind wraps the generic dind implementation with
// mex-specific behavior, such as setting up DNS and
// registry.mobiledgex.net access secrets.

type Platform struct {
	generic       dind.Platform
	NetworkScheme string
}

func (s *Platform) GetType() string {
	return "mexdind"
}

<<<<<<< HEAD
func (s *Platform) Init(key *edgeproto.CloudletKey, clusterCache *edgeproto.ClusterInstInfoCache) error {
	err := s.generic.Init(key, clusterCache)
	if err != nil {
		return err
	}
	if err := mexos.InitInfraCommon(); err != nil {
=======
func (s *Platform) Init(key *edgeproto.CloudletKey, physicalName, vaultAddr string) error {
	err := s.generic.Init(key, physicalName, vaultAddr)
	if err != nil {
		return err
	}

	if err := mexos.InitInfraCommon(vaultAddr); err != nil {
>>>>>>> 50d23b51
		return err
	}

	s.NetworkScheme = os.Getenv("MEX_NETWORK_SCHEME")
	if s.NetworkScheme == "" {
		s.NetworkScheme = cloudcommon.NetworkSchemePrivateIP
	}
	if s.NetworkScheme != cloudcommon.NetworkSchemePrivateIP &&
		s.NetworkScheme != cloudcommon.NetworkSchemePublicIP {
		return fmt.Errorf("Unsupported network scheme for DIND: %s", s.NetworkScheme)
	}
	mexos.CloudletInfraCommon.NetworkScheme = s.NetworkScheme

	fqdn := cloudcommon.GetRootLBFQDN(key)
	ipaddr, err := s.GetDINDServiceIP()
	if err != nil {
		return fmt.Errorf("init cannot get service ip, %s", err.Error())
	}
	if mexos.GetCloudletNetworkScheme() == cloudcommon.NetworkSchemePublicIP {
		if err := mexos.ActivateFQDNA(fqdn, ipaddr); err != nil {
			log.DebugLog(log.DebugLevelMexos, "error in ActivateFQDNA", "err", err)
			return err
		}
	}
	log.DebugLog(log.DebugLevelMexos, "done init mexdind")
	return nil
}

func (s *Platform) GatherCloudletInfo(info *edgeproto.CloudletInfo) error {
	return s.generic.GatherCloudletInfo(info)
}

func (s *Platform) GetPlatformClient(clusterInst *edgeproto.ClusterInst) (pc.PlatformClient, error) {
	return s.generic.GetPlatformClient(clusterInst)
}<|MERGE_RESOLUTION|>--- conflicted
+++ resolved
@@ -19,28 +19,20 @@
 type Platform struct {
 	generic       dind.Platform
 	NetworkScheme string
+	clusterCache  *edgeproto.ClusterInstInfoCache
 }
 
 func (s *Platform) GetType() string {
 	return "mexdind"
 }
 
-<<<<<<< HEAD
-func (s *Platform) Init(key *edgeproto.CloudletKey, clusterCache *edgeproto.ClusterInstInfoCache) error {
-	err := s.generic.Init(key, clusterCache)
+func (s *Platform) Init(key *edgeproto.CloudletKey, physicalName, vaultAddr string, clusterCache *edgeproto.ClusterInstInfoCache) error {
+	err := s.generic.Init(key, physicalName, vaultAddr, clusterCache)
 	if err != nil {
 		return err
 	}
-	if err := mexos.InitInfraCommon(); err != nil {
-=======
-func (s *Platform) Init(key *edgeproto.CloudletKey, physicalName, vaultAddr string) error {
-	err := s.generic.Init(key, physicalName, vaultAddr)
-	if err != nil {
-		return err
-	}
-
+	s.clusterCache = clusterCache
 	if err := mexos.InitInfraCommon(vaultAddr); err != nil {
->>>>>>> 50d23b51
 		return err
 	}
 
