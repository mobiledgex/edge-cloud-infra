package openstack

import (
	"context"
	"fmt"
	"time"

	"strings"

	"github.com/mobiledgex/edge-cloud-infra/infracommon"
	"github.com/mobiledgex/edge-cloud/cloudcommon"
	"github.com/mobiledgex/edge-cloud/edgeproto"
	"github.com/mobiledgex/edge-cloud/log"
)

<<<<<<< HEAD
func (o *OpenstackPlatform) CreateAppInst(ctx context.Context, clusterInst *edgeproto.ClusterInst, app *edgeproto.App, appInst *edgeproto.AppInst, appFlavor *edgeproto.Flavor, privacyPolicy *edgeproto.PrivacyPolicy, updateCallback edgeproto.CacheUpdateCallback) error {
	return o.commonPf.CreateAppInst(ctx, clusterInst, app, appInst, appFlavor, privacyPolicy, updateCallback)
=======
var MaxDockerSeedWait = 1 * time.Minute

func (s *Platform) CreateAppInst(ctx context.Context, clusterInst *edgeproto.ClusterInst, app *edgeproto.App, appInst *edgeproto.AppInst, appFlavor *edgeproto.Flavor, privacyPolicy *edgeproto.PrivacyPolicy, updateCallback edgeproto.CacheUpdateCallback) error {
	var err error

	switch deployment := app.Deployment; deployment {
	case cloudcommon.AppDeploymentTypeKubernetes:
		fallthrough
	case cloudcommon.AppDeploymentTypeHelm:
		rootLBName := s.rootLBName
		appWaitChan := make(chan string)

		if clusterInst.IpAccess == edgeproto.IpAccess_IP_ACCESS_DEDICATED {
			rootLBName = cloudcommon.GetDedicatedLBFQDN(s.cloudletKey, &clusterInst.Key.ClusterKey)
			log.SpanLog(ctx, log.DebugLevelMexos, "using dedicated RootLB to create app", "rootLBName", rootLBName)
		}
		client, err := s.GetPlatformClient(ctx, clusterInst)
		if err != nil {
			return err
		}
		names, err := k8smgmt.GetKubeNames(clusterInst, app, appInst)
		if err != nil {
			return err
		}
		updateCallback(edgeproto.UpdateTask, "Setting up registry secret")
		err = mexos.CreateDockerRegistrySecret(ctx, client, clusterInst, app, s.vaultConfig, names)
		if err != nil {
			return err
		}

		_, masterIP, masterIpErr := s.GetMasterNameAndIP(ctx, clusterInst)
		// Add crm local replace variables
		deploymentVars := crmutil.DeploymentReplaceVars{
			Deployment: crmutil.CrmReplaceVars{
				ClusterIp:    masterIP,
				CloudletName: k8smgmt.NormalizeName(clusterInst.Key.CloudletKey.Name),
				ClusterName:  k8smgmt.NormalizeName(clusterInst.Key.ClusterKey.Name),
				CloudletOrg:  k8smgmt.NormalizeName(clusterInst.Key.CloudletKey.Organization),
				AppOrg:       k8smgmt.NormalizeName(app.Key.Organization),
				DnsZone:      s.commonPf.GetCloudletDNSZone(),
			},
		}
		ctx = context.WithValue(ctx, crmutil.DeploymentReplaceVarsKey, &deploymentVars)

		if deployment == cloudcommon.AppDeploymentTypeKubernetes {
			updateCallback(edgeproto.UpdateTask, "Creating Kubernetes App")
			err = k8smgmt.CreateAppInst(ctx, s.vaultConfig, client, names, app, appInst)
		} else {
			updateCallback(edgeproto.UpdateTask, "Creating Helm App")

			err = k8smgmt.CreateHelmAppInst(ctx, client, names, clusterInst, app, appInst)
		}
		if err != nil {
			return err
		}

		// wait for the appinst in parallel with other tasks
		go func() {
			if deployment == cloudcommon.AppDeploymentTypeKubernetes {
				waitErr := k8smgmt.WaitForAppInst(ctx, client, names, app, k8smgmt.WaitRunning)
				if waitErr == nil {
					appWaitChan <- ""
				} else {
					appWaitChan <- waitErr.Error()
				}
			} else { // no waiting for the helm apps currently, to be revisited
				appWaitChan <- ""
			}
		}()

		// set up DNS
		var rootLBIPaddr *mexos.ServerIP
		if masterIpErr == nil {
			rootLBIPaddr, err = s.GetServerIPAddr(ctx, s.GetCloudletExternalNetwork(), rootLBName)
			if err == nil {
				getDnsAction := func(svc v1.Service) (*mexos.DnsSvcAction, error) {
					action := mexos.DnsSvcAction{}
					action.PatchKube = true
					action.PatchIP = masterIP
					action.ExternalIP = rootLBIPaddr.ExternalAddr
					// Should only add DNS for external ports
					action.AddDNS = !app.InternalPorts
					return &action, nil
				}
				// If this is an internal ports, all we need is patch of kube service
				if app.InternalPorts {
					err = s.commonPf.CreateAppDNSAndPatchKubeSvc(ctx, client, names, mexos.NoDnsOverride, getDnsAction)
				} else {
					updateCallback(edgeproto.UpdateTask, "Configuring Service: LB, Firewall Rules and DNS")
					ops := ProxyDnsSecOpts{AddProxy: true, AddDnsAndPatchKubeSvc: true, AddSecurityRules: true}
					err = s.AddProxySecurityRulesAndPatchDNS(ctx, client, names, app, appInst, getDnsAction, rootLBName, cloudcommon.IPAddrAllInterfaces, masterIP, ops, s.vaultConfig, proxy.WithDockerPublishPorts(), proxy.WithDockerNetwork(""))
				}
			}
		}
		appWaitErr := <-appWaitChan
		if appWaitErr != "" {
			return fmt.Errorf("app wait error, %v", appWaitErr)
		}
		if err != nil {
			return err
		}
	case cloudcommon.AppDeploymentTypeVM:
		imageName, err := cloudcommon.GetFileName(app.ImagePath)
		if err != nil {
			return err
		}
		sourceImageTime, md5Sum, err := mexos.GetUrlInfo(ctx, s.vaultConfig, app.ImagePath)
		if err != nil {
			log.SpanLog(ctx, log.DebugLevelMexos, "failed to fetch source image info, skip image validity checks")
		}
		imageDetail, err := s.GetImageDetail(ctx, imageName)
		createImage := false
		if err != nil {
			if strings.Contains(err.Error(), "Could not find resource") {
				// Add image to Glance
				log.SpanLog(ctx, log.DebugLevelMexos, "image is not present in glance, add image")
				createImage = true
			} else {
				return err
			}
		} else {
			if imageDetail.Status != "active" {
				return fmt.Errorf("image in store %s is not active", imageName)
			}
			if imageDetail.Checksum != md5Sum {
				if app.ImageType == edgeproto.ImageType_IMAGE_TYPE_QCOW && imageDetail.DiskFormat == "vmdk" {
					log.SpanLog(ctx, log.DebugLevelMexos, "image was imported as vmdk, checksum match not possible")
				} else {
					return fmt.Errorf("mismatch in md5sum for image in glance: %s", imageName)
				}
			}
			glanceImageTime, err := time.Parse(time.RFC3339, imageDetail.UpdatedAt)
			if err != nil {
				return err
			}
			if !sourceImageTime.IsZero() {
				if sourceImageTime.Sub(glanceImageTime) > 0 {
					// Update the image in Glance
					updateCallback(edgeproto.UpdateTask, "Image in store is outdated, deleting old image")
					err = s.DeleteImage(ctx, imageName)
					if err != nil {
						return err
					}
					createImage = true
				}
			}
		}
		if createImage {
			updateCallback(edgeproto.UpdateTask, "Creating VM Image from URL")
			err = s.CreateImageFromUrl(ctx, imageName, app.ImagePath, md5Sum)
			if err != nil {
				return err
			}
		}

		objName := cloudcommon.GetAppFQN(&app.Key)
		vmAppParams, err := s.GetVMParams(ctx,
			UserVMDeployment,
			objName,
			appInst.VmFlavor,
			appInst.ExternalVolumeSize,
			imageName,
			GetSecurityGroupName(ctx, objName),
			&clusterInst.Key.CloudletKey,
			WithPublicKey(app.AuthPublicKey),
			WithAccessPorts(app.AccessPorts),
			WithDeploymentManifest(app.DeploymentManifest),
			WithCommand(app.Command),
			WithComputeAvailabilityZone(appInst.AvailabilityZone),
			WithVolumeAvailabilityZone(s.GetCloudletVolumeAvailabilityZone()),
			WithPrivacyPolicy(privacyPolicy),
		)
		if err != nil {
			return fmt.Errorf("unable to get vm params: %v", err)
		}

		deploymentVars := crmutil.DeploymentReplaceVars{
			Deployment: crmutil.CrmReplaceVars{
				CloudletName: k8smgmt.NormalizeName(appInst.Key.ClusterInstKey.CloudletKey.Name),
				CloudletOrg:  k8smgmt.NormalizeName(clusterInst.Key.CloudletKey.Organization),
				AppOrg:       k8smgmt.NormalizeName(app.Key.Organization),
				DnsZone:      s.commonPf.GetCloudletDNSZone(),
			},
		}
		ctx = context.WithValue(ctx, crmutil.DeploymentReplaceVarsKey, &deploymentVars)

		externalServerName := objName // which server provides external access, VM or LB
		if app.AccessType == edgeproto.AccessType_ACCESS_TYPE_LOAD_BALANCER {
			rootLBname := objName + "-lb"
			externalServerName = rootLBname
			rootLBImage := s.GetCloudletOSImage()
			lbVMSpec, err := s.GetVMSpecForRootLB()
			if err != nil {
				return err
			}
			lbImage, err := s.AddImageIfNotPresent(ctx, s.config.CloudletVMImagePath, s.config.VMImageVersion, updateCallback)
			if err != nil {
				return err
			}
			vmLbParams, err := s.GetVMParams(ctx,
				RootLBVMDeployment,
				rootLBname,
				lbVMSpec.FlavorName,
				lbVMSpec.ExternalVolumeSize,
				lbImage,
				GetSecurityGroupName(ctx, rootLBname),
				&clusterInst.Key.CloudletKey,
				WithComputeAvailabilityZone(lbVMSpec.AvailabilityZone),
				WithVolumeAvailabilityZone(s.GetCloudletVolumeAvailabilityZone()),
				WithAccessPorts(app.AccessPorts),
			)
			if err != nil {
				return err
			}
			err = s.HeatCreateAppVMWithRootLB(ctx, rootLBname, rootLBImage, objName, vmAppParams, vmLbParams, updateCallback)
			if err != nil {
				return err
			}
		} else {
			updateCallback(edgeproto.UpdateTask, "Deploying VM standalone")
			log.SpanLog(ctx, log.DebugLevelMexos, "Deploying VM", "stackName", objName, "flavor", appInst.VmFlavor, "ExternalVolumeSize", appInst.ExternalVolumeSize)
			err = s.CreateHeatStackFromTemplate(ctx, vmAppParams, objName, VmTemplate, updateCallback)
			if err != nil {
				return err
			}
		}
		ip, err := s.GetServerIPAddr(ctx, s.GetCloudletExternalNetwork(), externalServerName)
		if err != nil {
			return err
		}
		if app.AccessType == edgeproto.AccessType_ACCESS_TYPE_LOAD_BALANCER {
			updateCallback(edgeproto.UpdateTask, "Setting Up Load Balancer")
			var proxyOps []proxy.Op
			client, err := s.GetPlatformClientRootLB(ctx, externalServerName)
			if err != nil {
				return err
			}
			// clusterInst is empty but that is ok here
			names, err := k8smgmt.GetKubeNames(clusterInst, app, appInst)
			if err != nil {
				return fmt.Errorf("get kube names failed: %s", err)
			}
			proxyOps = append(proxyOps, proxy.WithDockerPublishPorts(), proxy.WithDockerNetwork(""))
			getDnsAction := func(svc v1.Service) (*mexos.DnsSvcAction, error) {
				action := mexos.DnsSvcAction{}
				action.PatchKube = false
				action.ExternalIP = ip.ExternalAddr
				return &action, nil
			}
			vmIP, err := s.GetServerIPAddr(ctx, s.GetCloudletMexNetwork(), objName)
			if err != nil {
				return err
			}
			updateCallback(edgeproto.UpdateTask, "Configuring Firewall Rules")
			ops := ProxyDnsSecOpts{AddProxy: true, AddDnsAndPatchKubeSvc: false, AddSecurityRules: false}
			err = s.AddProxySecurityRulesAndPatchDNS(ctx, client, names, app, appInst, getDnsAction, externalServerName, cloudcommon.IPAddrAllInterfaces, vmIP.ExternalAddr, ops, s.vaultConfig, proxyOps...)
			if err != nil {
				return fmt.Errorf("AddProxySecurityRulesAndPatchDNS error: %v", err)
			}
		}
		updateCallback(edgeproto.UpdateTask, "Adding DNS Entry")
		if appInst.Uri != "" && ip.ExternalAddr != "" {
			fqdn := appInst.Uri
			configs := append(app.Configs, appInst.Configs...)
			aac, err := access.GetAppAccessConfig(ctx, configs)
			if err != nil {
				return err
			}
			if aac.DnsOverride != "" {
				fqdn = aac.DnsOverride
			}
			if err = s.commonPf.ActivateFQDNA(ctx, fqdn, ip.ExternalAddr); err != nil {
				return err
			}
			log.SpanLog(ctx, log.DebugLevelMexos, "DNS A record activated",
				"name", objName,
				"fqdn", fqdn,
				"IP", ip.ExternalAddr)
		}
		return nil

	case cloudcommon.AppDeploymentTypeDocker:
		rootLBName := s.rootLBName
		backendIP := cloudcommon.RemoteServerNone
		dockerNetworkMode := dockermgmt.DockerBridgeMode
		rootLBClient, err := s.GetPlatformClient(ctx, clusterInst)
		if err != nil {
			return err
		}
		// docker commands can be run on either the rootlb or on the docker
		// vm.  The default is to run on the rootlb client
		dockerCommandTarget := rootLBClient

		if clusterInst.IpAccess == edgeproto.IpAccess_IP_ACCESS_DEDICATED {
			rootLBName = cloudcommon.GetDedicatedLBFQDN(s.cloudletKey, &clusterInst.Key.ClusterKey)
			log.SpanLog(ctx, log.DebugLevelMexos, "using dedicated RootLB to create app", "rootLBName", rootLBName)
			if app.AccessType == edgeproto.AccessType_ACCESS_TYPE_LOAD_BALANCER {
				backendIP = cloudcommon.IPAddrDockerHost
			} else {
				dockerNetworkMode = dockermgmt.DockerHostMode
			}
		} else {
			// Shared access uses a separate VM for docker.  This is used both for running the docker commands
			// and as the backend ip for the proxy
			_, backendIP, err = s.GetMasterNameAndIP(ctx, clusterInst)
			if err != nil {
				return err
			}
			// docker command will run on the docker vm
			dockerCommandTarget, err = rootLBClient.AddHop(backendIP, 22)
			if err != nil {
				return err
			}
			dockerNetworkMode = dockermgmt.DockerHostMode
		}

		rootLBIPaddr, err := s.GetServerIPAddr(ctx, s.GetCloudletExternalNetwork(), rootLBName)
		if err != nil {
			return err
		}
		names, err := k8smgmt.GetKubeNames(clusterInst, app, appInst)
		if err != nil {
			return fmt.Errorf("get kube names failed, %v", err)
		}
		updateCallback(edgeproto.UpdateTask, "Seeding docker secret")
		// when creating the appinst immediately after the cluster is created, there is a chance
		// of a failure if the VM is not fully ready and the resulting errors may vary.
		// Allow some retries to account for this.
		start := time.Now()
		for {
			err = mexos.SeedDockerSecret(ctx, s, dockerCommandTarget, clusterInst, app, s.vaultConfig)
			if err != nil {
				log.SpanLog(ctx, log.DebugLevelMexos, "seeding docker secret failed", "err", err)
				elapsed := time.Since(start)
				if elapsed > MaxDockerSeedWait {
					return fmt.Errorf("can't seed docker secret - %v", err)
				}
				log.SpanLog(ctx, log.DebugLevelMexos, "retrying in 10 seconds")
				time.Sleep(10 * time.Second)
			} else {
				break
			}
		}
		updateCallback(edgeproto.UpdateTask, "Deploying Docker App")

		err = dockermgmt.CreateAppInst(ctx, s.vaultConfig, dockerCommandTarget, app, appInst, dockerNetworkMode)
		if err != nil {
			return err
		}
		getDnsAction := func(svc v1.Service) (*mexos.DnsSvcAction, error) {
			action := mexos.DnsSvcAction{}
			action.PatchKube = false
			action.ExternalIP = rootLBIPaddr.ExternalAddr
			return &action, nil
		}
		updateCallback(edgeproto.UpdateTask, "Configuring Firewall Rules and DNS")
		var proxyOps []proxy.Op
		addproxy := false
		listenIP := "NONE" // only applicable for proxy case
		if app.AccessType == edgeproto.AccessType_ACCESS_TYPE_LOAD_BALANCER {
			proxyOps = append(proxyOps, proxy.WithDockerPublishPorts(), proxy.WithDockerNetwork(""))
			addproxy = true
			listenIP = rootLBIPaddr.InternalAddr
		}
		ops := ProxyDnsSecOpts{AddProxy: addproxy, AddDnsAndPatchKubeSvc: true, AddSecurityRules: true}
		err = s.AddProxySecurityRulesAndPatchDNS(ctx, rootLBClient, names, app, appInst, getDnsAction, rootLBName, listenIP, backendIP, ops, s.vaultConfig, proxyOps...)
		if err != nil {
			return fmt.Errorf("AddProxySecurityRulesAndPatchDNS error: %v", err)
		}
	default:
		err = fmt.Errorf("unsupported deployment type %s", deployment)
	}
	return err
>>>>>>> 3359bd11
}

func (o *OpenstackPlatform) DeleteAppInst(ctx context.Context, clusterInst *edgeproto.ClusterInst, app *edgeproto.App, appInst *edgeproto.AppInst) error {
	return o.commonPf.DeleteAppInst(ctx, clusterInst, app, appInst)
}

func (o *OpenstackPlatform) UpdateAppInst(ctx context.Context, clusterInst *edgeproto.ClusterInst, app *edgeproto.App, appInst *edgeproto.AppInst, updateCallback edgeproto.CacheUpdateCallback) error {
	return o.commonPf.UpdateAppInst(ctx, clusterInst, app, appInst, updateCallback)
}

func (o *OpenstackPlatform) GetAppInstRuntime(ctx context.Context, clusterInst *edgeproto.ClusterInst, app *edgeproto.App, appInst *edgeproto.AppInst) (*edgeproto.AppInstRuntime, error) {
	return o.commonPf.GetAppInstRuntime(ctx, clusterInst, app, appInst)
}

func (o *OpenstackPlatform) GetContainerCommand(ctx context.Context, clusterInst *edgeproto.ClusterInst, app *edgeproto.App, appInst *edgeproto.AppInst, req *edgeproto.ExecRequest) (string, error) {
	return o.commonPf.GetContainerCommand(ctx, clusterInst, app, appInst, req)
}

func (o *OpenstackPlatform) GetConsoleUrl(ctx context.Context, app *edgeproto.App) (string, error) {
	switch deployment := app.Deployment; deployment {
	case cloudcommon.AppDeploymentTypeVM:
		objName := cloudcommon.GetAppFQN(&app.Key)
		consoleUrl, err := o.OSGetConsoleUrl(ctx, objName)
		if err != nil {
			return "", err
		}
		return consoleUrl.Url, nil
	default:
		return "", fmt.Errorf("unsupported deployment type %s", deployment)
	}

}

func (o *OpenstackPlatform) SetPowerState(ctx context.Context, app *edgeproto.App, appInst *edgeproto.AppInst, updateCallback edgeproto.CacheUpdateCallback) error {
	PowerState := appInst.PowerState
	switch deployment := app.Deployment; deployment {
	case cloudcommon.AppDeploymentTypeVM:
		serverName := cloudcommon.GetAppFQN(&app.Key)
		fqdn := appInst.Uri

		log.SpanLog(ctx, log.DebugLevelMexos, "setting server state", "serverName", serverName, "fqdn", fqdn, "PowerState", PowerState)

		updateCallback(edgeproto.UpdateTask, "Verifying AppInst state")
		serverDetail, err := o.GetServerDetail(ctx, serverName)
		if err != nil {
			return err
		}

		serverAction := ""
		switch PowerState {
		case edgeproto.PowerState_POWER_ON_REQUESTED:
			if serverDetail.Status == "ACTIVE" {
				return fmt.Errorf("server %s is already active", serverName)
			}
			serverAction = "start"
		case edgeproto.PowerState_POWER_OFF_REQUESTED:
			if serverDetail.Status == "SHUTOFF" {
				return fmt.Errorf("server %s is already stopped", serverName)
			}
			serverAction = "stop"
		case edgeproto.PowerState_REBOOT_REQUESTED:
			serverAction = "reboot"
			if serverDetail.Status != "ACTIVE" {
				return fmt.Errorf("server %s is not active", serverName)
			}
		default:
			return fmt.Errorf("unsupported server power action: %s", PowerState)
		}

		updateCallback(edgeproto.UpdateTask, fmt.Sprintf("Fetching external address of %s", serverName))
		oldServerIP, err := o.GetIPFromServerName(ctx, o.commonPf.GetCloudletExternalNetwork(), serverName)
		if err != nil || oldServerIP.ExternalAddr == "" {
			return fmt.Errorf("unable to fetch external ip for %s, err %v", serverName, err)
		}

		updateCallback(edgeproto.UpdateTask, fmt.Sprintf("Performing action %s on %s", serverAction, serverName))
		err = o.OSSetPowerState(ctx, serverName, serverAction)
		if err != nil {
			return err
		}

		if PowerState == edgeproto.PowerState_POWER_ON_REQUESTED || PowerState == edgeproto.PowerState_REBOOT_REQUESTED {
			updateCallback(edgeproto.UpdateTask, fmt.Sprintf("Waiting for server %s to become active", serverName))
			serverDetail, err := o.GetActiveServerDetails(ctx, serverName)
			if err != nil {
				return err
			}
			updateCallback(edgeproto.UpdateTask, fmt.Sprintf("Fetching external address of %s", serverName))
			newServerIP, err := o.GetIPFromServerName(ctx, o.commonPf.GetCloudletExternalNetwork(), serverName)
			if err != nil || newServerIP.ExternalAddr == "" {
				return fmt.Errorf("unable to fetch external ip for %s, addr %s, err %v", serverName, serverDetail.Addresses, err)
			}
			if oldServerIP.ExternalAddr != newServerIP.ExternalAddr {
				// IP changed, update DNS entry
				updateCallback(edgeproto.UpdateTask, fmt.Sprintf("Updating DNS entry as IP changed for %s", serverName))
				log.SpanLog(ctx, log.DebugLevelMexos, "updating DNS entry", "serverName", serverName, "fqdn", fqdn, "ip", newServerIP)
				err = o.commonPf.ActivateFQDNA(ctx, fqdn, newServerIP.ExternalAddr)
				if err != nil {
					return fmt.Errorf("unable to update fqdn for %s, addr %s, err %v", serverName, newServerIP.ExternalAddr, err)
				}
			}
		}
		updateCallback(edgeproto.UpdateTask, "Performed power control action successfully")
	default:
		return fmt.Errorf("unsupported deployment type %s", deployment)
	}

	return nil
}

func (o *OpenstackPlatform) AddAppImageIfNotPresent(ctx context.Context, app *edgeproto.App, updateCallback edgeproto.CacheUpdateCallback) error {
	imageName, err := cloudcommon.GetFileName(app.ImagePath)
	if err != nil {
		return err
	}
	sourceImageTime, md5Sum, err := infracommon.GetUrlInfo(ctx, o.commonPf.VaultConfig, app.ImagePath)
	imageDetail, err := o.GetImageDetail(ctx, imageName)
	createImage := false
	if err != nil {
		if strings.Contains(err.Error(), "Could not find resource") {
			// Add image to Glance
			log.SpanLog(ctx, log.DebugLevelMexos, "image is not present in glance, add image")
			createImage = true
		} else {
			return err
		}
	} else {
		if imageDetail.Status != "active" {
			return fmt.Errorf("image in store %s is not active", imageName)
		}
		if imageDetail.Checksum != md5Sum {
			if app.ImageType == edgeproto.ImageType_IMAGE_TYPE_QCOW && imageDetail.DiskFormat == infracommon.ImageFormatVmdk {
				log.SpanLog(ctx, log.DebugLevelMexos, "image was imported as vmdk, checksum match not possible")
			} else {
				return fmt.Errorf("mismatch in md5sum for image in glance: %s", imageName)
			}
		}
		glanceImageTime, err := time.Parse(time.RFC3339, imageDetail.UpdatedAt)
		if err != nil {
			return err
		}
		if !sourceImageTime.IsZero() {
			if sourceImageTime.Sub(glanceImageTime) > 0 {
				// Update the image in Glance
				updateCallback(edgeproto.UpdateTask, "Image in store is outdated, deleting old image")
				err = o.DeleteImage(ctx, imageName)
				if err != nil {
					return err
				}
				createImage = true
			}
		}
	}
	if createImage {
		updateCallback(edgeproto.UpdateTask, "Creating VM Image from URL")
		err = o.CreateImageFromUrl(ctx, imageName, app.ImagePath, md5Sum)
		if err != nil {
			return err
		}
	}
	return nil
}

func (o *OpenstackPlatform) GetVMParams(ctx context.Context, depType infracommon.DeploymentType, serverName, flavorName string, externalVolumeSize uint64, imageName, secGrp string, cloudletKey *edgeproto.CloudletKey, opts ...infracommon.VMParamsOp) (*infracommon.VMParams, error) {
	var vmp infracommon.VMParams
	var err error
	vmp.VMName = serverName
	vmp.FlavorName = flavorName
	vmp.ExternalVolumeSize = externalVolumeSize
	vmp.ImageName = imageName
	vmp.ApplicationSecurityGroup = secGrp
	for _, op := range opts {
		if err := op(&vmp); err != nil {
			return nil, err
		}
	}
	if vmp.PrivacyPolicy == nil {
		vmp.PrivacyPolicy = &edgeproto.PrivacyPolicy{}
	}
	ni, err := infracommon.ParseNetSpec(ctx, o.commonPf.GetCloudletNetworkScheme())
	if err != nil {
		// The netspec should always be present but is not set when running OpenStack from the controller.
		// For now, tolerate this as it will work with default settings but not anywhere that requires a non-default
		// netspec.  TODO This meeds a general fix to allow CreateCloudlet to work with floating IPs.
		log.SpanLog(ctx, log.DebugLevelMexos, "WARNING, empty netspec")
	}
	if depType != infracommon.UserVMDeployment {
		vmp.IsInternal = true
	}
	if depType == infracommon.RootLBVMDeployment {
		vmp.GatewayIP, err = o.GetExternalGateway(ctx, o.commonPf.GetCloudletExternalNetwork())
		if err != nil {
			return nil, err
		}
		vmp.MEXRouterIP, err = o.GetMexRouterIP(ctx)
		if err != nil {
			return nil, err
		}
		vmp.IsRootLB = true
		if cloudletKey == nil {
			return nil, fmt.Errorf("nil cloudlet key")
		}
		cloudletGrp, err := o.GetCloudletSecurityGroupID(ctx, cloudletKey)
		if err != nil {
			return nil, err
		}
		vmp.CloudletSecurityGroup = cloudletGrp

	}
	if ni != nil && ni.FloatingIPNet != "" {
		fips, err := o.ListFloatingIPs(ctx)
		for _, f := range fips {
			if f.Port == "" && f.FloatingIPAddress != "" {
				vmp.FloatingIPAddressID = f.ID
			}
		}
		if vmp.FloatingIPAddressID == "" {
			return nil, fmt.Errorf("Unable to allocate a floating IP")
		}
		if err != nil {
			return nil, fmt.Errorf("Unable to list floating IPs %v", err)
		}
		vmp.NetworkName = ni.FloatingIPNet
		vmp.SubnetName = ni.FloatingIPSubnet
	} else {
		vmp.NetworkName = o.commonPf.GetCloudletExternalNetwork()
	}
	if ni != nil {
		vmp.VnicType = ni.VnicType
	}
	return &vmp, nil
}<|MERGE_RESOLUTION|>--- conflicted
+++ resolved
@@ -13,384 +13,8 @@
 	"github.com/mobiledgex/edge-cloud/log"
 )
 
-<<<<<<< HEAD
 func (o *OpenstackPlatform) CreateAppInst(ctx context.Context, clusterInst *edgeproto.ClusterInst, app *edgeproto.App, appInst *edgeproto.AppInst, appFlavor *edgeproto.Flavor, privacyPolicy *edgeproto.PrivacyPolicy, updateCallback edgeproto.CacheUpdateCallback) error {
 	return o.commonPf.CreateAppInst(ctx, clusterInst, app, appInst, appFlavor, privacyPolicy, updateCallback)
-=======
-var MaxDockerSeedWait = 1 * time.Minute
-
-func (s *Platform) CreateAppInst(ctx context.Context, clusterInst *edgeproto.ClusterInst, app *edgeproto.App, appInst *edgeproto.AppInst, appFlavor *edgeproto.Flavor, privacyPolicy *edgeproto.PrivacyPolicy, updateCallback edgeproto.CacheUpdateCallback) error {
-	var err error
-
-	switch deployment := app.Deployment; deployment {
-	case cloudcommon.AppDeploymentTypeKubernetes:
-		fallthrough
-	case cloudcommon.AppDeploymentTypeHelm:
-		rootLBName := s.rootLBName
-		appWaitChan := make(chan string)
-
-		if clusterInst.IpAccess == edgeproto.IpAccess_IP_ACCESS_DEDICATED {
-			rootLBName = cloudcommon.GetDedicatedLBFQDN(s.cloudletKey, &clusterInst.Key.ClusterKey)
-			log.SpanLog(ctx, log.DebugLevelMexos, "using dedicated RootLB to create app", "rootLBName", rootLBName)
-		}
-		client, err := s.GetPlatformClient(ctx, clusterInst)
-		if err != nil {
-			return err
-		}
-		names, err := k8smgmt.GetKubeNames(clusterInst, app, appInst)
-		if err != nil {
-			return err
-		}
-		updateCallback(edgeproto.UpdateTask, "Setting up registry secret")
-		err = mexos.CreateDockerRegistrySecret(ctx, client, clusterInst, app, s.vaultConfig, names)
-		if err != nil {
-			return err
-		}
-
-		_, masterIP, masterIpErr := s.GetMasterNameAndIP(ctx, clusterInst)
-		// Add crm local replace variables
-		deploymentVars := crmutil.DeploymentReplaceVars{
-			Deployment: crmutil.CrmReplaceVars{
-				ClusterIp:    masterIP,
-				CloudletName: k8smgmt.NormalizeName(clusterInst.Key.CloudletKey.Name),
-				ClusterName:  k8smgmt.NormalizeName(clusterInst.Key.ClusterKey.Name),
-				CloudletOrg:  k8smgmt.NormalizeName(clusterInst.Key.CloudletKey.Organization),
-				AppOrg:       k8smgmt.NormalizeName(app.Key.Organization),
-				DnsZone:      s.commonPf.GetCloudletDNSZone(),
-			},
-		}
-		ctx = context.WithValue(ctx, crmutil.DeploymentReplaceVarsKey, &deploymentVars)
-
-		if deployment == cloudcommon.AppDeploymentTypeKubernetes {
-			updateCallback(edgeproto.UpdateTask, "Creating Kubernetes App")
-			err = k8smgmt.CreateAppInst(ctx, s.vaultConfig, client, names, app, appInst)
-		} else {
-			updateCallback(edgeproto.UpdateTask, "Creating Helm App")
-
-			err = k8smgmt.CreateHelmAppInst(ctx, client, names, clusterInst, app, appInst)
-		}
-		if err != nil {
-			return err
-		}
-
-		// wait for the appinst in parallel with other tasks
-		go func() {
-			if deployment == cloudcommon.AppDeploymentTypeKubernetes {
-				waitErr := k8smgmt.WaitForAppInst(ctx, client, names, app, k8smgmt.WaitRunning)
-				if waitErr == nil {
-					appWaitChan <- ""
-				} else {
-					appWaitChan <- waitErr.Error()
-				}
-			} else { // no waiting for the helm apps currently, to be revisited
-				appWaitChan <- ""
-			}
-		}()
-
-		// set up DNS
-		var rootLBIPaddr *mexos.ServerIP
-		if masterIpErr == nil {
-			rootLBIPaddr, err = s.GetServerIPAddr(ctx, s.GetCloudletExternalNetwork(), rootLBName)
-			if err == nil {
-				getDnsAction := func(svc v1.Service) (*mexos.DnsSvcAction, error) {
-					action := mexos.DnsSvcAction{}
-					action.PatchKube = true
-					action.PatchIP = masterIP
-					action.ExternalIP = rootLBIPaddr.ExternalAddr
-					// Should only add DNS for external ports
-					action.AddDNS = !app.InternalPorts
-					return &action, nil
-				}
-				// If this is an internal ports, all we need is patch of kube service
-				if app.InternalPorts {
-					err = s.commonPf.CreateAppDNSAndPatchKubeSvc(ctx, client, names, mexos.NoDnsOverride, getDnsAction)
-				} else {
-					updateCallback(edgeproto.UpdateTask, "Configuring Service: LB, Firewall Rules and DNS")
-					ops := ProxyDnsSecOpts{AddProxy: true, AddDnsAndPatchKubeSvc: true, AddSecurityRules: true}
-					err = s.AddProxySecurityRulesAndPatchDNS(ctx, client, names, app, appInst, getDnsAction, rootLBName, cloudcommon.IPAddrAllInterfaces, masterIP, ops, s.vaultConfig, proxy.WithDockerPublishPorts(), proxy.WithDockerNetwork(""))
-				}
-			}
-		}
-		appWaitErr := <-appWaitChan
-		if appWaitErr != "" {
-			return fmt.Errorf("app wait error, %v", appWaitErr)
-		}
-		if err != nil {
-			return err
-		}
-	case cloudcommon.AppDeploymentTypeVM:
-		imageName, err := cloudcommon.GetFileName(app.ImagePath)
-		if err != nil {
-			return err
-		}
-		sourceImageTime, md5Sum, err := mexos.GetUrlInfo(ctx, s.vaultConfig, app.ImagePath)
-		if err != nil {
-			log.SpanLog(ctx, log.DebugLevelMexos, "failed to fetch source image info, skip image validity checks")
-		}
-		imageDetail, err := s.GetImageDetail(ctx, imageName)
-		createImage := false
-		if err != nil {
-			if strings.Contains(err.Error(), "Could not find resource") {
-				// Add image to Glance
-				log.SpanLog(ctx, log.DebugLevelMexos, "image is not present in glance, add image")
-				createImage = true
-			} else {
-				return err
-			}
-		} else {
-			if imageDetail.Status != "active" {
-				return fmt.Errorf("image in store %s is not active", imageName)
-			}
-			if imageDetail.Checksum != md5Sum {
-				if app.ImageType == edgeproto.ImageType_IMAGE_TYPE_QCOW && imageDetail.DiskFormat == "vmdk" {
-					log.SpanLog(ctx, log.DebugLevelMexos, "image was imported as vmdk, checksum match not possible")
-				} else {
-					return fmt.Errorf("mismatch in md5sum for image in glance: %s", imageName)
-				}
-			}
-			glanceImageTime, err := time.Parse(time.RFC3339, imageDetail.UpdatedAt)
-			if err != nil {
-				return err
-			}
-			if !sourceImageTime.IsZero() {
-				if sourceImageTime.Sub(glanceImageTime) > 0 {
-					// Update the image in Glance
-					updateCallback(edgeproto.UpdateTask, "Image in store is outdated, deleting old image")
-					err = s.DeleteImage(ctx, imageName)
-					if err != nil {
-						return err
-					}
-					createImage = true
-				}
-			}
-		}
-		if createImage {
-			updateCallback(edgeproto.UpdateTask, "Creating VM Image from URL")
-			err = s.CreateImageFromUrl(ctx, imageName, app.ImagePath, md5Sum)
-			if err != nil {
-				return err
-			}
-		}
-
-		objName := cloudcommon.GetAppFQN(&app.Key)
-		vmAppParams, err := s.GetVMParams(ctx,
-			UserVMDeployment,
-			objName,
-			appInst.VmFlavor,
-			appInst.ExternalVolumeSize,
-			imageName,
-			GetSecurityGroupName(ctx, objName),
-			&clusterInst.Key.CloudletKey,
-			WithPublicKey(app.AuthPublicKey),
-			WithAccessPorts(app.AccessPorts),
-			WithDeploymentManifest(app.DeploymentManifest),
-			WithCommand(app.Command),
-			WithComputeAvailabilityZone(appInst.AvailabilityZone),
-			WithVolumeAvailabilityZone(s.GetCloudletVolumeAvailabilityZone()),
-			WithPrivacyPolicy(privacyPolicy),
-		)
-		if err != nil {
-			return fmt.Errorf("unable to get vm params: %v", err)
-		}
-
-		deploymentVars := crmutil.DeploymentReplaceVars{
-			Deployment: crmutil.CrmReplaceVars{
-				CloudletName: k8smgmt.NormalizeName(appInst.Key.ClusterInstKey.CloudletKey.Name),
-				CloudletOrg:  k8smgmt.NormalizeName(clusterInst.Key.CloudletKey.Organization),
-				AppOrg:       k8smgmt.NormalizeName(app.Key.Organization),
-				DnsZone:      s.commonPf.GetCloudletDNSZone(),
-			},
-		}
-		ctx = context.WithValue(ctx, crmutil.DeploymentReplaceVarsKey, &deploymentVars)
-
-		externalServerName := objName // which server provides external access, VM or LB
-		if app.AccessType == edgeproto.AccessType_ACCESS_TYPE_LOAD_BALANCER {
-			rootLBname := objName + "-lb"
-			externalServerName = rootLBname
-			rootLBImage := s.GetCloudletOSImage()
-			lbVMSpec, err := s.GetVMSpecForRootLB()
-			if err != nil {
-				return err
-			}
-			lbImage, err := s.AddImageIfNotPresent(ctx, s.config.CloudletVMImagePath, s.config.VMImageVersion, updateCallback)
-			if err != nil {
-				return err
-			}
-			vmLbParams, err := s.GetVMParams(ctx,
-				RootLBVMDeployment,
-				rootLBname,
-				lbVMSpec.FlavorName,
-				lbVMSpec.ExternalVolumeSize,
-				lbImage,
-				GetSecurityGroupName(ctx, rootLBname),
-				&clusterInst.Key.CloudletKey,
-				WithComputeAvailabilityZone(lbVMSpec.AvailabilityZone),
-				WithVolumeAvailabilityZone(s.GetCloudletVolumeAvailabilityZone()),
-				WithAccessPorts(app.AccessPorts),
-			)
-			if err != nil {
-				return err
-			}
-			err = s.HeatCreateAppVMWithRootLB(ctx, rootLBname, rootLBImage, objName, vmAppParams, vmLbParams, updateCallback)
-			if err != nil {
-				return err
-			}
-		} else {
-			updateCallback(edgeproto.UpdateTask, "Deploying VM standalone")
-			log.SpanLog(ctx, log.DebugLevelMexos, "Deploying VM", "stackName", objName, "flavor", appInst.VmFlavor, "ExternalVolumeSize", appInst.ExternalVolumeSize)
-			err = s.CreateHeatStackFromTemplate(ctx, vmAppParams, objName, VmTemplate, updateCallback)
-			if err != nil {
-				return err
-			}
-		}
-		ip, err := s.GetServerIPAddr(ctx, s.GetCloudletExternalNetwork(), externalServerName)
-		if err != nil {
-			return err
-		}
-		if app.AccessType == edgeproto.AccessType_ACCESS_TYPE_LOAD_BALANCER {
-			updateCallback(edgeproto.UpdateTask, "Setting Up Load Balancer")
-			var proxyOps []proxy.Op
-			client, err := s.GetPlatformClientRootLB(ctx, externalServerName)
-			if err != nil {
-				return err
-			}
-			// clusterInst is empty but that is ok here
-			names, err := k8smgmt.GetKubeNames(clusterInst, app, appInst)
-			if err != nil {
-				return fmt.Errorf("get kube names failed: %s", err)
-			}
-			proxyOps = append(proxyOps, proxy.WithDockerPublishPorts(), proxy.WithDockerNetwork(""))
-			getDnsAction := func(svc v1.Service) (*mexos.DnsSvcAction, error) {
-				action := mexos.DnsSvcAction{}
-				action.PatchKube = false
-				action.ExternalIP = ip.ExternalAddr
-				return &action, nil
-			}
-			vmIP, err := s.GetServerIPAddr(ctx, s.GetCloudletMexNetwork(), objName)
-			if err != nil {
-				return err
-			}
-			updateCallback(edgeproto.UpdateTask, "Configuring Firewall Rules")
-			ops := ProxyDnsSecOpts{AddProxy: true, AddDnsAndPatchKubeSvc: false, AddSecurityRules: false}
-			err = s.AddProxySecurityRulesAndPatchDNS(ctx, client, names, app, appInst, getDnsAction, externalServerName, cloudcommon.IPAddrAllInterfaces, vmIP.ExternalAddr, ops, s.vaultConfig, proxyOps...)
-			if err != nil {
-				return fmt.Errorf("AddProxySecurityRulesAndPatchDNS error: %v", err)
-			}
-		}
-		updateCallback(edgeproto.UpdateTask, "Adding DNS Entry")
-		if appInst.Uri != "" && ip.ExternalAddr != "" {
-			fqdn := appInst.Uri
-			configs := append(app.Configs, appInst.Configs...)
-			aac, err := access.GetAppAccessConfig(ctx, configs)
-			if err != nil {
-				return err
-			}
-			if aac.DnsOverride != "" {
-				fqdn = aac.DnsOverride
-			}
-			if err = s.commonPf.ActivateFQDNA(ctx, fqdn, ip.ExternalAddr); err != nil {
-				return err
-			}
-			log.SpanLog(ctx, log.DebugLevelMexos, "DNS A record activated",
-				"name", objName,
-				"fqdn", fqdn,
-				"IP", ip.ExternalAddr)
-		}
-		return nil
-
-	case cloudcommon.AppDeploymentTypeDocker:
-		rootLBName := s.rootLBName
-		backendIP := cloudcommon.RemoteServerNone
-		dockerNetworkMode := dockermgmt.DockerBridgeMode
-		rootLBClient, err := s.GetPlatformClient(ctx, clusterInst)
-		if err != nil {
-			return err
-		}
-		// docker commands can be run on either the rootlb or on the docker
-		// vm.  The default is to run on the rootlb client
-		dockerCommandTarget := rootLBClient
-
-		if clusterInst.IpAccess == edgeproto.IpAccess_IP_ACCESS_DEDICATED {
-			rootLBName = cloudcommon.GetDedicatedLBFQDN(s.cloudletKey, &clusterInst.Key.ClusterKey)
-			log.SpanLog(ctx, log.DebugLevelMexos, "using dedicated RootLB to create app", "rootLBName", rootLBName)
-			if app.AccessType == edgeproto.AccessType_ACCESS_TYPE_LOAD_BALANCER {
-				backendIP = cloudcommon.IPAddrDockerHost
-			} else {
-				dockerNetworkMode = dockermgmt.DockerHostMode
-			}
-		} else {
-			// Shared access uses a separate VM for docker.  This is used both for running the docker commands
-			// and as the backend ip for the proxy
-			_, backendIP, err = s.GetMasterNameAndIP(ctx, clusterInst)
-			if err != nil {
-				return err
-			}
-			// docker command will run on the docker vm
-			dockerCommandTarget, err = rootLBClient.AddHop(backendIP, 22)
-			if err != nil {
-				return err
-			}
-			dockerNetworkMode = dockermgmt.DockerHostMode
-		}
-
-		rootLBIPaddr, err := s.GetServerIPAddr(ctx, s.GetCloudletExternalNetwork(), rootLBName)
-		if err != nil {
-			return err
-		}
-		names, err := k8smgmt.GetKubeNames(clusterInst, app, appInst)
-		if err != nil {
-			return fmt.Errorf("get kube names failed, %v", err)
-		}
-		updateCallback(edgeproto.UpdateTask, "Seeding docker secret")
-		// when creating the appinst immediately after the cluster is created, there is a chance
-		// of a failure if the VM is not fully ready and the resulting errors may vary.
-		// Allow some retries to account for this.
-		start := time.Now()
-		for {
-			err = mexos.SeedDockerSecret(ctx, s, dockerCommandTarget, clusterInst, app, s.vaultConfig)
-			if err != nil {
-				log.SpanLog(ctx, log.DebugLevelMexos, "seeding docker secret failed", "err", err)
-				elapsed := time.Since(start)
-				if elapsed > MaxDockerSeedWait {
-					return fmt.Errorf("can't seed docker secret - %v", err)
-				}
-				log.SpanLog(ctx, log.DebugLevelMexos, "retrying in 10 seconds")
-				time.Sleep(10 * time.Second)
-			} else {
-				break
-			}
-		}
-		updateCallback(edgeproto.UpdateTask, "Deploying Docker App")
-
-		err = dockermgmt.CreateAppInst(ctx, s.vaultConfig, dockerCommandTarget, app, appInst, dockerNetworkMode)
-		if err != nil {
-			return err
-		}
-		getDnsAction := func(svc v1.Service) (*mexos.DnsSvcAction, error) {
-			action := mexos.DnsSvcAction{}
-			action.PatchKube = false
-			action.ExternalIP = rootLBIPaddr.ExternalAddr
-			return &action, nil
-		}
-		updateCallback(edgeproto.UpdateTask, "Configuring Firewall Rules and DNS")
-		var proxyOps []proxy.Op
-		addproxy := false
-		listenIP := "NONE" // only applicable for proxy case
-		if app.AccessType == edgeproto.AccessType_ACCESS_TYPE_LOAD_BALANCER {
-			proxyOps = append(proxyOps, proxy.WithDockerPublishPorts(), proxy.WithDockerNetwork(""))
-			addproxy = true
-			listenIP = rootLBIPaddr.InternalAddr
-		}
-		ops := ProxyDnsSecOpts{AddProxy: addproxy, AddDnsAndPatchKubeSvc: true, AddSecurityRules: true}
-		err = s.AddProxySecurityRulesAndPatchDNS(ctx, rootLBClient, names, app, appInst, getDnsAction, rootLBName, listenIP, backendIP, ops, s.vaultConfig, proxyOps...)
-		if err != nil {
-			return fmt.Errorf("AddProxySecurityRulesAndPatchDNS error: %v", err)
-		}
-	default:
-		err = fmt.Errorf("unsupported deployment type %s", deployment)
-	}
-	return err
->>>>>>> 3359bd11
 }
 
 func (o *OpenstackPlatform) DeleteAppInst(ctx context.Context, clusterInst *edgeproto.ClusterInst, app *edgeproto.App, appInst *edgeproto.AppInst) error {
@@ -424,6 +48,7 @@
 
 }
 
+// SetPowerState is mostly common code that could eventually move
 func (o *OpenstackPlatform) SetPowerState(ctx context.Context, app *edgeproto.App, appInst *edgeproto.AppInst, updateCallback edgeproto.CacheUpdateCallback) error {
 	PowerState := appInst.PowerState
 	switch deployment := app.Deployment; deployment {
@@ -431,7 +56,7 @@
 		serverName := cloudcommon.GetAppFQN(&app.Key)
 		fqdn := appInst.Uri
 
-		log.SpanLog(ctx, log.DebugLevelMexos, "setting server state", "serverName", serverName, "fqdn", fqdn, "PowerState", PowerState)
+		log.SpanLog(ctx, log.DebugLevelInfra, "setting server state", "serverName", serverName, "fqdn", fqdn, "PowerState", PowerState)
 
 		updateCallback(edgeproto.UpdateTask, "Verifying AppInst state")
 		serverDetail, err := o.GetServerDetail(ctx, serverName)
@@ -486,7 +111,7 @@
 			if oldServerIP.ExternalAddr != newServerIP.ExternalAddr {
 				// IP changed, update DNS entry
 				updateCallback(edgeproto.UpdateTask, fmt.Sprintf("Updating DNS entry as IP changed for %s", serverName))
-				log.SpanLog(ctx, log.DebugLevelMexos, "updating DNS entry", "serverName", serverName, "fqdn", fqdn, "ip", newServerIP)
+				log.SpanLog(ctx, log.DebugLevelInfra, "updating DNS entry", "serverName", serverName, "fqdn", fqdn, "ip", newServerIP)
 				err = o.commonPf.ActivateFQDNA(ctx, fqdn, newServerIP.ExternalAddr)
 				if err != nil {
 					return fmt.Errorf("unable to update fqdn for %s, addr %s, err %v", serverName, newServerIP.ExternalAddr, err)
@@ -512,7 +137,7 @@
 	if err != nil {
 		if strings.Contains(err.Error(), "Could not find resource") {
 			// Add image to Glance
-			log.SpanLog(ctx, log.DebugLevelMexos, "image is not present in glance, add image")
+			log.SpanLog(ctx, log.DebugLevelInfra, "image is not present in glance, add image")
 			createImage = true
 		} else {
 			return err
@@ -523,7 +148,7 @@
 		}
 		if imageDetail.Checksum != md5Sum {
 			if app.ImageType == edgeproto.ImageType_IMAGE_TYPE_QCOW && imageDetail.DiskFormat == infracommon.ImageFormatVmdk {
-				log.SpanLog(ctx, log.DebugLevelMexos, "image was imported as vmdk, checksum match not possible")
+				log.SpanLog(ctx, log.DebugLevelInfra, "image was imported as vmdk, checksum match not possible")
 			} else {
 				return fmt.Errorf("mismatch in md5sum for image in glance: %s", imageName)
 			}
@@ -575,7 +200,7 @@
 		// The netspec should always be present but is not set when running OpenStack from the controller.
 		// For now, tolerate this as it will work with default settings but not anywhere that requires a non-default
 		// netspec.  TODO This meeds a general fix to allow CreateCloudlet to work with floating IPs.
-		log.SpanLog(ctx, log.DebugLevelMexos, "WARNING, empty netspec")
+		log.SpanLog(ctx, log.DebugLevelInfra, "WARNING, empty netspec")
 	}
 	if depType != infracommon.UserVMDeployment {
 		vmp.IsInternal = true
