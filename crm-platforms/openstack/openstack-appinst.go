--- conflicted
+++ resolved
@@ -325,7 +325,7 @@
 			if strings.Contains(err.Error(), mexos.ClusterNotFoundErr) {
 				log.SpanLog(ctx, log.DebugLevelMexos, "cluster is gone, allow app deletion")
 				secGrp := mexos.GetSecurityGroupName(ctx, rootLBName)
-				mexos.DeleteProxySecurityGroupRules(ctx, client, dockermgmt.GetContainerName(app), secGrp, appInst.MappedPorts, app, rootLBName)
+				mexos.DeleteProxySecurityGroupRules(ctx, client, dockermgmt.GetContainerName(&app.Key), secGrp, appInst.MappedPorts, app, rootLBName)
 				return nil
 			}
 		}
@@ -343,16 +343,10 @@
 
 		// Clean up security rules and proxy if app is external
 		secGrp := mexos.GetSecurityGroupName(ctx, rootLBName)
-		if err := mexos.DeleteProxySecurityGroupRules(ctx, client, dockermgmt.GetContainerName(app), secGrp, appInst.MappedPorts, app, rootLBName); err != nil {
+		if err := mexos.DeleteProxySecurityGroupRules(ctx, client, dockermgmt.GetContainerName(&app.Key), secGrp, appInst.MappedPorts, app, rootLBName); err != nil {
 			log.SpanLog(ctx, log.DebugLevelMexos, "cannot delete security rules", "name", names.AppName, "rootlb", rootLBName, "error", err)
 		}
 		if !app.InternalPorts {
-<<<<<<< HEAD
-=======
-			if err := mexos.DeleteProxySecurityGroupRules(ctx, client, dockermgmt.GetContainerName(&app.Key), secGrp, appInst.MappedPorts, rootLBName); err != nil {
-				log.SpanLog(ctx, log.DebugLevelMexos, "cannot delete security rules", "name", names.AppName, "rootlb", rootLBName, "error", err)
-			}
->>>>>>> b7fdcc95
 			// Clean up DNS entries
 			configs := append(app.Configs, appInst.Configs...)
 			aac, err := access.GetAppAccessConfig(ctx, configs)
@@ -397,7 +391,7 @@
 				if strings.Contains(err.Error(), mexos.ClusterNotFoundErr) {
 					log.SpanLog(ctx, log.DebugLevelMexos, "cluster is gone, allow app deletion")
 					secGrp := mexos.GetSecurityGroupName(ctx, rootLBName)
-					mexos.DeleteProxySecurityGroupRules(ctx, rootLBClient, dockermgmt.GetContainerName(app), secGrp, appInst.MappedPorts, app, rootLBName)
+					mexos.DeleteProxySecurityGroupRules(ctx, rootLBClient, dockermgmt.GetContainerName(&app.Key), secGrp, appInst.MappedPorts, app, rootLBName)
 					return nil
 				}
 				return err
@@ -416,13 +410,6 @@
 			}
 			return err
 		}
-<<<<<<< HEAD
-		name := dockermgmt.GetContainerName(app)
-		secGrp := mexos.GetSecurityGroupName(ctx, rootLBName)
-		//  the proxy does not yet exist for docker, but it eventually will.  Secgrp rules should be deleted in either case
-		if err := mexos.DeleteProxySecurityGroupRules(ctx, rootLBClient, name, secGrp, appInst.MappedPorts, app, rootLBName); err != nil {
-			log.SpanLog(ctx, log.DebugLevelMexos, "cannot delete security rules", "name", name, "rootlb", rootLBName, "error", err)
-=======
 		client, err := s.GetPlatformClient(ctx, clusterInst)
 		if err != nil {
 			return err
@@ -431,10 +418,9 @@
 		if !app.InternalPorts {
 			secGrp := mexos.GetSecurityGroupName(ctx, rootLBName)
 			//  the proxy does not yet exist for docker, but it eventually will.  Secgrp rules should be deleted in either case
-			if err := mexos.DeleteProxySecurityGroupRules(ctx, client, name, secGrp, appInst.MappedPorts, rootLBName); err != nil {
+			if err := mexos.DeleteProxySecurityGroupRules(ctx, client, name, secGrp, appInst.MappedPorts, app, rootLBName); err != nil {
 				log.SpanLog(ctx, log.DebugLevelMexos, "cannot delete security rules", "name", name, "rootlb", rootLBName, "error", err)
 			}
->>>>>>> b7fdcc95
 		}
 
 		return dockermgmt.DeleteAppInst(ctx, dockerCommandTarget, app, appInst)
