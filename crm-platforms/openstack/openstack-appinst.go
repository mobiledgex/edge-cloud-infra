package openstack

import (
	"context"
	"fmt"
	"strings"
	"time"

	"github.com/mobiledgex/edge-cloud-infra/mexos"
	"github.com/mobiledgex/edge-cloud/cloud-resource-manager/access"
	"github.com/mobiledgex/edge-cloud/cloud-resource-manager/crmutil"
	"github.com/mobiledgex/edge-cloud/cloud-resource-manager/dockermgmt"
	"github.com/mobiledgex/edge-cloud/cloud-resource-manager/k8smgmt"
	"github.com/mobiledgex/edge-cloud/cloud-resource-manager/proxy"
	"github.com/mobiledgex/edge-cloud/cloudcommon"
	"github.com/mobiledgex/edge-cloud/edgeproto"
	"github.com/mobiledgex/edge-cloud/log"
	"github.com/mobiledgex/edge-cloud/vmspec"
	v1 "k8s.io/api/core/v1"
)

func (s *Platform) CreateAppInst(ctx context.Context, clusterInst *edgeproto.ClusterInst, app *edgeproto.App, appInst *edgeproto.AppInst, appFlavor *edgeproto.Flavor, privacyPolicy *edgeproto.PrivacyPolicy, updateCallback edgeproto.CacheUpdateCallback) error {
	var err error

	switch deployment := app.Deployment; deployment {
	case cloudcommon.AppDeploymentTypeKubernetes:
		fallthrough
	case cloudcommon.AppDeploymentTypeHelm:
		rootLBName := s.rootLBName
		appWaitChan := make(chan string)

		if clusterInst.IpAccess == edgeproto.IpAccess_IP_ACCESS_DEDICATED {
			rootLBName = cloudcommon.GetDedicatedLBFQDN(s.cloudletKey, &clusterInst.Key.ClusterKey)
			log.SpanLog(ctx, log.DebugLevelMexos, "using dedicated RootLB to create app", "rootLBName", rootLBName)
		}
		client, err := s.GetPlatformClient(ctx, clusterInst)
		if err != nil {
			return err
		}
		names, err := k8smgmt.GetKubeNames(clusterInst, app, appInst)
		if err != nil {
			return err
		}
		updateCallback(edgeproto.UpdateTask, "Setting up registry secret")
		err = mexos.CreateDockerRegistrySecret(ctx, client, clusterInst, app, s.vaultConfig, names)
		if err != nil {
			return err
		}

		_, masterIP, masterIpErr := mexos.GetMasterNameAndIP(ctx, clusterInst)
		// Add crm local replace variables
		deploymentVars := crmutil.DeploymentReplaceVars{
			Deployment: crmutil.CrmReplaceVars{
				ClusterIp:     masterIP,
				CloudletName:  k8smgmt.NormalizeName(clusterInst.Key.CloudletKey.Name),
				ClusterName:   k8smgmt.NormalizeName(clusterInst.Key.ClusterKey.Name),
				DeveloperName: k8smgmt.NormalizeName(app.Key.DeveloperKey.Name),
				DnsZone:       mexos.GetCloudletDNSZone(),
			},
		}
		ctx = context.WithValue(ctx, crmutil.DeploymentReplaceVarsKey, &deploymentVars)

		if deployment == cloudcommon.AppDeploymentTypeKubernetes {
			updateCallback(edgeproto.UpdateTask, "Creating Kubernetes App")
			err = k8smgmt.CreateAppInst(ctx, client, names, app, appInst)
		} else {
			updateCallback(edgeproto.UpdateTask, "Creating Helm App")

			err = k8smgmt.CreateHelmAppInst(ctx, client, names, clusterInst, app, appInst)
		}
		if err != nil {
			return err
		}

		// wait for the appinst in parallel with other tasks
		go func() {
			if deployment == cloudcommon.AppDeploymentTypeKubernetes {
				waitErr := k8smgmt.WaitForAppInst(ctx, client, names, app, k8smgmt.WaitRunning)
				if waitErr == nil {
					appWaitChan <- ""
				} else {
					appWaitChan <- waitErr.Error()
				}
			} else { // no waiting for the helm apps currently, to be revisited
				appWaitChan <- ""
			}
		}()

		// set up DNS
		var rootLBIPaddr *mexos.ServerIP
		if masterIpErr == nil {
			rootLBIPaddr, err = mexos.GetServerIPAddr(ctx, mexos.GetCloudletExternalNetwork(), rootLBName)
			if err == nil {
				getDnsAction := func(svc v1.Service) (*mexos.DnsSvcAction, error) {
					action := mexos.DnsSvcAction{}
					action.PatchKube = true
					action.PatchIP = masterIP
					action.ExternalIP = rootLBIPaddr.ExternalAddr
					// Should only add DNS for external ports
					action.AddDNS = !app.InternalPorts
					return &action, nil
				}
				// If this is an internal ports, all we need is patch of kube service
				if app.InternalPorts {
					err = mexos.CreateAppDNSAndPatchKubeSvc(ctx, client, names, mexos.NoDnsOverride, getDnsAction)
				} else {
					updateCallback(edgeproto.UpdateTask, "Configuring Service: LB, Firewall Rules and DNS")
					err = mexos.AddProxySecurityRulesAndPatchDNS(ctx, client, names, app, appInst, getDnsAction, rootLBName, cloudcommon.IPAddrAllInterfaces, masterIP, true, true, true, s.vaultConfig, proxy.WithDockerPublishPorts(), proxy.WithDockerNetwork(""))
				}
			}
		}
		appWaitErr := <-appWaitChan
		if appWaitErr != "" {
			return fmt.Errorf("app wait error, %v", appWaitErr)
		}
		if err != nil {
			return err
		}
	case cloudcommon.AppDeploymentTypeVM:
		imageName, err := cloudcommon.GetFileName(app.ImagePath)
		if err != nil {
			return err
		}
		sourceImageTime, md5Sum, err := mexos.GetUrlInfo(ctx, app.ImagePath)
		if err != nil {
			log.SpanLog(ctx, log.DebugLevelMexos, "failed to fetch source image info, skip image validity checks")
		}
		imageDetail, err := mexos.GetImageDetail(ctx, imageName)
		createImage := false
		if err != nil {
			if strings.Contains(err.Error(), "Could not find resource") {
				// Add image to Glance
				log.SpanLog(ctx, log.DebugLevelMexos, "image is not present in glance, add image")
				createImage = true
			} else {
				return err
			}
		} else {
			if imageDetail.Status != "active" {
				return fmt.Errorf("image in store %s is not active", imageName)
			}
			if imageDetail.Checksum != md5Sum {
				if app.ImageType == edgeproto.ImageType_IMAGE_TYPE_QCOW && imageDetail.DiskFormat == "vmdk" {
					log.SpanLog(ctx, log.DebugLevelMexos, "image was imported as vmdk, checksum match not possible")
				} else {
					return fmt.Errorf("mismatch in md5sum for image in glance: %s", imageName)
				}
			}
			glanceImageTime, err := time.Parse(time.RFC3339, imageDetail.UpdatedAt)
			if err != nil {
				return err
			}
			if !sourceImageTime.IsZero() {
				if sourceImageTime.Sub(glanceImageTime) > 0 {
					// Update the image in Glance
					updateCallback(edgeproto.UpdateTask, "Image in store is outdated, deleting old image")
					err = mexos.DeleteImage(ctx, imageName)
					if err != nil {
						return err
					}
					createImage = true
				}
			}
		}
		if createImage {
			updateCallback(edgeproto.UpdateTask, "Creating VM Image from URL")
			err = mexos.CreateImageFromUrl(ctx, imageName, app.ImagePath, md5Sum)
			if err != nil {
				return err
			}
		}

		finfo, _, _, err := mexos.GetFlavorInfo(ctx)
		if err != nil {
			return err
		}
		vmspec, err := vmspec.GetVMSpec(finfo, *appFlavor)
		if err != nil {
			return fmt.Errorf("unable to find closest flavor for app: %v", err)
		}
		objName := cloudcommon.GetAppFQN(&app.Key)
		vmAppParams, err := mexos.GetVMParams(ctx,
			mexos.UserVMDeployment,
			objName,
			vmspec.FlavorName,
			vmspec.ExternalVolumeSize,
			imageName,
			mexos.GetSecurityGroupName(ctx, objName),
			&clusterInst.Key.CloudletKey,
			mexos.WithPublicKey(app.AuthPublicKey),
			mexos.WithAccessPorts(app.AccessPorts),
			mexos.WithDeploymentManifest(app.DeploymentManifest),
			mexos.WithCommand(app.Command),
			mexos.WithComputeAvailabilityZone(vmspec.AvailabilityZone),
			mexos.WithVolumeAvailabilityZone(mexos.GetCloudletVolumeAvailabilityZone()),
			mexos.WithPrivacyPolicy(privacyPolicy),
		)

		if err != nil {
			return fmt.Errorf("unable to get vm params: %v", err)
		}
		deploymentVars := crmutil.DeploymentReplaceVars{
			Deployment: crmutil.CrmReplaceVars{
				CloudletName:  k8smgmt.NormalizeName(appInst.Key.ClusterInstKey.ClusterKey.Name),
				DeveloperName: k8smgmt.NormalizeName(app.Key.DeveloperKey.Name),
				DnsZone:       mexos.GetCloudletDNSZone(),
			},
		}
		ctx = context.WithValue(ctx, crmutil.DeploymentReplaceVarsKey, &deploymentVars)

		externalServerName := objName // which server provides external access, VM or LB
		if app.AccessType == edgeproto.AccessType_ACCESS_TYPE_LOAD_BALANCER {
			rootLBname := objName + "-lb"
			externalServerName = rootLBname
			rootLBImage := mexos.GetCloudletOSImage()
			lbVMSpec, err := s.GetVMSpecForRootLB()
			if err != nil {
				return err
			}
			lbImage, err := mexos.AddImageIfNotPresent(ctx, s.config.CloudletVMImagePath, s.config.VMImageVersion, updateCallback)
			if err != nil {
				return err
			}
			vmLbParams, err := mexos.GetVMParams(ctx,
				mexos.RootLBVMDeployment,
				rootLBname,
				lbVMSpec.FlavorName,
				lbVMSpec.ExternalVolumeSize,
				lbImage,
				mexos.GetSecurityGroupName(ctx, rootLBname),
				&clusterInst.Key.CloudletKey,
				mexos.WithComputeAvailabilityZone(lbVMSpec.AvailabilityZone),
				mexos.WithVolumeAvailabilityZone(mexos.GetCloudletVolumeAvailabilityZone()),
				mexos.WithAccessPorts(app.AccessPorts),
			)
			if err != nil {
				return err
			}
			err = mexos.HeatCreateAppVMWithRootLB(ctx, rootLBname, rootLBImage, objName, vmAppParams, vmLbParams, updateCallback)
			if err != nil {
				return err
			}
		} else {
			updateCallback(edgeproto.UpdateTask, "Deploying VM standalone")
			log.SpanLog(ctx, log.DebugLevelMexos, "Deploying VM", "stackName", objName, "vmspec", vmspec)
			err = mexos.CreateHeatStackFromTemplate(ctx, vmAppParams, objName, mexos.VmTemplate, updateCallback)
			if err != nil {
				return err
			}
		}
<<<<<<< HEAD
		externalIP, err := mexos.GetServerIPAddr(ctx, mexos.GetCloudletExternalNetwork(), externalServerName, mexos.ExternalIPType)
		if err != nil {
			return err
		}
		if app.AccessType == edgeproto.AccessType_ACCESS_TYPE_LOAD_BALANCER {
			updateCallback(edgeproto.UpdateTask, "Setting Up Load Balancer")
			var ops []proxy.Op
			client, err := s.GetPlatformClientRootLB(ctx, externalServerName)
			if err != nil {
				return err
			}
			// clusterInst is empty but that is ok here
			names, err := k8smgmt.GetKubeNames(clusterInst, app, appInst)
			if err != nil {
				return fmt.Errorf("get kube names failed: %s", err)
			}
			ops = append(ops, proxy.WithDockerPublishPorts(), proxy.WithDockerNetwork(""))
			getDnsAction := func(svc v1.Service) (*mexos.DnsSvcAction, error) {
				action := mexos.DnsSvcAction{}
				action.PatchKube = false
				action.ExternalIP = externalIP
				return &action, nil
			}
			vmIP, err := mexos.GetServerIPAddr(ctx, mexos.GetCloudletMexNetwork(), objName, mexos.ExternalIPType)
			if err != nil {
				return err
			}
			updateCallback(edgeproto.UpdateTask, "Configuring Firewall Rules")
			err = mexos.AddProxySecurityRulesAndPatchDNS(ctx, client, names, app, appInst, getDnsAction, externalServerName, cloudcommon.IPAddrAllInterfaces, vmIP, true, false, false, s.vaultConfig, ops...)
			if err != nil {
				return fmt.Errorf("AddProxySecurityRulesAndPatchDNS error: %v", err)
			}
		}
		updateCallback(edgeproto.UpdateTask, "Adding DNS Entry")
		if appInst.Uri != "" && externalIP != "" {
			fqdn := appInst.Uri
			if err = mexos.ActivateFQDNA(ctx, fqdn, externalIP); err != nil {
=======
		ip, err := mexos.GetServerIPAddr(ctx, mexos.GetCloudletExternalNetwork(), objName)
		if err != nil {
			return err
		}
		if appInst.Uri != "" && ip.ExternalAddr != "" {
			fqdn := appInst.Uri
			if err = mexos.ActivateFQDNA(ctx, fqdn, ip.ExternalAddr); err != nil {
>>>>>>> faf707bc
				return err
			}
			log.SpanLog(ctx, log.DebugLevelMexos, "DNS A record activated",
				"name", objName,
				"fqdn", fqdn,
<<<<<<< HEAD
				"IP", externalIP)
=======
				"IP", ip.ExternalAddr)
>>>>>>> faf707bc
		}

		return nil
	case cloudcommon.AppDeploymentTypeDocker:
		rootLBName := s.rootLBName
		backendIP := cloudcommon.RemoteServerNone
		dockerNetworkMode := dockermgmt.DockerBridgeMode
		rootLBClient, err := s.GetPlatformClient(ctx, clusterInst)
		if err != nil {
			return err
		}
		// docker commands can be run on either the rootlb or on the docker
		// vm.  The default is to run on the rootlb client
		dockerCommandTarget := rootLBClient

		if clusterInst.IpAccess == edgeproto.IpAccess_IP_ACCESS_DEDICATED {
			rootLBName = cloudcommon.GetDedicatedLBFQDN(s.cloudletKey, &clusterInst.Key.ClusterKey)
			log.SpanLog(ctx, log.DebugLevelMexos, "using dedicated RootLB to create app", "rootLBName", rootLBName)
			if app.AccessType == edgeproto.AccessType_ACCESS_TYPE_LOAD_BALANCER {
				backendIP = cloudcommon.IPAddrDockerHost
			} else {
				dockerNetworkMode = dockermgmt.DockerHostMode
			}
		} else {
			// Shared access uses a separate VM for docker.  This is used both for running the docker commands
			// and as the backend ip for the proxy
			_, backendIP, err = mexos.GetMasterNameAndIP(ctx, clusterInst)
			if err != nil {
				return err
			}
			// docker command will run on the docker vm
			dockerCommandTarget, err = rootLBClient.AddHop(backendIP, 22)
			if err != nil {
				return err
			}
			dockerNetworkMode = dockermgmt.DockerHostMode
		}

		rootLBIPaddr, err := mexos.GetServerIPAddr(ctx, mexos.GetCloudletExternalNetwork(), rootLBName)
		if err != nil {
			return err
		}
		names, err := k8smgmt.GetKubeNames(clusterInst, app, appInst)
		if err != nil {
			return fmt.Errorf("get kube names failed, %v", err)
		}
		updateCallback(edgeproto.UpdateTask, "Seeding docker secret")
		err = mexos.SeedDockerSecret(ctx, s, dockerCommandTarget, clusterInst, app, s.vaultConfig)
		if err != nil {
			return fmt.Errorf("seeding docker secret failed, %v", err)
		}
		updateCallback(edgeproto.UpdateTask, "Deploying Docker App")

		err = dockermgmt.CreateAppInst(ctx, dockerCommandTarget, app, appInst, dockerNetworkMode)
		if err != nil {
			return err
		}
		getDnsAction := func(svc v1.Service) (*mexos.DnsSvcAction, error) {
			action := mexos.DnsSvcAction{}
			action.PatchKube = false
			action.ExternalIP = rootLBIPaddr.ExternalAddr
			return &action, nil
		}
		updateCallback(edgeproto.UpdateTask, "Configuring Firewall Rules and DNS")
		var ops []proxy.Op
		addproxy := false
		listenIP := "NONE" // only applicable for proxy case
		if app.AccessType == edgeproto.AccessType_ACCESS_TYPE_LOAD_BALANCER {
			ops = append(ops, proxy.WithDockerPublishPorts(), proxy.WithDockerNetwork(""))
			addproxy = true
			listenIP = rootLBIPaddr.InternalAddr
		}
		err = mexos.AddProxySecurityRulesAndPatchDNS(ctx, rootLBClient, names, app, appInst, getDnsAction, rootLBName, listenIP, backendIP, addproxy, true, true, s.vaultConfig, ops...)
		if err != nil {
			return fmt.Errorf("AddProxySecurityRulesAndPatchDNS error: %v", err)
		}
	default:
		err = fmt.Errorf("unsupported deployment type %s", deployment)
	}
	return err
}

func (s *Platform) DeleteAppInst(ctx context.Context, clusterInst *edgeproto.ClusterInst, app *edgeproto.App, appInst *edgeproto.AppInst) error {

	switch deployment := app.Deployment; deployment {
	case cloudcommon.AppDeploymentTypeKubernetes:
		fallthrough
	case cloudcommon.AppDeploymentTypeHelm:
		rootLBName := s.rootLBName
		if clusterInst.IpAccess == edgeproto.IpAccess_IP_ACCESS_DEDICATED {
			rootLBName = cloudcommon.GetDedicatedLBFQDN(s.cloudletKey, &clusterInst.Key.ClusterKey)
			log.SpanLog(ctx, log.DebugLevelMexos, "using dedicated RootLB to delete app", "rootLBName", rootLBName)
			_, err := mexos.GetActiveServerDetails(ctx, rootLBName)
			if err != nil {
				if strings.Contains(err.Error(), "No server with a name or ID") {
					log.SpanLog(ctx, log.DebugLevelMexos, "Dedicated RootLB is gone, allow app deletion")
					return nil
				}
				return err
			}
		}
		client, err := s.GetPlatformClient(ctx, clusterInst)
		if err != nil {
			return err
		}
		names, err := k8smgmt.GetKubeNames(clusterInst, app, appInst)
		if err != nil {
			return fmt.Errorf("get kube names failed: %s", err)
		}
		_, masterIP, err := mexos.GetMasterNameAndIP(ctx, clusterInst)
		if err != nil {
			if strings.Contains(err.Error(), mexos.ClusterNotFoundErr) {
				log.SpanLog(ctx, log.DebugLevelMexos, "cluster is gone, allow app deletion")
				secGrp := mexos.GetSecurityGroupName(ctx, rootLBName)
				mexos.DeleteProxySecurityGroupRules(ctx, client, dockermgmt.GetContainerName(&app.Key), secGrp, appInst.MappedPorts, app, rootLBName)
				return nil
			}
		}
		// Add crm local replace variables
		deploymentVars := crmutil.DeploymentReplaceVars{
			Deployment: crmutil.CrmReplaceVars{
				ClusterIp:     masterIP,
				CloudletName:  k8smgmt.NormalizeName(clusterInst.Key.CloudletKey.Name),
				ClusterName:   k8smgmt.NormalizeName(clusterInst.Key.ClusterKey.Name),
				DeveloperName: k8smgmt.NormalizeName(app.Key.DeveloperKey.Name),
				DnsZone:       mexos.GetCloudletDNSZone(),
			},
		}
		ctx = context.WithValue(ctx, crmutil.DeploymentReplaceVarsKey, &deploymentVars)

		// Clean up security rules and proxy if app is external
		secGrp := mexos.GetSecurityGroupName(ctx, rootLBName)
		if err := mexos.DeleteProxySecurityGroupRules(ctx, client, dockermgmt.GetContainerName(&app.Key), secGrp, appInst.MappedPorts, app, rootLBName); err != nil {
			log.SpanLog(ctx, log.DebugLevelMexos, "cannot delete security rules", "name", names.AppName, "rootlb", rootLBName, "error", err)
		}
		if !app.InternalPorts {
			// Clean up DNS entries
			configs := append(app.Configs, appInst.Configs...)
			aac, err := access.GetAppAccessConfig(ctx, configs)
			if err != nil {
				return err
			}
			if err := mexos.DeleteAppDNS(ctx, client, names, aac.DnsOverride); err != nil {
				log.SpanLog(ctx, log.DebugLevelMexos, "cannot clean up DNS entries", "name", names.AppName, "rootlb", rootLBName, "error", err)
			}
		}

		if deployment == cloudcommon.AppDeploymentTypeKubernetes {
			return k8smgmt.DeleteAppInst(ctx, client, names, app, appInst)
		} else {
			return k8smgmt.DeleteHelmAppInst(ctx, client, names, clusterInst)
		}

	case cloudcommon.AppDeploymentTypeVM:
		objName := cloudcommon.GetAppFQN(&app.Key)
		log.SpanLog(ctx, log.DebugLevelMexos, "Deleting VM", "stackName", objName)
		err := mexos.HeatDeleteStack(ctx, objName)
		if err != nil {
			return fmt.Errorf("DeleteVMAppInst error: %v", err)
		}
		return nil

	case cloudcommon.AppDeploymentTypeDocker:
		rootLBName := s.rootLBName
		rootLBClient, err := s.GetPlatformClient(ctx, clusterInst)
		if err != nil {
			return err
		}
		// docker commands can be run on either the rootlb or on the docker
		// vm.  The default is to run on the rootlb client
		dockerCommandTarget := rootLBClient

		if clusterInst.IpAccess == edgeproto.IpAccess_IP_ACCESS_DEDICATED {
			rootLBName = cloudcommon.GetDedicatedLBFQDN(s.cloudletKey, &clusterInst.Key.ClusterKey)
		} else {
			_, backendIP, err := mexos.GetMasterNameAndIP(ctx, clusterInst)
			if err != nil {
				if strings.Contains(err.Error(), mexos.ClusterNotFoundErr) {
					log.SpanLog(ctx, log.DebugLevelMexos, "cluster is gone, allow app deletion")
					secGrp := mexos.GetSecurityGroupName(ctx, rootLBName)
					mexos.DeleteProxySecurityGroupRules(ctx, rootLBClient, dockermgmt.GetContainerName(&app.Key), secGrp, appInst.MappedPorts, app, rootLBName)
					return nil
				}
				return err
			}
			// docker command will run on the docker vm
			dockerCommandTarget, err = rootLBClient.AddHop(backendIP, 22)
			if err != nil {
				return err
			}
		}
		_, err = mexos.GetActiveServerDetails(ctx, rootLBName)
		if err != nil {
			if strings.Contains(err.Error(), "No server with a name or ID") {
				log.SpanLog(ctx, log.DebugLevelMexos, "Dedicated RootLB is gone, allow app deletion")
				return nil
			}
			return err
		}
		client, err := s.GetPlatformClient(ctx, clusterInst)
		if err != nil {
			return err
		}
		name := dockermgmt.GetContainerName(&app.Key)
		if !app.InternalPorts {
			secGrp := mexos.GetSecurityGroupName(ctx, rootLBName)
			//  the proxy does not yet exist for docker, but it eventually will.  Secgrp rules should be deleted in either case
			if err := mexos.DeleteProxySecurityGroupRules(ctx, client, name, secGrp, appInst.MappedPorts, app, rootLBName); err != nil {
				log.SpanLog(ctx, log.DebugLevelMexos, "cannot delete security rules", "name", name, "rootlb", rootLBName, "error", err)
			}
		}

		return dockermgmt.DeleteAppInst(ctx, dockerCommandTarget, app, appInst)
	default:
		return fmt.Errorf("unsupported deployment type %s", deployment)
	}
}

func (s *Platform) UpdateAppInst(ctx context.Context, clusterInst *edgeproto.ClusterInst, app *edgeproto.App, appInst *edgeproto.AppInst, updateCallback edgeproto.CacheUpdateCallback) error {
	_, masterIP, _ := mexos.GetMasterNameAndIP(ctx, clusterInst)
	// Add crm local replace variables
	deploymentVars := crmutil.DeploymentReplaceVars{
		Deployment: crmutil.CrmReplaceVars{
			ClusterIp:     masterIP,
			ClusterName:   k8smgmt.NormalizeName(clusterInst.Key.ClusterKey.Name),
			DeveloperName: k8smgmt.NormalizeName(app.Key.DeveloperKey.Name),
			DnsZone:       mexos.GetCloudletDNSZone(),
		},
	}
	ctx = context.WithValue(ctx, crmutil.DeploymentReplaceVarsKey, &deploymentVars)

	switch deployment := app.Deployment; deployment {
	case cloudcommon.AppDeploymentTypeKubernetes:
		client, err := s.GetPlatformClient(ctx, clusterInst)
		if err != nil {
			return err
		}
		names, err := k8smgmt.GetKubeNames(clusterInst, app, appInst)
		if err != nil {
			return fmt.Errorf("get kube names failed: %s", err)
		}
		return k8smgmt.UpdateAppInst(ctx, client, names, app, appInst)
	case cloudcommon.AppDeploymentTypeDocker:
		dockerNetworkMode := dockermgmt.DockerBridgeMode
		rootLBClient, err := s.GetPlatformClient(ctx, clusterInst)
		if err != nil {
			return err
		}
		// docker commands can be run on either the rootlb or on the docker
		// vm.  The default is to run on the rootlb client
		dockerCommandTarget := rootLBClient

		if clusterInst.IpAccess == edgeproto.IpAccess_IP_ACCESS_SHARED {
			_, backendIP, err := mexos.GetMasterNameAndIP(ctx, clusterInst)
			if err != nil {
				return err
			}
			// docker command will run on the docker vm
			dockerCommandTarget, err = rootLBClient.AddHop(backendIP, 22)
			if err != nil {
				return err
			}
		}
		return dockermgmt.UpdateAppInst(ctx, dockerCommandTarget, app, appInst, dockerNetworkMode)
	case cloudcommon.AppDeploymentTypeHelm:
		client, err := s.GetPlatformClient(ctx, clusterInst)
		if err != nil {
			return err
		}
		names, err := k8smgmt.GetKubeNames(clusterInst, app, appInst)
		if err != nil {
			return fmt.Errorf("get kube names failed: %s", err)
		}
		return k8smgmt.UpdateHelmAppInst(ctx, client, names, app, appInst)

	default:
		return fmt.Errorf("UpdateAppInst not supported for deployment: %s", app.Deployment)
	}
}

func (s *Platform) GetAppInstRuntime(ctx context.Context, clusterInst *edgeproto.ClusterInst, app *edgeproto.App, appInst *edgeproto.AppInst) (*edgeproto.AppInstRuntime, error) {

	client, err := s.GetPlatformClient(ctx, clusterInst)
	if err != nil {
		return nil, err
	}

	switch deployment := app.Deployment; deployment {
	case cloudcommon.AppDeploymentTypeKubernetes:
		fallthrough
	case cloudcommon.AppDeploymentTypeHelm:
		names, err := k8smgmt.GetKubeNames(clusterInst, app, appInst)
		if err != nil {
			return nil, err
		}
		return k8smgmt.GetAppInstRuntime(ctx, client, names, app, appInst)
	case cloudcommon.AppDeploymentTypeDocker:
		return dockermgmt.GetAppInstRuntime(ctx, client, app, appInst)
	case cloudcommon.AppDeploymentTypeVM:
		fallthrough
	default:
		return nil, fmt.Errorf("unsupported deployment type %s", deployment)
	}
}

func (s *Platform) GetContainerCommand(ctx context.Context, clusterInst *edgeproto.ClusterInst, app *edgeproto.App, appInst *edgeproto.AppInst, req *edgeproto.ExecRequest) (string, error) {
	switch deployment := app.Deployment; deployment {
	case cloudcommon.AppDeploymentTypeKubernetes:
		fallthrough
	case cloudcommon.AppDeploymentTypeHelm:
		return k8smgmt.GetContainerCommand(ctx, clusterInst, app, appInst, req)
	case cloudcommon.AppDeploymentTypeDocker:
		return dockermgmt.GetContainerCommand(clusterInst, app, appInst, req)
	case cloudcommon.AppDeploymentTypeVM:
		fallthrough
	default:
		return "", fmt.Errorf("unsupported deployment type %s", deployment)
	}
}

func (s *Platform) GetConsoleUrl(ctx context.Context, app *edgeproto.App) (string, error) {
	switch deployment := app.Deployment; deployment {
	case cloudcommon.AppDeploymentTypeVM:
		objName := cloudcommon.GetAppFQN(&app.Key)
		consoleUrl, err := mexos.OSGetConsoleUrl(ctx, objName)
		if err != nil {
			return "", err
		}
		return consoleUrl.Url, nil
	default:
		return "", fmt.Errorf("unsupported deployment type %s", deployment)
	}
}

func (s *Platform) SetPowerState(ctx context.Context, app *edgeproto.App, appInst *edgeproto.AppInst, updateCallback edgeproto.CacheUpdateCallback) error {
	PowerState := appInst.PowerState
	switch deployment := app.Deployment; deployment {
	case cloudcommon.AppDeploymentTypeVM:
		serverName := cloudcommon.GetAppFQN(&app.Key)
		fqdn := appInst.Uri

		log.SpanLog(ctx, log.DebugLevelMexos, "setting server state", "serverName", serverName, "fqdn", fqdn, "PowerState", PowerState)

		updateCallback(edgeproto.UpdateTask, "Verifying AppInst state")
		serverDetail, err := mexos.GetServerDetails(ctx, serverName)
		if err != nil {
			return err
		}

		serverAction := ""
		switch PowerState {
		case edgeproto.PowerState_POWER_ON_REQUESTED:
			if serverDetail.Status == "ACTIVE" {
				return fmt.Errorf("server %s is already active", serverName)
			}
			serverAction = "start"
		case edgeproto.PowerState_POWER_OFF_REQUESTED:
			if serverDetail.Status == "SHUTOFF" {
				return fmt.Errorf("server %s is already stopped", serverName)
			}
			serverAction = "stop"
		case edgeproto.PowerState_REBOOT_REQUESTED:
			serverAction = "reboot"
			if serverDetail.Status != "ACTIVE" {
				return fmt.Errorf("server %s is not active", serverName)
			}
		default:
			return fmt.Errorf("unsupported server power action: %s", PowerState)
		}

		updateCallback(edgeproto.UpdateTask, fmt.Sprintf("Fetching external address of %s", serverName))
		oldServerIP, err := mexos.GetServerIPFromAddrs(ctx, mexos.GetCloudletExternalNetwork(), serverDetail.Addresses, serverName)
		if err != nil || oldServerIP.ExternalAddr == "" {
			return fmt.Errorf("unable to fetch external ip for %s, addr %s, err %v", serverName, serverDetail.Addresses, err)
		}

		updateCallback(edgeproto.UpdateTask, fmt.Sprintf("Performing action %s on %s", serverAction, serverName))
		err = mexos.OSSetPowerState(ctx, serverName, serverAction)
		if err != nil {
			return err
		}

		if PowerState == edgeproto.PowerState_POWER_ON_REQUESTED || PowerState == edgeproto.PowerState_REBOOT_REQUESTED {
			updateCallback(edgeproto.UpdateTask, fmt.Sprintf("Waiting for server %s to become active", serverName))
			serverDetail, err := mexos.GetActiveServerDetails(ctx, serverName)
			if err != nil {
				return err
			}
			updateCallback(edgeproto.UpdateTask, fmt.Sprintf("Fetching external address of %s", serverName))
			newServerIP, err := mexos.GetServerIPFromAddrs(ctx, mexos.GetCloudletExternalNetwork(), serverDetail.Addresses, serverName)
			if err != nil || newServerIP.ExternalAddr == "" {
				return fmt.Errorf("unable to fetch external ip for %s, addr %s, err %v", serverName, serverDetail.Addresses, err)
			}
			if oldServerIP.ExternalAddr != newServerIP.ExternalAddr {
				// IP changed, update DNS entry
				updateCallback(edgeproto.UpdateTask, fmt.Sprintf("Updating DNS entry as IP changed for %s", serverName))
				log.SpanLog(ctx, log.DebugLevelMexos, "updating DNS entry", "serverName", serverName, "fqdn", fqdn, "ip", newServerIP)
				err = mexos.ActivateFQDNA(ctx, fqdn, newServerIP.ExternalAddr)
				if err != nil {
					return fmt.Errorf("unable to update fqdn for %s, addr %s, err %v", serverName, newServerIP.ExternalAddr, err)
				}
			}
		}
		updateCallback(edgeproto.UpdateTask, "Performed power control action successfully")
	default:
		return fmt.Errorf("unsupported deployment type %s", deployment)
	}

	return nil
}<|MERGE_RESOLUTION|>--- conflicted
+++ resolved
@@ -248,8 +248,7 @@
 				return err
 			}
 		}
-<<<<<<< HEAD
-		externalIP, err := mexos.GetServerIPAddr(ctx, mexos.GetCloudletExternalNetwork(), externalServerName, mexos.ExternalIPType)
+		ip, err := mexos.GetServerIPAddr(ctx, mexos.GetCloudletExternalNetwork(), externalServerName)
 		if err != nil {
 			return err
 		}
@@ -269,42 +268,37 @@
 			getDnsAction := func(svc v1.Service) (*mexos.DnsSvcAction, error) {
 				action := mexos.DnsSvcAction{}
 				action.PatchKube = false
-				action.ExternalIP = externalIP
+				action.ExternalIP = ip.ExternalAddr
 				return &action, nil
 			}
-			vmIP, err := mexos.GetServerIPAddr(ctx, mexos.GetCloudletMexNetwork(), objName, mexos.ExternalIPType)
+			vmIP, err := mexos.GetServerIPAddr(ctx, mexos.GetCloudletMexNetwork(), objName)
 			if err != nil {
 				return err
 			}
 			updateCallback(edgeproto.UpdateTask, "Configuring Firewall Rules")
-			err = mexos.AddProxySecurityRulesAndPatchDNS(ctx, client, names, app, appInst, getDnsAction, externalServerName, cloudcommon.IPAddrAllInterfaces, vmIP, true, false, false, s.vaultConfig, ops...)
+			err = mexos.AddProxySecurityRulesAndPatchDNS(ctx, client, names, app, appInst, getDnsAction, externalServerName, cloudcommon.IPAddrAllInterfaces, vmIP.ExternalAddr, true, false, false, s.vaultConfig, ops...)
 			if err != nil {
 				return fmt.Errorf("AddProxySecurityRulesAndPatchDNS error: %v", err)
 			}
 		}
 		updateCallback(edgeproto.UpdateTask, "Adding DNS Entry")
-		if appInst.Uri != "" && externalIP != "" {
-			fqdn := appInst.Uri
-			if err = mexos.ActivateFQDNA(ctx, fqdn, externalIP); err != nil {
-=======
-		ip, err := mexos.GetServerIPAddr(ctx, mexos.GetCloudletExternalNetwork(), objName)
-		if err != nil {
-			return err
-		}
 		if appInst.Uri != "" && ip.ExternalAddr != "" {
 			fqdn := appInst.Uri
+			configs := append(app.Configs, appInst.Configs...)
+			aac, err := access.GetAppAccessConfig(ctx, configs)
+			if err != nil {
+				return err
+			}
+			if aac.DnsOverride != "" {
+				fqdn = aac.DnsOverride
+			}
 			if err = mexos.ActivateFQDNA(ctx, fqdn, ip.ExternalAddr); err != nil {
->>>>>>> faf707bc
 				return err
 			}
 			log.SpanLog(ctx, log.DebugLevelMexos, "DNS A record activated",
 				"name", objName,
 				"fqdn", fqdn,
-<<<<<<< HEAD
-				"IP", externalIP)
-=======
 				"IP", ip.ExternalAddr)
->>>>>>> faf707bc
 		}
 
 		return nil
@@ -464,6 +458,20 @@
 		err := mexos.HeatDeleteStack(ctx, objName)
 		if err != nil {
 			return fmt.Errorf("DeleteVMAppInst error: %v", err)
+		}
+		if appInst.Uri != "" {
+			fqdn := appInst.Uri
+			configs := append(app.Configs, appInst.Configs...)
+			aac, err := access.GetAppAccessConfig(ctx, configs)
+			if err != nil {
+				return err
+			}
+			if aac.DnsOverride != "" {
+				fqdn = aac.DnsOverride
+			}
+			if err = mexos.DeleteDNSRecords(ctx, fqdn); err != nil {
+				log.SpanLog(ctx, log.DebugLevelMexos, "cannot delete DNS entries", "fqdn", fqdn)
+			}
 		}
 		return nil
 
