package openstack

import (
	"context"
	"fmt"
	"time"

	"strings"

	"github.com/mobiledgex/edge-cloud-infra/infracommon"
	"github.com/mobiledgex/edge-cloud/cloudcommon"
	"github.com/mobiledgex/edge-cloud/edgeproto"
	"github.com/mobiledgex/edge-cloud/log"
)

<<<<<<< HEAD
func (o *OpenstackPlatform) CreateAppInst(ctx context.Context, clusterInst *edgeproto.ClusterInst, app *edgeproto.App, appInst *edgeproto.AppInst, appFlavor *edgeproto.Flavor, privacyPolicy *edgeproto.PrivacyPolicy, updateCallback edgeproto.CacheUpdateCallback) error {
	return o.vmPlatform.CreateAppInst(ctx, clusterInst, app, appInst, appFlavor, privacyPolicy, updateCallback)
}

func (o *OpenstackPlatform) DeleteAppInst(ctx context.Context, clusterInst *edgeproto.ClusterInst, app *edgeproto.App, appInst *edgeproto.AppInst) error {
	return o.vmPlatform.DeleteAppInst(ctx, clusterInst, app, appInst)
}

func (o *OpenstackPlatform) UpdateAppInst(ctx context.Context, clusterInst *edgeproto.ClusterInst, app *edgeproto.App, appInst *edgeproto.AppInst, updateCallback edgeproto.CacheUpdateCallback) error {
	return o.vmPlatform.UpdateAppInst(ctx, clusterInst, app, appInst, updateCallback)
}

func (o *OpenstackPlatform) GetAppInstRuntime(ctx context.Context, clusterInst *edgeproto.ClusterInst, app *edgeproto.App, appInst *edgeproto.AppInst) (*edgeproto.AppInstRuntime, error) {
	return o.vmPlatform.GetAppInstRuntime(ctx, clusterInst, app, appInst)
=======
var MaxDockerSeedWait = 1 * time.Minute

func (s *Platform) CreateAppInst(ctx context.Context, clusterInst *edgeproto.ClusterInst, app *edgeproto.App, appInst *edgeproto.AppInst, appFlavor *edgeproto.Flavor, privacyPolicy *edgeproto.PrivacyPolicy, updateCallback edgeproto.CacheUpdateCallback) error {
	var err error

	switch deployment := app.Deployment; deployment {
	case cloudcommon.AppDeploymentTypeKubernetes:
		fallthrough
	case cloudcommon.AppDeploymentTypeHelm:
		rootLBName := s.rootLBName
		appWaitChan := make(chan string)

		if clusterInst.IpAccess == edgeproto.IpAccess_IP_ACCESS_DEDICATED {
			rootLBName = cloudcommon.GetDedicatedLBFQDN(s.cloudletKey, &clusterInst.Key.ClusterKey)
			log.SpanLog(ctx, log.DebugLevelMexos, "using dedicated RootLB to create app", "rootLBName", rootLBName)
		}
		client, err := s.GetClusterPlatformClient(ctx, clusterInst)
		if err != nil {
			return err
		}
		names, err := k8smgmt.GetKubeNames(clusterInst, app, appInst)
		if err != nil {
			return err
		}
		updateCallback(edgeproto.UpdateTask, "Setting up registry secret")
		err = mexos.CreateDockerRegistrySecret(ctx, client, clusterInst, app, s.vaultConfig, names)
		if err != nil {
			return err
		}

		_, masterIP, masterIpErr := s.GetMasterNameAndIP(ctx, clusterInst)
		// Add crm local replace variables
		deploymentVars := crmutil.DeploymentReplaceVars{
			Deployment: crmutil.CrmReplaceVars{
				ClusterIp:    masterIP,
				CloudletName: k8smgmt.NormalizeName(clusterInst.Key.CloudletKey.Name),
				ClusterName:  k8smgmt.NormalizeName(clusterInst.Key.ClusterKey.Name),
				CloudletOrg:  k8smgmt.NormalizeName(clusterInst.Key.CloudletKey.Organization),
				AppOrg:       k8smgmt.NormalizeName(app.Key.Organization),
				DnsZone:      s.commonPf.GetCloudletDNSZone(),
			},
		}
		ctx = context.WithValue(ctx, crmutil.DeploymentReplaceVarsKey, &deploymentVars)

		if deployment == cloudcommon.AppDeploymentTypeKubernetes {
			updateCallback(edgeproto.UpdateTask, "Creating Kubernetes App")
			err = k8smgmt.CreateAppInst(ctx, s.vaultConfig, client, names, app, appInst)
		} else {
			updateCallback(edgeproto.UpdateTask, "Creating Helm App")

			err = k8smgmt.CreateHelmAppInst(ctx, client, names, clusterInst, app, appInst)
		}
		if err != nil {
			return err
		}

		// wait for the appinst in parallel with other tasks
		go func() {
			if deployment == cloudcommon.AppDeploymentTypeKubernetes {
				waitErr := k8smgmt.WaitForAppInst(ctx, client, names, app, k8smgmt.WaitRunning)
				if waitErr == nil {
					appWaitChan <- ""
				} else {
					appWaitChan <- waitErr.Error()
				}
			} else { // no waiting for the helm apps currently, to be revisited
				appWaitChan <- ""
			}
		}()

		// set up DNS
		var rootLBIPaddr *mexos.ServerIP
		if masterIpErr == nil {
			rootLBIPaddr, err = s.GetServerIPAddr(ctx, s.GetCloudletExternalNetwork(), rootLBName)
			if err == nil {
				getDnsAction := func(svc v1.Service) (*mexos.DnsSvcAction, error) {
					action := mexos.DnsSvcAction{}
					action.PatchKube = true
					action.PatchIP = masterIP
					action.ExternalIP = rootLBIPaddr.ExternalAddr
					// Should only add DNS for external ports
					action.AddDNS = !app.InternalPorts
					return &action, nil
				}
				// If this is an internal ports, all we need is patch of kube service
				if app.InternalPorts {
					err = s.commonPf.CreateAppDNSAndPatchKubeSvc(ctx, client, names, mexos.NoDnsOverride, getDnsAction)
				} else {
					updateCallback(edgeproto.UpdateTask, "Configuring Service: LB, Firewall Rules and DNS")
					ops := ProxyDnsSecOpts{AddProxy: true, AddDnsAndPatchKubeSvc: true, AddSecurityRules: true}
					err = s.AddProxySecurityRulesAndPatchDNS(ctx, client, names, app, appInst, getDnsAction, rootLBName, cloudcommon.IPAddrAllInterfaces, masterIP, ops, s.vaultConfig, proxy.WithDockerPublishPorts(), proxy.WithDockerNetwork(""))
				}
			}
		}
		appWaitErr := <-appWaitChan
		if appWaitErr != "" {
			return fmt.Errorf("app wait error, %v", appWaitErr)
		}
		if err != nil {
			return err
		}
	case cloudcommon.AppDeploymentTypeVM:
		imageName, err := cloudcommon.GetFileName(app.ImagePath)
		if err != nil {
			return err
		}
		sourceImageTime, md5Sum, err := mexos.GetUrlInfo(ctx, s.vaultConfig, app.ImagePath)
		if err != nil {
			log.SpanLog(ctx, log.DebugLevelMexos, "failed to fetch source image info, skip image validity checks")
		}
		imageDetail, err := s.GetImageDetail(ctx, imageName)
		createImage := false
		if err != nil {
			if strings.Contains(err.Error(), "Could not find resource") {
				// Add image to Glance
				log.SpanLog(ctx, log.DebugLevelMexos, "image is not present in glance, add image")
				createImage = true
			} else {
				return err
			}
		} else {
			if imageDetail.Status != "active" {
				return fmt.Errorf("image in store %s is not active", imageName)
			}
			if imageDetail.Checksum != md5Sum {
				if app.ImageType == edgeproto.ImageType_IMAGE_TYPE_QCOW && imageDetail.DiskFormat == "vmdk" {
					log.SpanLog(ctx, log.DebugLevelMexos, "image was imported as vmdk, checksum match not possible")
				} else {
					return fmt.Errorf("mismatch in md5sum for image in glance: %s", imageName)
				}
			}
			glanceImageTime, err := time.Parse(time.RFC3339, imageDetail.UpdatedAt)
			if err != nil {
				return err
			}
			if !sourceImageTime.IsZero() {
				if sourceImageTime.Sub(glanceImageTime) > 0 {
					// Update the image in Glance
					updateCallback(edgeproto.UpdateTask, "Image in store is outdated, deleting old image")
					err = s.DeleteImage(ctx, imageName)
					if err != nil {
						return err
					}
					createImage = true
				}
			}
		}
		if createImage {
			updateCallback(edgeproto.UpdateTask, "Creating VM Image from URL")
			err = s.CreateImageFromUrl(ctx, imageName, app.ImagePath, md5Sum)
			if err != nil {
				return err
			}
		}

		objName := cloudcommon.GetAppFQN(&app.Key)
		vmAppParams, err := s.GetVMParams(ctx,
			UserVMDeployment,
			objName,
			appInst.VmFlavor,
			appInst.ExternalVolumeSize,
			imageName,
			GetSecurityGroupName(ctx, objName),
			&clusterInst.Key.CloudletKey,
			WithPublicKey(app.AuthPublicKey),
			WithAccessPorts(app.AccessPorts),
			WithDeploymentManifest(app.DeploymentManifest),
			WithCommand(app.Command),
			WithComputeAvailabilityZone(appInst.AvailabilityZone),
			WithVolumeAvailabilityZone(s.GetCloudletVolumeAvailabilityZone()),
			WithPrivacyPolicy(privacyPolicy),
		)
		if err != nil {
			return fmt.Errorf("unable to get vm params: %v", err)
		}

		deploymentVars := crmutil.DeploymentReplaceVars{
			Deployment: crmutil.CrmReplaceVars{
				CloudletName: k8smgmt.NormalizeName(appInst.Key.ClusterInstKey.CloudletKey.Name),
				CloudletOrg:  k8smgmt.NormalizeName(clusterInst.Key.CloudletKey.Organization),
				AppOrg:       k8smgmt.NormalizeName(app.Key.Organization),
				DnsZone:      s.commonPf.GetCloudletDNSZone(),
			},
		}
		ctx = context.WithValue(ctx, crmutil.DeploymentReplaceVarsKey, &deploymentVars)

		externalServerName := objName // which server provides external access, VM or LB
		if app.AccessType == edgeproto.AccessType_ACCESS_TYPE_LOAD_BALANCER {
			rootLBname := objName + "-lb"
			externalServerName = rootLBname
			rootLBImage := s.GetCloudletOSImage()
			lbVMSpec, err := s.GetVMSpecForRootLB()
			if err != nil {
				return err
			}
			lbImage, err := s.AddImageIfNotPresent(ctx, s.config.CloudletVMImagePath, s.config.VMImageVersion, updateCallback)
			if err != nil {
				return err
			}
			vmLbParams, err := s.GetVMParams(ctx,
				RootLBVMDeployment,
				rootLBname,
				lbVMSpec.FlavorName,
				lbVMSpec.ExternalVolumeSize,
				lbImage,
				GetSecurityGroupName(ctx, rootLBname),
				&clusterInst.Key.CloudletKey,
				WithComputeAvailabilityZone(lbVMSpec.AvailabilityZone),
				WithVolumeAvailabilityZone(s.GetCloudletVolumeAvailabilityZone()),
				WithAccessPorts(app.AccessPorts),
			)
			if err != nil {
				return err
			}
			err = s.HeatCreateAppVMWithRootLB(ctx, rootLBname, rootLBImage, objName, vmAppParams, vmLbParams, updateCallback)
			if err != nil {
				return err
			}
		} else {
			updateCallback(edgeproto.UpdateTask, "Deploying VM standalone")
			log.SpanLog(ctx, log.DebugLevelMexos, "Deploying VM", "stackName", objName, "flavor", appInst.VmFlavor, "ExternalVolumeSize", appInst.ExternalVolumeSize)
			err = s.CreateHeatStackFromTemplate(ctx, vmAppParams, objName, VmTemplate, updateCallback)
			if err != nil {
				return err
			}
		}
		ip, err := s.GetServerIPAddr(ctx, s.GetCloudletExternalNetwork(), externalServerName)
		if err != nil {
			return err
		}
		if app.AccessType == edgeproto.AccessType_ACCESS_TYPE_LOAD_BALANCER {
			updateCallback(edgeproto.UpdateTask, "Setting Up Load Balancer")
			var proxyOps []proxy.Op
			client, err := s.GetNodePlatformClient(ctx, &edgeproto.CloudletMgmtNode{Name: externalServerName})
			if err != nil {
				return err
			}
			// clusterInst is empty but that is ok here
			names, err := k8smgmt.GetKubeNames(clusterInst, app, appInst)
			if err != nil {
				return fmt.Errorf("get kube names failed: %s", err)
			}
			proxyOps = append(proxyOps, proxy.WithDockerPublishPorts(), proxy.WithDockerNetwork(""))
			getDnsAction := func(svc v1.Service) (*mexos.DnsSvcAction, error) {
				action := mexos.DnsSvcAction{}
				action.PatchKube = false
				action.ExternalIP = ip.ExternalAddr
				return &action, nil
			}
			vmIP, err := s.GetServerIPAddr(ctx, s.GetCloudletMexNetwork(), objName)
			if err != nil {
				return err
			}
			updateCallback(edgeproto.UpdateTask, "Configuring Firewall Rules")
			ops := ProxyDnsSecOpts{AddProxy: true, AddDnsAndPatchKubeSvc: false, AddSecurityRules: false}
			err = s.AddProxySecurityRulesAndPatchDNS(ctx, client, names, app, appInst, getDnsAction, externalServerName, cloudcommon.IPAddrAllInterfaces, vmIP.ExternalAddr, ops, s.vaultConfig, proxyOps...)
			if err != nil {
				return fmt.Errorf("AddProxySecurityRulesAndPatchDNS error: %v", err)
			}
		}
		updateCallback(edgeproto.UpdateTask, "Adding DNS Entry")
		if appInst.Uri != "" && ip.ExternalAddr != "" {
			fqdn := appInst.Uri
			configs := append(app.Configs, appInst.Configs...)
			aac, err := access.GetAppAccessConfig(ctx, configs)
			if err != nil {
				return err
			}
			if aac.DnsOverride != "" {
				fqdn = aac.DnsOverride
			}
			if err = s.commonPf.ActivateFQDNA(ctx, fqdn, ip.ExternalAddr); err != nil {
				return err
			}
			log.SpanLog(ctx, log.DebugLevelMexos, "DNS A record activated",
				"name", objName,
				"fqdn", fqdn,
				"IP", ip.ExternalAddr)
		}
		return nil

	case cloudcommon.AppDeploymentTypeDocker:
		rootLBName := s.rootLBName
		backendIP := cloudcommon.RemoteServerNone
		dockerNetworkMode := dockermgmt.DockerBridgeMode
		rootLBClient, err := s.GetClusterPlatformClient(ctx, clusterInst)
		if err != nil {
			return err
		}
		// docker commands can be run on either the rootlb or on the docker
		// vm.  The default is to run on the rootlb client
		dockerCommandTarget := rootLBClient

		if clusterInst.IpAccess == edgeproto.IpAccess_IP_ACCESS_DEDICATED {
			rootLBName = cloudcommon.GetDedicatedLBFQDN(s.cloudletKey, &clusterInst.Key.ClusterKey)
			log.SpanLog(ctx, log.DebugLevelMexos, "using dedicated RootLB to create app", "rootLBName", rootLBName)
			if app.AccessType == edgeproto.AccessType_ACCESS_TYPE_LOAD_BALANCER {
				backendIP = cloudcommon.IPAddrDockerHost
			} else {
				dockerNetworkMode = dockermgmt.DockerHostMode
			}
		} else {
			// Shared access uses a separate VM for docker.  This is used both for running the docker commands
			// and as the backend ip for the proxy
			_, backendIP, err = s.GetMasterNameAndIP(ctx, clusterInst)
			if err != nil {
				return err
			}
			// docker command will run on the docker vm
			dockerCommandTarget, err = rootLBClient.AddHop(backendIP, 22)
			if err != nil {
				return err
			}
			dockerNetworkMode = dockermgmt.DockerHostMode
		}

		rootLBIPaddr, err := s.GetServerIPAddr(ctx, s.GetCloudletExternalNetwork(), rootLBName)
		if err != nil {
			return err
		}
		names, err := k8smgmt.GetKubeNames(clusterInst, app, appInst)
		if err != nil {
			return fmt.Errorf("get kube names failed, %v", err)
		}
		updateCallback(edgeproto.UpdateTask, "Seeding docker secret")
		// when creating the appinst immediately after the cluster is created, there is a chance
		// of a failure if the VM is not fully ready and the resulting errors may vary.
		// Allow some retries to account for this.
		start := time.Now()
		for {
			err = mexos.SeedDockerSecret(ctx, s, dockerCommandTarget, clusterInst, app, s.vaultConfig)
			if err != nil {
				log.SpanLog(ctx, log.DebugLevelMexos, "seeding docker secret failed", "err", err)
				elapsed := time.Since(start)
				if elapsed > MaxDockerSeedWait {
					return fmt.Errorf("can't seed docker secret - %v", err)
				}
				log.SpanLog(ctx, log.DebugLevelMexos, "retrying in 10 seconds")
				time.Sleep(10 * time.Second)
			} else {
				break
			}
		}
		updateCallback(edgeproto.UpdateTask, "Deploying Docker App")

		err = dockermgmt.CreateAppInst(ctx, s.vaultConfig, dockerCommandTarget, app, appInst, dockerNetworkMode)
		if err != nil {
			return err
		}
		getDnsAction := func(svc v1.Service) (*mexos.DnsSvcAction, error) {
			action := mexos.DnsSvcAction{}
			action.PatchKube = false
			action.ExternalIP = rootLBIPaddr.ExternalAddr
			return &action, nil
		}
		updateCallback(edgeproto.UpdateTask, "Configuring Firewall Rules and DNS")
		var proxyOps []proxy.Op
		addproxy := false
		listenIP := "NONE" // only applicable for proxy case
		if app.AccessType == edgeproto.AccessType_ACCESS_TYPE_LOAD_BALANCER {
			proxyOps = append(proxyOps, proxy.WithDockerPublishPorts(), proxy.WithDockerNetwork(""))
			addproxy = true
			listenIP = rootLBIPaddr.InternalAddr
		}
		ops := ProxyDnsSecOpts{AddProxy: addproxy, AddDnsAndPatchKubeSvc: true, AddSecurityRules: true}
		err = s.AddProxySecurityRulesAndPatchDNS(ctx, rootLBClient, names, app, appInst, getDnsAction, rootLBName, listenIP, backendIP, ops, s.vaultConfig, proxyOps...)
		if err != nil {
			return fmt.Errorf("AddProxySecurityRulesAndPatchDNS error: %v", err)
		}
	default:
		err = fmt.Errorf("unsupported deployment type %s", deployment)
	}
	return err
}

func (s *Platform) DeleteAppInst(ctx context.Context, clusterInst *edgeproto.ClusterInst, app *edgeproto.App, appInst *edgeproto.AppInst) error {

	switch deployment := app.Deployment; deployment {
	case cloudcommon.AppDeploymentTypeKubernetes:
		fallthrough
	case cloudcommon.AppDeploymentTypeHelm:
		rootLBName := s.rootLBName
		if clusterInst.IpAccess == edgeproto.IpAccess_IP_ACCESS_DEDICATED {
			rootLBName = cloudcommon.GetDedicatedLBFQDN(s.cloudletKey, &clusterInst.Key.ClusterKey)
			log.SpanLog(ctx, log.DebugLevelMexos, "using dedicated RootLB to delete app", "rootLBName", rootLBName)
			_, err := s.GetActiveServerDetails(ctx, rootLBName)
			if err != nil {
				if strings.Contains(err.Error(), "No server with a name or ID") {
					log.SpanLog(ctx, log.DebugLevelMexos, "Dedicated RootLB is gone, allow app deletion")
					return nil
				}
				return err
			}
		}
		client, err := s.GetClusterPlatformClient(ctx, clusterInst)
		if err != nil {
			return err
		}
		names, err := k8smgmt.GetKubeNames(clusterInst, app, appInst)
		if err != nil {
			return fmt.Errorf("get kube names failed: %s", err)
		}
		_, masterIP, err := s.GetMasterNameAndIP(ctx, clusterInst)
		if err != nil {
			if strings.Contains(err.Error(), mexos.ClusterNotFoundErr) {
				log.SpanLog(ctx, log.DebugLevelMexos, "cluster is gone, allow app deletion")
				secGrp := GetSecurityGroupName(ctx, rootLBName)
				s.DeleteProxySecurityGroupRules(ctx, client, dockermgmt.GetContainerName(&app.Key), secGrp, appInst.MappedPorts, app, rootLBName)
				return nil
			}
		}
		// Add crm local replace variables
		deploymentVars := crmutil.DeploymentReplaceVars{
			Deployment: crmutil.CrmReplaceVars{
				ClusterIp:    masterIP,
				CloudletName: k8smgmt.NormalizeName(clusterInst.Key.CloudletKey.Name),
				ClusterName:  k8smgmt.NormalizeName(clusterInst.Key.ClusterKey.Name),
				CloudletOrg:  k8smgmt.NormalizeName(clusterInst.Key.CloudletKey.Organization),
				AppOrg:       k8smgmt.NormalizeName(app.Key.Organization),
				DnsZone:      s.commonPf.GetCloudletDNSZone(),
			},
		}
		ctx = context.WithValue(ctx, crmutil.DeploymentReplaceVarsKey, &deploymentVars)

		// Clean up security rules and proxy if app is external
		secGrp := GetSecurityGroupName(ctx, rootLBName)
		if err := s.DeleteProxySecurityGroupRules(ctx, client, dockermgmt.GetContainerName(&app.Key), secGrp, appInst.MappedPorts, app, rootLBName); err != nil {
			log.SpanLog(ctx, log.DebugLevelMexos, "cannot delete security rules", "name", names.AppName, "rootlb", rootLBName, "error", err)
		}
		if !app.InternalPorts {
			// Clean up DNS entries
			configs := append(app.Configs, appInst.Configs...)
			aac, err := access.GetAppAccessConfig(ctx, configs)
			if err != nil {
				return err
			}
			if err := s.commonPf.DeleteAppDNS(ctx, client, names, aac.DnsOverride); err != nil {
				log.SpanLog(ctx, log.DebugLevelMexos, "cannot clean up DNS entries", "name", names.AppName, "rootlb", rootLBName, "error", err)
			}
		}

		if deployment == cloudcommon.AppDeploymentTypeKubernetes {
			return k8smgmt.DeleteAppInst(ctx, client, names, app, appInst)
		} else {
			return k8smgmt.DeleteHelmAppInst(ctx, client, names, clusterInst)
		}

	case cloudcommon.AppDeploymentTypeVM:
		objName := cloudcommon.GetAppFQN(&app.Key)
		log.SpanLog(ctx, log.DebugLevelMexos, "Deleting VM", "stackName", objName)
		err := s.HeatDeleteStack(ctx, objName)
		if err != nil {
			return fmt.Errorf("DeleteVMAppInst error: %v", err)
		}
		if appInst.Uri != "" {
			fqdn := appInst.Uri
			configs := append(app.Configs, appInst.Configs...)
			aac, err := access.GetAppAccessConfig(ctx, configs)
			if err != nil {
				return err
			}
			if aac.DnsOverride != "" {
				fqdn = aac.DnsOverride
			}
			if err = s.commonPf.DeleteDNSRecords(ctx, fqdn); err != nil {
				log.SpanLog(ctx, log.DebugLevelMexos, "cannot delete DNS entries", "fqdn", fqdn)
			}
		}
		return nil

	case cloudcommon.AppDeploymentTypeDocker:
		rootLBName := s.rootLBName
		rootLBClient, err := s.GetClusterPlatformClient(ctx, clusterInst)
		if err != nil {
			return err
		}
		// docker commands can be run on either the rootlb or on the docker
		// vm.  The default is to run on the rootlb client
		dockerCommandTarget := rootLBClient

		if clusterInst.IpAccess == edgeproto.IpAccess_IP_ACCESS_DEDICATED {
			rootLBName = cloudcommon.GetDedicatedLBFQDN(s.cloudletKey, &clusterInst.Key.ClusterKey)
		} else {
			_, backendIP, err := s.GetMasterNameAndIP(ctx, clusterInst)
			if err != nil {
				if strings.Contains(err.Error(), mexos.ClusterNotFoundErr) {
					log.SpanLog(ctx, log.DebugLevelMexos, "cluster is gone, allow app deletion")
					secGrp := GetSecurityGroupName(ctx, rootLBName)
					s.DeleteProxySecurityGroupRules(ctx, rootLBClient, dockermgmt.GetContainerName(&app.Key), secGrp, appInst.MappedPorts, app, rootLBName)
					return nil
				}
				return err
			}
			// docker command will run on the docker vm
			dockerCommandTarget, err = rootLBClient.AddHop(backendIP, 22)
			if err != nil {
				return err
			}
		}
		_, err = s.GetActiveServerDetails(ctx, rootLBName)
		if err != nil {
			if strings.Contains(err.Error(), "No server with a name or ID") {
				log.SpanLog(ctx, log.DebugLevelMexos, "Dedicated RootLB is gone, allow app deletion")
				return nil
			}
			return err
		}
		client, err := s.GetClusterPlatformClient(ctx, clusterInst)
		if err != nil {
			return err
		}
		name := dockermgmt.GetContainerName(&app.Key)
		if !app.InternalPorts {
			secGrp := GetSecurityGroupName(ctx, rootLBName)
			//  the proxy does not yet exist for docker, but it eventually will.  Secgrp rules should be deleted in either case
			if err := s.DeleteProxySecurityGroupRules(ctx, client, name, secGrp, appInst.MappedPorts, app, rootLBName); err != nil {
				log.SpanLog(ctx, log.DebugLevelMexos, "cannot delete security rules", "name", name, "rootlb", rootLBName, "error", err)
			}
		}

		return dockermgmt.DeleteAppInst(ctx, s.vaultConfig, dockerCommandTarget, app, appInst)
	default:
		return fmt.Errorf("unsupported deployment type %s", deployment)
	}
}

func (s *Platform) UpdateAppInst(ctx context.Context, clusterInst *edgeproto.ClusterInst, app *edgeproto.App, appInst *edgeproto.AppInst, updateCallback edgeproto.CacheUpdateCallback) error {
	_, masterIP, _ := s.GetMasterNameAndIP(ctx, clusterInst)
	// Add crm local replace variables
	deploymentVars := crmutil.DeploymentReplaceVars{
		Deployment: crmutil.CrmReplaceVars{
			ClusterIp:    masterIP,
			ClusterName:  k8smgmt.NormalizeName(clusterInst.Key.ClusterKey.Name),
			CloudletName: k8smgmt.NormalizeName(clusterInst.Key.CloudletKey.Organization),
			AppOrg:       k8smgmt.NormalizeName(app.Key.Organization),
			DnsZone:      s.commonPf.GetCloudletDNSZone(),
		},
	}
	ctx = context.WithValue(ctx, crmutil.DeploymentReplaceVarsKey, &deploymentVars)

	switch deployment := app.Deployment; deployment {
	case cloudcommon.AppDeploymentTypeKubernetes:
		client, err := s.GetClusterPlatformClient(ctx, clusterInst)
		if err != nil {
			return err
		}
		names, err := k8smgmt.GetKubeNames(clusterInst, app, appInst)
		if err != nil {
			return fmt.Errorf("get kube names failed: %s", err)
		}
		return k8smgmt.UpdateAppInst(ctx, s.vaultConfig, client, names, app, appInst)
	case cloudcommon.AppDeploymentTypeDocker:
		dockerNetworkMode := dockermgmt.DockerBridgeMode
		rootLBClient, err := s.GetClusterPlatformClient(ctx, clusterInst)
		if err != nil {
			return err
		}
		// docker commands can be run on either the rootlb or on the docker
		// vm.  The default is to run on the rootlb client
		dockerCommandTarget := rootLBClient

		if clusterInst.IpAccess == edgeproto.IpAccess_IP_ACCESS_SHARED {
			_, backendIP, err := s.GetMasterNameAndIP(ctx, clusterInst)
			if err != nil {
				return err
			}
			// docker command will run on the docker vm
			dockerCommandTarget, err = rootLBClient.AddHop(backendIP, 22)
			if err != nil {
				return err
			}
		}
		return dockermgmt.UpdateAppInst(ctx, s.vaultConfig, dockerCommandTarget, app, appInst, dockerNetworkMode)
	case cloudcommon.AppDeploymentTypeHelm:
		client, err := s.GetClusterPlatformClient(ctx, clusterInst)
		if err != nil {
			return err
		}
		names, err := k8smgmt.GetKubeNames(clusterInst, app, appInst)
		if err != nil {
			return fmt.Errorf("get kube names failed: %s", err)
		}
		return k8smgmt.UpdateHelmAppInst(ctx, client, names, app, appInst)

	default:
		return fmt.Errorf("UpdateAppInst not supported for deployment: %s", app.Deployment)
	}
}

func (s *Platform) GetAppInstRuntime(ctx context.Context, clusterInst *edgeproto.ClusterInst, app *edgeproto.App, appInst *edgeproto.AppInst) (*edgeproto.AppInstRuntime, error) {

	client, err := s.GetClusterPlatformClient(ctx, clusterInst)
	if err != nil {
		return nil, err
	}

	switch deployment := app.Deployment; deployment {
	case cloudcommon.AppDeploymentTypeKubernetes:
		fallthrough
	case cloudcommon.AppDeploymentTypeHelm:
		names, err := k8smgmt.GetKubeNames(clusterInst, app, appInst)
		if err != nil {
			return nil, err
		}
		return k8smgmt.GetAppInstRuntime(ctx, client, names, app, appInst)
	case cloudcommon.AppDeploymentTypeDocker:
		return dockermgmt.GetAppInstRuntime(ctx, client, app, appInst)
	case cloudcommon.AppDeploymentTypeVM:
		fallthrough
	default:
		return nil, fmt.Errorf("unsupported deployment type %s", deployment)
	}
>>>>>>> aa41d5c5
}

func (o *OpenstackPlatform) GetContainerCommand(ctx context.Context, clusterInst *edgeproto.ClusterInst, app *edgeproto.App, appInst *edgeproto.AppInst, req *edgeproto.ExecRequest) (string, error) {
	return o.vmPlatform.GetContainerCommand(ctx, clusterInst, app, appInst, req)
}

func (o *OpenstackPlatform) GetConsoleUrl(ctx context.Context, app *edgeproto.App) (string, error) {
	switch deployment := app.Deployment; deployment {
	case cloudcommon.AppDeploymentTypeVM:
		objName := cloudcommon.GetAppFQN(&app.Key)
		consoleUrl, err := o.OSGetConsoleUrl(ctx, objName)
		if err != nil {
			return "", err
		}
		return consoleUrl.Url, nil
	default:
		return "", fmt.Errorf("unsupported deployment type %s", deployment)
	}

}

// SetPowerState is mostly common code that could eventually move
func (o *OpenstackPlatform) SetPowerState(ctx context.Context, app *edgeproto.App, appInst *edgeproto.AppInst, updateCallback edgeproto.CacheUpdateCallback) error {
	PowerState := appInst.PowerState
	switch deployment := app.Deployment; deployment {
	case cloudcommon.AppDeploymentTypeVM:
		serverName := cloudcommon.GetAppFQN(&app.Key)
		fqdn := appInst.Uri

		log.SpanLog(ctx, log.DebugLevelInfra, "setting server state", "serverName", serverName, "fqdn", fqdn, "PowerState", PowerState)

		updateCallback(edgeproto.UpdateTask, "Verifying AppInst state")
		serverDetail, err := o.GetServerDetail(ctx, serverName)
		if err != nil {
			return err
		}

		serverAction := ""
		switch PowerState {
		case edgeproto.PowerState_POWER_ON_REQUESTED:
			if serverDetail.Status == "ACTIVE" {
				return fmt.Errorf("server %s is already active", serverName)
			}
			serverAction = "start"
		case edgeproto.PowerState_POWER_OFF_REQUESTED:
			if serverDetail.Status == "SHUTOFF" {
				return fmt.Errorf("server %s is already stopped", serverName)
			}
			serverAction = "stop"
		case edgeproto.PowerState_REBOOT_REQUESTED:
			serverAction = "reboot"
			if serverDetail.Status != "ACTIVE" {
				return fmt.Errorf("server %s is not active", serverName)
			}
		default:
			return fmt.Errorf("unsupported server power action: %s", PowerState)
		}

		updateCallback(edgeproto.UpdateTask, fmt.Sprintf("Fetching external address of %s", serverName))
		oldServerIP, err := o.GetIPFromServerName(ctx, o.vmPlatform.GetCloudletExternalNetwork(), serverName)
		if err != nil || oldServerIP.ExternalAddr == "" {
			return fmt.Errorf("unable to fetch external ip for %s, err %v", serverName, err)
		}

		updateCallback(edgeproto.UpdateTask, fmt.Sprintf("Performing action %s on %s", serverAction, serverName))
		err = o.OSSetPowerState(ctx, serverName, serverAction)
		if err != nil {
			return err
		}

		if PowerState == edgeproto.PowerState_POWER_ON_REQUESTED || PowerState == edgeproto.PowerState_REBOOT_REQUESTED {
			updateCallback(edgeproto.UpdateTask, fmt.Sprintf("Waiting for server %s to become active", serverName))
			serverDetail, err := o.GetActiveServerDetails(ctx, serverName)
			if err != nil {
				return err
			}
			updateCallback(edgeproto.UpdateTask, fmt.Sprintf("Fetching external address of %s", serverName))
			newServerIP, err := o.GetIPFromServerName(ctx, o.vmPlatform.GetCloudletExternalNetwork(), serverName)
			if err != nil || newServerIP.ExternalAddr == "" {
				return fmt.Errorf("unable to fetch external ip for %s, addr %s, err %v", serverName, serverDetail.Addresses, err)
			}
			if oldServerIP.ExternalAddr != newServerIP.ExternalAddr {
				// IP changed, update DNS entry
				updateCallback(edgeproto.UpdateTask, fmt.Sprintf("Updating DNS entry as IP changed for %s", serverName))
				log.SpanLog(ctx, log.DebugLevelInfra, "updating DNS entry", "serverName", serverName, "fqdn", fqdn, "ip", newServerIP)
				err = o.vmPlatform.CommonPf.ActivateFQDNA(ctx, fqdn, newServerIP.ExternalAddr)
				if err != nil {
					return fmt.Errorf("unable to update fqdn for %s, addr %s, err %v", serverName, newServerIP.ExternalAddr, err)
				}
			}
		}
		updateCallback(edgeproto.UpdateTask, "Performed power control action successfully")
	default:
		return fmt.Errorf("unsupported deployment type %s", deployment)
	}

	return nil
}

func (o *OpenstackPlatform) AddAppImageIfNotPresent(ctx context.Context, app *edgeproto.App, updateCallback edgeproto.CacheUpdateCallback) error {
	imageName, err := cloudcommon.GetFileName(app.ImagePath)
	if err != nil {
		return err
	}
	sourceImageTime, md5Sum, err := infracommon.GetUrlInfo(ctx, o.vmPlatform.CommonPf.VaultConfig, app.ImagePath)
	imageDetail, err := o.GetImageDetail(ctx, imageName)
	createImage := false
	if err != nil {
		if strings.Contains(err.Error(), "Could not find resource") {
			// Add image to Glance
			log.SpanLog(ctx, log.DebugLevelInfra, "image is not present in glance, add image")
			createImage = true
		} else {
			return err
		}
	} else {
		if imageDetail.Status != "active" {
			return fmt.Errorf("image in store %s is not active", imageName)
		}
		if imageDetail.Checksum != md5Sum {
			if app.ImageType == edgeproto.ImageType_IMAGE_TYPE_QCOW && imageDetail.DiskFormat == infracommon.ImageFormatVmdk {
				log.SpanLog(ctx, log.DebugLevelInfra, "image was imported as vmdk, checksum match not possible")
			} else {
				return fmt.Errorf("mismatch in md5sum for image in glance: %s", imageName)
			}
		}
		glanceImageTime, err := time.Parse(time.RFC3339, imageDetail.UpdatedAt)
		if err != nil {
			return err
		}
		if !sourceImageTime.IsZero() {
			if sourceImageTime.Sub(glanceImageTime) > 0 {
				// Update the image in Glance
				updateCallback(edgeproto.UpdateTask, "Image in store is outdated, deleting old image")
				err = o.DeleteImage(ctx, imageName)
				if err != nil {
					return err
				}
				createImage = true
			}
		}
	}
	if createImage {
		updateCallback(edgeproto.UpdateTask, "Creating VM Image from URL")
		err = o.CreateImageFromUrl(ctx, imageName, app.ImagePath, md5Sum)
		if err != nil {
			return err
		}
	}
	return nil
}<|MERGE_RESOLUTION|>--- conflicted
+++ resolved
@@ -3,9 +3,8 @@
 import (
 	"context"
 	"fmt"
+	"strings"
 	"time"
-
-	"strings"
 
 	"github.com/mobiledgex/edge-cloud-infra/infracommon"
 	"github.com/mobiledgex/edge-cloud/cloudcommon"
@@ -13,7 +12,6 @@
 	"github.com/mobiledgex/edge-cloud/log"
 )
 
-<<<<<<< HEAD
 func (o *OpenstackPlatform) CreateAppInst(ctx context.Context, clusterInst *edgeproto.ClusterInst, app *edgeproto.App, appInst *edgeproto.AppInst, appFlavor *edgeproto.Flavor, privacyPolicy *edgeproto.PrivacyPolicy, updateCallback edgeproto.CacheUpdateCallback) error {
 	return o.vmPlatform.CreateAppInst(ctx, clusterInst, app, appInst, appFlavor, privacyPolicy, updateCallback)
 }
@@ -28,620 +26,6 @@
 
 func (o *OpenstackPlatform) GetAppInstRuntime(ctx context.Context, clusterInst *edgeproto.ClusterInst, app *edgeproto.App, appInst *edgeproto.AppInst) (*edgeproto.AppInstRuntime, error) {
 	return o.vmPlatform.GetAppInstRuntime(ctx, clusterInst, app, appInst)
-=======
-var MaxDockerSeedWait = 1 * time.Minute
-
-func (s *Platform) CreateAppInst(ctx context.Context, clusterInst *edgeproto.ClusterInst, app *edgeproto.App, appInst *edgeproto.AppInst, appFlavor *edgeproto.Flavor, privacyPolicy *edgeproto.PrivacyPolicy, updateCallback edgeproto.CacheUpdateCallback) error {
-	var err error
-
-	switch deployment := app.Deployment; deployment {
-	case cloudcommon.AppDeploymentTypeKubernetes:
-		fallthrough
-	case cloudcommon.AppDeploymentTypeHelm:
-		rootLBName := s.rootLBName
-		appWaitChan := make(chan string)
-
-		if clusterInst.IpAccess == edgeproto.IpAccess_IP_ACCESS_DEDICATED {
-			rootLBName = cloudcommon.GetDedicatedLBFQDN(s.cloudletKey, &clusterInst.Key.ClusterKey)
-			log.SpanLog(ctx, log.DebugLevelMexos, "using dedicated RootLB to create app", "rootLBName", rootLBName)
-		}
-		client, err := s.GetClusterPlatformClient(ctx, clusterInst)
-		if err != nil {
-			return err
-		}
-		names, err := k8smgmt.GetKubeNames(clusterInst, app, appInst)
-		if err != nil {
-			return err
-		}
-		updateCallback(edgeproto.UpdateTask, "Setting up registry secret")
-		err = mexos.CreateDockerRegistrySecret(ctx, client, clusterInst, app, s.vaultConfig, names)
-		if err != nil {
-			return err
-		}
-
-		_, masterIP, masterIpErr := s.GetMasterNameAndIP(ctx, clusterInst)
-		// Add crm local replace variables
-		deploymentVars := crmutil.DeploymentReplaceVars{
-			Deployment: crmutil.CrmReplaceVars{
-				ClusterIp:    masterIP,
-				CloudletName: k8smgmt.NormalizeName(clusterInst.Key.CloudletKey.Name),
-				ClusterName:  k8smgmt.NormalizeName(clusterInst.Key.ClusterKey.Name),
-				CloudletOrg:  k8smgmt.NormalizeName(clusterInst.Key.CloudletKey.Organization),
-				AppOrg:       k8smgmt.NormalizeName(app.Key.Organization),
-				DnsZone:      s.commonPf.GetCloudletDNSZone(),
-			},
-		}
-		ctx = context.WithValue(ctx, crmutil.DeploymentReplaceVarsKey, &deploymentVars)
-
-		if deployment == cloudcommon.AppDeploymentTypeKubernetes {
-			updateCallback(edgeproto.UpdateTask, "Creating Kubernetes App")
-			err = k8smgmt.CreateAppInst(ctx, s.vaultConfig, client, names, app, appInst)
-		} else {
-			updateCallback(edgeproto.UpdateTask, "Creating Helm App")
-
-			err = k8smgmt.CreateHelmAppInst(ctx, client, names, clusterInst, app, appInst)
-		}
-		if err != nil {
-			return err
-		}
-
-		// wait for the appinst in parallel with other tasks
-		go func() {
-			if deployment == cloudcommon.AppDeploymentTypeKubernetes {
-				waitErr := k8smgmt.WaitForAppInst(ctx, client, names, app, k8smgmt.WaitRunning)
-				if waitErr == nil {
-					appWaitChan <- ""
-				} else {
-					appWaitChan <- waitErr.Error()
-				}
-			} else { // no waiting for the helm apps currently, to be revisited
-				appWaitChan <- ""
-			}
-		}()
-
-		// set up DNS
-		var rootLBIPaddr *mexos.ServerIP
-		if masterIpErr == nil {
-			rootLBIPaddr, err = s.GetServerIPAddr(ctx, s.GetCloudletExternalNetwork(), rootLBName)
-			if err == nil {
-				getDnsAction := func(svc v1.Service) (*mexos.DnsSvcAction, error) {
-					action := mexos.DnsSvcAction{}
-					action.PatchKube = true
-					action.PatchIP = masterIP
-					action.ExternalIP = rootLBIPaddr.ExternalAddr
-					// Should only add DNS for external ports
-					action.AddDNS = !app.InternalPorts
-					return &action, nil
-				}
-				// If this is an internal ports, all we need is patch of kube service
-				if app.InternalPorts {
-					err = s.commonPf.CreateAppDNSAndPatchKubeSvc(ctx, client, names, mexos.NoDnsOverride, getDnsAction)
-				} else {
-					updateCallback(edgeproto.UpdateTask, "Configuring Service: LB, Firewall Rules and DNS")
-					ops := ProxyDnsSecOpts{AddProxy: true, AddDnsAndPatchKubeSvc: true, AddSecurityRules: true}
-					err = s.AddProxySecurityRulesAndPatchDNS(ctx, client, names, app, appInst, getDnsAction, rootLBName, cloudcommon.IPAddrAllInterfaces, masterIP, ops, s.vaultConfig, proxy.WithDockerPublishPorts(), proxy.WithDockerNetwork(""))
-				}
-			}
-		}
-		appWaitErr := <-appWaitChan
-		if appWaitErr != "" {
-			return fmt.Errorf("app wait error, %v", appWaitErr)
-		}
-		if err != nil {
-			return err
-		}
-	case cloudcommon.AppDeploymentTypeVM:
-		imageName, err := cloudcommon.GetFileName(app.ImagePath)
-		if err != nil {
-			return err
-		}
-		sourceImageTime, md5Sum, err := mexos.GetUrlInfo(ctx, s.vaultConfig, app.ImagePath)
-		if err != nil {
-			log.SpanLog(ctx, log.DebugLevelMexos, "failed to fetch source image info, skip image validity checks")
-		}
-		imageDetail, err := s.GetImageDetail(ctx, imageName)
-		createImage := false
-		if err != nil {
-			if strings.Contains(err.Error(), "Could not find resource") {
-				// Add image to Glance
-				log.SpanLog(ctx, log.DebugLevelMexos, "image is not present in glance, add image")
-				createImage = true
-			} else {
-				return err
-			}
-		} else {
-			if imageDetail.Status != "active" {
-				return fmt.Errorf("image in store %s is not active", imageName)
-			}
-			if imageDetail.Checksum != md5Sum {
-				if app.ImageType == edgeproto.ImageType_IMAGE_TYPE_QCOW && imageDetail.DiskFormat == "vmdk" {
-					log.SpanLog(ctx, log.DebugLevelMexos, "image was imported as vmdk, checksum match not possible")
-				} else {
-					return fmt.Errorf("mismatch in md5sum for image in glance: %s", imageName)
-				}
-			}
-			glanceImageTime, err := time.Parse(time.RFC3339, imageDetail.UpdatedAt)
-			if err != nil {
-				return err
-			}
-			if !sourceImageTime.IsZero() {
-				if sourceImageTime.Sub(glanceImageTime) > 0 {
-					// Update the image in Glance
-					updateCallback(edgeproto.UpdateTask, "Image in store is outdated, deleting old image")
-					err = s.DeleteImage(ctx, imageName)
-					if err != nil {
-						return err
-					}
-					createImage = true
-				}
-			}
-		}
-		if createImage {
-			updateCallback(edgeproto.UpdateTask, "Creating VM Image from URL")
-			err = s.CreateImageFromUrl(ctx, imageName, app.ImagePath, md5Sum)
-			if err != nil {
-				return err
-			}
-		}
-
-		objName := cloudcommon.GetAppFQN(&app.Key)
-		vmAppParams, err := s.GetVMParams(ctx,
-			UserVMDeployment,
-			objName,
-			appInst.VmFlavor,
-			appInst.ExternalVolumeSize,
-			imageName,
-			GetSecurityGroupName(ctx, objName),
-			&clusterInst.Key.CloudletKey,
-			WithPublicKey(app.AuthPublicKey),
-			WithAccessPorts(app.AccessPorts),
-			WithDeploymentManifest(app.DeploymentManifest),
-			WithCommand(app.Command),
-			WithComputeAvailabilityZone(appInst.AvailabilityZone),
-			WithVolumeAvailabilityZone(s.GetCloudletVolumeAvailabilityZone()),
-			WithPrivacyPolicy(privacyPolicy),
-		)
-		if err != nil {
-			return fmt.Errorf("unable to get vm params: %v", err)
-		}
-
-		deploymentVars := crmutil.DeploymentReplaceVars{
-			Deployment: crmutil.CrmReplaceVars{
-				CloudletName: k8smgmt.NormalizeName(appInst.Key.ClusterInstKey.CloudletKey.Name),
-				CloudletOrg:  k8smgmt.NormalizeName(clusterInst.Key.CloudletKey.Organization),
-				AppOrg:       k8smgmt.NormalizeName(app.Key.Organization),
-				DnsZone:      s.commonPf.GetCloudletDNSZone(),
-			},
-		}
-		ctx = context.WithValue(ctx, crmutil.DeploymentReplaceVarsKey, &deploymentVars)
-
-		externalServerName := objName // which server provides external access, VM or LB
-		if app.AccessType == edgeproto.AccessType_ACCESS_TYPE_LOAD_BALANCER {
-			rootLBname := objName + "-lb"
-			externalServerName = rootLBname
-			rootLBImage := s.GetCloudletOSImage()
-			lbVMSpec, err := s.GetVMSpecForRootLB()
-			if err != nil {
-				return err
-			}
-			lbImage, err := s.AddImageIfNotPresent(ctx, s.config.CloudletVMImagePath, s.config.VMImageVersion, updateCallback)
-			if err != nil {
-				return err
-			}
-			vmLbParams, err := s.GetVMParams(ctx,
-				RootLBVMDeployment,
-				rootLBname,
-				lbVMSpec.FlavorName,
-				lbVMSpec.ExternalVolumeSize,
-				lbImage,
-				GetSecurityGroupName(ctx, rootLBname),
-				&clusterInst.Key.CloudletKey,
-				WithComputeAvailabilityZone(lbVMSpec.AvailabilityZone),
-				WithVolumeAvailabilityZone(s.GetCloudletVolumeAvailabilityZone()),
-				WithAccessPorts(app.AccessPorts),
-			)
-			if err != nil {
-				return err
-			}
-			err = s.HeatCreateAppVMWithRootLB(ctx, rootLBname, rootLBImage, objName, vmAppParams, vmLbParams, updateCallback)
-			if err != nil {
-				return err
-			}
-		} else {
-			updateCallback(edgeproto.UpdateTask, "Deploying VM standalone")
-			log.SpanLog(ctx, log.DebugLevelMexos, "Deploying VM", "stackName", objName, "flavor", appInst.VmFlavor, "ExternalVolumeSize", appInst.ExternalVolumeSize)
-			err = s.CreateHeatStackFromTemplate(ctx, vmAppParams, objName, VmTemplate, updateCallback)
-			if err != nil {
-				return err
-			}
-		}
-		ip, err := s.GetServerIPAddr(ctx, s.GetCloudletExternalNetwork(), externalServerName)
-		if err != nil {
-			return err
-		}
-		if app.AccessType == edgeproto.AccessType_ACCESS_TYPE_LOAD_BALANCER {
-			updateCallback(edgeproto.UpdateTask, "Setting Up Load Balancer")
-			var proxyOps []proxy.Op
-			client, err := s.GetNodePlatformClient(ctx, &edgeproto.CloudletMgmtNode{Name: externalServerName})
-			if err != nil {
-				return err
-			}
-			// clusterInst is empty but that is ok here
-			names, err := k8smgmt.GetKubeNames(clusterInst, app, appInst)
-			if err != nil {
-				return fmt.Errorf("get kube names failed: %s", err)
-			}
-			proxyOps = append(proxyOps, proxy.WithDockerPublishPorts(), proxy.WithDockerNetwork(""))
-			getDnsAction := func(svc v1.Service) (*mexos.DnsSvcAction, error) {
-				action := mexos.DnsSvcAction{}
-				action.PatchKube = false
-				action.ExternalIP = ip.ExternalAddr
-				return &action, nil
-			}
-			vmIP, err := s.GetServerIPAddr(ctx, s.GetCloudletMexNetwork(), objName)
-			if err != nil {
-				return err
-			}
-			updateCallback(edgeproto.UpdateTask, "Configuring Firewall Rules")
-			ops := ProxyDnsSecOpts{AddProxy: true, AddDnsAndPatchKubeSvc: false, AddSecurityRules: false}
-			err = s.AddProxySecurityRulesAndPatchDNS(ctx, client, names, app, appInst, getDnsAction, externalServerName, cloudcommon.IPAddrAllInterfaces, vmIP.ExternalAddr, ops, s.vaultConfig, proxyOps...)
-			if err != nil {
-				return fmt.Errorf("AddProxySecurityRulesAndPatchDNS error: %v", err)
-			}
-		}
-		updateCallback(edgeproto.UpdateTask, "Adding DNS Entry")
-		if appInst.Uri != "" && ip.ExternalAddr != "" {
-			fqdn := appInst.Uri
-			configs := append(app.Configs, appInst.Configs...)
-			aac, err := access.GetAppAccessConfig(ctx, configs)
-			if err != nil {
-				return err
-			}
-			if aac.DnsOverride != "" {
-				fqdn = aac.DnsOverride
-			}
-			if err = s.commonPf.ActivateFQDNA(ctx, fqdn, ip.ExternalAddr); err != nil {
-				return err
-			}
-			log.SpanLog(ctx, log.DebugLevelMexos, "DNS A record activated",
-				"name", objName,
-				"fqdn", fqdn,
-				"IP", ip.ExternalAddr)
-		}
-		return nil
-
-	case cloudcommon.AppDeploymentTypeDocker:
-		rootLBName := s.rootLBName
-		backendIP := cloudcommon.RemoteServerNone
-		dockerNetworkMode := dockermgmt.DockerBridgeMode
-		rootLBClient, err := s.GetClusterPlatformClient(ctx, clusterInst)
-		if err != nil {
-			return err
-		}
-		// docker commands can be run on either the rootlb or on the docker
-		// vm.  The default is to run on the rootlb client
-		dockerCommandTarget := rootLBClient
-
-		if clusterInst.IpAccess == edgeproto.IpAccess_IP_ACCESS_DEDICATED {
-			rootLBName = cloudcommon.GetDedicatedLBFQDN(s.cloudletKey, &clusterInst.Key.ClusterKey)
-			log.SpanLog(ctx, log.DebugLevelMexos, "using dedicated RootLB to create app", "rootLBName", rootLBName)
-			if app.AccessType == edgeproto.AccessType_ACCESS_TYPE_LOAD_BALANCER {
-				backendIP = cloudcommon.IPAddrDockerHost
-			} else {
-				dockerNetworkMode = dockermgmt.DockerHostMode
-			}
-		} else {
-			// Shared access uses a separate VM for docker.  This is used both for running the docker commands
-			// and as the backend ip for the proxy
-			_, backendIP, err = s.GetMasterNameAndIP(ctx, clusterInst)
-			if err != nil {
-				return err
-			}
-			// docker command will run on the docker vm
-			dockerCommandTarget, err = rootLBClient.AddHop(backendIP, 22)
-			if err != nil {
-				return err
-			}
-			dockerNetworkMode = dockermgmt.DockerHostMode
-		}
-
-		rootLBIPaddr, err := s.GetServerIPAddr(ctx, s.GetCloudletExternalNetwork(), rootLBName)
-		if err != nil {
-			return err
-		}
-		names, err := k8smgmt.GetKubeNames(clusterInst, app, appInst)
-		if err != nil {
-			return fmt.Errorf("get kube names failed, %v", err)
-		}
-		updateCallback(edgeproto.UpdateTask, "Seeding docker secret")
-		// when creating the appinst immediately after the cluster is created, there is a chance
-		// of a failure if the VM is not fully ready and the resulting errors may vary.
-		// Allow some retries to account for this.
-		start := time.Now()
-		for {
-			err = mexos.SeedDockerSecret(ctx, s, dockerCommandTarget, clusterInst, app, s.vaultConfig)
-			if err != nil {
-				log.SpanLog(ctx, log.DebugLevelMexos, "seeding docker secret failed", "err", err)
-				elapsed := time.Since(start)
-				if elapsed > MaxDockerSeedWait {
-					return fmt.Errorf("can't seed docker secret - %v", err)
-				}
-				log.SpanLog(ctx, log.DebugLevelMexos, "retrying in 10 seconds")
-				time.Sleep(10 * time.Second)
-			} else {
-				break
-			}
-		}
-		updateCallback(edgeproto.UpdateTask, "Deploying Docker App")
-
-		err = dockermgmt.CreateAppInst(ctx, s.vaultConfig, dockerCommandTarget, app, appInst, dockerNetworkMode)
-		if err != nil {
-			return err
-		}
-		getDnsAction := func(svc v1.Service) (*mexos.DnsSvcAction, error) {
-			action := mexos.DnsSvcAction{}
-			action.PatchKube = false
-			action.ExternalIP = rootLBIPaddr.ExternalAddr
-			return &action, nil
-		}
-		updateCallback(edgeproto.UpdateTask, "Configuring Firewall Rules and DNS")
-		var proxyOps []proxy.Op
-		addproxy := false
-		listenIP := "NONE" // only applicable for proxy case
-		if app.AccessType == edgeproto.AccessType_ACCESS_TYPE_LOAD_BALANCER {
-			proxyOps = append(proxyOps, proxy.WithDockerPublishPorts(), proxy.WithDockerNetwork(""))
-			addproxy = true
-			listenIP = rootLBIPaddr.InternalAddr
-		}
-		ops := ProxyDnsSecOpts{AddProxy: addproxy, AddDnsAndPatchKubeSvc: true, AddSecurityRules: true}
-		err = s.AddProxySecurityRulesAndPatchDNS(ctx, rootLBClient, names, app, appInst, getDnsAction, rootLBName, listenIP, backendIP, ops, s.vaultConfig, proxyOps...)
-		if err != nil {
-			return fmt.Errorf("AddProxySecurityRulesAndPatchDNS error: %v", err)
-		}
-	default:
-		err = fmt.Errorf("unsupported deployment type %s", deployment)
-	}
-	return err
-}
-
-func (s *Platform) DeleteAppInst(ctx context.Context, clusterInst *edgeproto.ClusterInst, app *edgeproto.App, appInst *edgeproto.AppInst) error {
-
-	switch deployment := app.Deployment; deployment {
-	case cloudcommon.AppDeploymentTypeKubernetes:
-		fallthrough
-	case cloudcommon.AppDeploymentTypeHelm:
-		rootLBName := s.rootLBName
-		if clusterInst.IpAccess == edgeproto.IpAccess_IP_ACCESS_DEDICATED {
-			rootLBName = cloudcommon.GetDedicatedLBFQDN(s.cloudletKey, &clusterInst.Key.ClusterKey)
-			log.SpanLog(ctx, log.DebugLevelMexos, "using dedicated RootLB to delete app", "rootLBName", rootLBName)
-			_, err := s.GetActiveServerDetails(ctx, rootLBName)
-			if err != nil {
-				if strings.Contains(err.Error(), "No server with a name or ID") {
-					log.SpanLog(ctx, log.DebugLevelMexos, "Dedicated RootLB is gone, allow app deletion")
-					return nil
-				}
-				return err
-			}
-		}
-		client, err := s.GetClusterPlatformClient(ctx, clusterInst)
-		if err != nil {
-			return err
-		}
-		names, err := k8smgmt.GetKubeNames(clusterInst, app, appInst)
-		if err != nil {
-			return fmt.Errorf("get kube names failed: %s", err)
-		}
-		_, masterIP, err := s.GetMasterNameAndIP(ctx, clusterInst)
-		if err != nil {
-			if strings.Contains(err.Error(), mexos.ClusterNotFoundErr) {
-				log.SpanLog(ctx, log.DebugLevelMexos, "cluster is gone, allow app deletion")
-				secGrp := GetSecurityGroupName(ctx, rootLBName)
-				s.DeleteProxySecurityGroupRules(ctx, client, dockermgmt.GetContainerName(&app.Key), secGrp, appInst.MappedPorts, app, rootLBName)
-				return nil
-			}
-		}
-		// Add crm local replace variables
-		deploymentVars := crmutil.DeploymentReplaceVars{
-			Deployment: crmutil.CrmReplaceVars{
-				ClusterIp:    masterIP,
-				CloudletName: k8smgmt.NormalizeName(clusterInst.Key.CloudletKey.Name),
-				ClusterName:  k8smgmt.NormalizeName(clusterInst.Key.ClusterKey.Name),
-				CloudletOrg:  k8smgmt.NormalizeName(clusterInst.Key.CloudletKey.Organization),
-				AppOrg:       k8smgmt.NormalizeName(app.Key.Organization),
-				DnsZone:      s.commonPf.GetCloudletDNSZone(),
-			},
-		}
-		ctx = context.WithValue(ctx, crmutil.DeploymentReplaceVarsKey, &deploymentVars)
-
-		// Clean up security rules and proxy if app is external
-		secGrp := GetSecurityGroupName(ctx, rootLBName)
-		if err := s.DeleteProxySecurityGroupRules(ctx, client, dockermgmt.GetContainerName(&app.Key), secGrp, appInst.MappedPorts, app, rootLBName); err != nil {
-			log.SpanLog(ctx, log.DebugLevelMexos, "cannot delete security rules", "name", names.AppName, "rootlb", rootLBName, "error", err)
-		}
-		if !app.InternalPorts {
-			// Clean up DNS entries
-			configs := append(app.Configs, appInst.Configs...)
-			aac, err := access.GetAppAccessConfig(ctx, configs)
-			if err != nil {
-				return err
-			}
-			if err := s.commonPf.DeleteAppDNS(ctx, client, names, aac.DnsOverride); err != nil {
-				log.SpanLog(ctx, log.DebugLevelMexos, "cannot clean up DNS entries", "name", names.AppName, "rootlb", rootLBName, "error", err)
-			}
-		}
-
-		if deployment == cloudcommon.AppDeploymentTypeKubernetes {
-			return k8smgmt.DeleteAppInst(ctx, client, names, app, appInst)
-		} else {
-			return k8smgmt.DeleteHelmAppInst(ctx, client, names, clusterInst)
-		}
-
-	case cloudcommon.AppDeploymentTypeVM:
-		objName := cloudcommon.GetAppFQN(&app.Key)
-		log.SpanLog(ctx, log.DebugLevelMexos, "Deleting VM", "stackName", objName)
-		err := s.HeatDeleteStack(ctx, objName)
-		if err != nil {
-			return fmt.Errorf("DeleteVMAppInst error: %v", err)
-		}
-		if appInst.Uri != "" {
-			fqdn := appInst.Uri
-			configs := append(app.Configs, appInst.Configs...)
-			aac, err := access.GetAppAccessConfig(ctx, configs)
-			if err != nil {
-				return err
-			}
-			if aac.DnsOverride != "" {
-				fqdn = aac.DnsOverride
-			}
-			if err = s.commonPf.DeleteDNSRecords(ctx, fqdn); err != nil {
-				log.SpanLog(ctx, log.DebugLevelMexos, "cannot delete DNS entries", "fqdn", fqdn)
-			}
-		}
-		return nil
-
-	case cloudcommon.AppDeploymentTypeDocker:
-		rootLBName := s.rootLBName
-		rootLBClient, err := s.GetClusterPlatformClient(ctx, clusterInst)
-		if err != nil {
-			return err
-		}
-		// docker commands can be run on either the rootlb or on the docker
-		// vm.  The default is to run on the rootlb client
-		dockerCommandTarget := rootLBClient
-
-		if clusterInst.IpAccess == edgeproto.IpAccess_IP_ACCESS_DEDICATED {
-			rootLBName = cloudcommon.GetDedicatedLBFQDN(s.cloudletKey, &clusterInst.Key.ClusterKey)
-		} else {
-			_, backendIP, err := s.GetMasterNameAndIP(ctx, clusterInst)
-			if err != nil {
-				if strings.Contains(err.Error(), mexos.ClusterNotFoundErr) {
-					log.SpanLog(ctx, log.DebugLevelMexos, "cluster is gone, allow app deletion")
-					secGrp := GetSecurityGroupName(ctx, rootLBName)
-					s.DeleteProxySecurityGroupRules(ctx, rootLBClient, dockermgmt.GetContainerName(&app.Key), secGrp, appInst.MappedPorts, app, rootLBName)
-					return nil
-				}
-				return err
-			}
-			// docker command will run on the docker vm
-			dockerCommandTarget, err = rootLBClient.AddHop(backendIP, 22)
-			if err != nil {
-				return err
-			}
-		}
-		_, err = s.GetActiveServerDetails(ctx, rootLBName)
-		if err != nil {
-			if strings.Contains(err.Error(), "No server with a name or ID") {
-				log.SpanLog(ctx, log.DebugLevelMexos, "Dedicated RootLB is gone, allow app deletion")
-				return nil
-			}
-			return err
-		}
-		client, err := s.GetClusterPlatformClient(ctx, clusterInst)
-		if err != nil {
-			return err
-		}
-		name := dockermgmt.GetContainerName(&app.Key)
-		if !app.InternalPorts {
-			secGrp := GetSecurityGroupName(ctx, rootLBName)
-			//  the proxy does not yet exist for docker, but it eventually will.  Secgrp rules should be deleted in either case
-			if err := s.DeleteProxySecurityGroupRules(ctx, client, name, secGrp, appInst.MappedPorts, app, rootLBName); err != nil {
-				log.SpanLog(ctx, log.DebugLevelMexos, "cannot delete security rules", "name", name, "rootlb", rootLBName, "error", err)
-			}
-		}
-
-		return dockermgmt.DeleteAppInst(ctx, s.vaultConfig, dockerCommandTarget, app, appInst)
-	default:
-		return fmt.Errorf("unsupported deployment type %s", deployment)
-	}
-}
-
-func (s *Platform) UpdateAppInst(ctx context.Context, clusterInst *edgeproto.ClusterInst, app *edgeproto.App, appInst *edgeproto.AppInst, updateCallback edgeproto.CacheUpdateCallback) error {
-	_, masterIP, _ := s.GetMasterNameAndIP(ctx, clusterInst)
-	// Add crm local replace variables
-	deploymentVars := crmutil.DeploymentReplaceVars{
-		Deployment: crmutil.CrmReplaceVars{
-			ClusterIp:    masterIP,
-			ClusterName:  k8smgmt.NormalizeName(clusterInst.Key.ClusterKey.Name),
-			CloudletName: k8smgmt.NormalizeName(clusterInst.Key.CloudletKey.Organization),
-			AppOrg:       k8smgmt.NormalizeName(app.Key.Organization),
-			DnsZone:      s.commonPf.GetCloudletDNSZone(),
-		},
-	}
-	ctx = context.WithValue(ctx, crmutil.DeploymentReplaceVarsKey, &deploymentVars)
-
-	switch deployment := app.Deployment; deployment {
-	case cloudcommon.AppDeploymentTypeKubernetes:
-		client, err := s.GetClusterPlatformClient(ctx, clusterInst)
-		if err != nil {
-			return err
-		}
-		names, err := k8smgmt.GetKubeNames(clusterInst, app, appInst)
-		if err != nil {
-			return fmt.Errorf("get kube names failed: %s", err)
-		}
-		return k8smgmt.UpdateAppInst(ctx, s.vaultConfig, client, names, app, appInst)
-	case cloudcommon.AppDeploymentTypeDocker:
-		dockerNetworkMode := dockermgmt.DockerBridgeMode
-		rootLBClient, err := s.GetClusterPlatformClient(ctx, clusterInst)
-		if err != nil {
-			return err
-		}
-		// docker commands can be run on either the rootlb or on the docker
-		// vm.  The default is to run on the rootlb client
-		dockerCommandTarget := rootLBClient
-
-		if clusterInst.IpAccess == edgeproto.IpAccess_IP_ACCESS_SHARED {
-			_, backendIP, err := s.GetMasterNameAndIP(ctx, clusterInst)
-			if err != nil {
-				return err
-			}
-			// docker command will run on the docker vm
-			dockerCommandTarget, err = rootLBClient.AddHop(backendIP, 22)
-			if err != nil {
-				return err
-			}
-		}
-		return dockermgmt.UpdateAppInst(ctx, s.vaultConfig, dockerCommandTarget, app, appInst, dockerNetworkMode)
-	case cloudcommon.AppDeploymentTypeHelm:
-		client, err := s.GetClusterPlatformClient(ctx, clusterInst)
-		if err != nil {
-			return err
-		}
-		names, err := k8smgmt.GetKubeNames(clusterInst, app, appInst)
-		if err != nil {
-			return fmt.Errorf("get kube names failed: %s", err)
-		}
-		return k8smgmt.UpdateHelmAppInst(ctx, client, names, app, appInst)
-
-	default:
-		return fmt.Errorf("UpdateAppInst not supported for deployment: %s", app.Deployment)
-	}
-}
-
-func (s *Platform) GetAppInstRuntime(ctx context.Context, clusterInst *edgeproto.ClusterInst, app *edgeproto.App, appInst *edgeproto.AppInst) (*edgeproto.AppInstRuntime, error) {
-
-	client, err := s.GetClusterPlatformClient(ctx, clusterInst)
-	if err != nil {
-		return nil, err
-	}
-
-	switch deployment := app.Deployment; deployment {
-	case cloudcommon.AppDeploymentTypeKubernetes:
-		fallthrough
-	case cloudcommon.AppDeploymentTypeHelm:
-		names, err := k8smgmt.GetKubeNames(clusterInst, app, appInst)
-		if err != nil {
-			return nil, err
-		}
-		return k8smgmt.GetAppInstRuntime(ctx, client, names, app, appInst)
-	case cloudcommon.AppDeploymentTypeDocker:
-		return dockermgmt.GetAppInstRuntime(ctx, client, app, appInst)
-	case cloudcommon.AppDeploymentTypeVM:
-		fallthrough
-	default:
-		return nil, fmt.Errorf("unsupported deployment type %s", deployment)
-	}
->>>>>>> aa41d5c5
 }
 
 func (o *OpenstackPlatform) GetContainerCommand(ctx context.Context, clusterInst *edgeproto.ClusterInst, app *edgeproto.App, appInst *edgeproto.AppInst, req *edgeproto.ExecRequest) (string, error) {
@@ -660,10 +44,8 @@
 	default:
 		return "", fmt.Errorf("unsupported deployment type %s", deployment)
 	}
-
 }
 
-// SetPowerState is mostly common code that could eventually move
 func (o *OpenstackPlatform) SetPowerState(ctx context.Context, app *edgeproto.App, appInst *edgeproto.AppInst, updateCallback edgeproto.CacheUpdateCallback) error {
 	PowerState := appInst.PowerState
 	switch deployment := app.Deployment; deployment {
@@ -674,7 +56,7 @@
 		log.SpanLog(ctx, log.DebugLevelInfra, "setting server state", "serverName", serverName, "fqdn", fqdn, "PowerState", PowerState)
 
 		updateCallback(edgeproto.UpdateTask, "Verifying AppInst state")
-		serverDetail, err := o.GetServerDetail(ctx, serverName)
+		serverDetail, err := o.GetActiveServerDetails(ctx, serverName)
 		if err != nil {
 			return err
 		}
@@ -703,7 +85,7 @@
 		updateCallback(edgeproto.UpdateTask, fmt.Sprintf("Fetching external address of %s", serverName))
 		oldServerIP, err := o.GetIPFromServerName(ctx, o.vmPlatform.GetCloudletExternalNetwork(), serverName)
 		if err != nil || oldServerIP.ExternalAddr == "" {
-			return fmt.Errorf("unable to fetch external ip for %s, err %v", serverName, err)
+			return fmt.Errorf("unable to fetch external ip for %s, addr %s, err %v", serverName, serverDetail.Addresses, err)
 		}
 
 		updateCallback(edgeproto.UpdateTask, fmt.Sprintf("Performing action %s on %s", serverAction, serverName))
@@ -737,7 +119,6 @@
 	default:
 		return fmt.Errorf("unsupported deployment type %s", deployment)
 	}
-
 	return nil
 }
 
