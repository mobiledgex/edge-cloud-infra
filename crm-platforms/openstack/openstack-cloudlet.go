package openstack

import (
	"context"
	"errors"
	"fmt"
	"io/ioutil"
	"net/url"
	"os"
	"path/filepath"
	"strings"
	"time"

	intprocess "github.com/mobiledgex/edge-cloud-infra/e2e-tests/int-process"
	"github.com/mobiledgex/edge-cloud-infra/mexos"
	"github.com/mobiledgex/edge-cloud/cloudcommon"
	"github.com/mobiledgex/edge-cloud/edgeproto"
	"github.com/mobiledgex/edge-cloud/log"
	"github.com/mobiledgex/edge-cloud/vault"
	"github.com/mobiledgex/edge-cloud/vmspec"
	ssh "github.com/mobiledgex/golang-ssh"
)

const (
	// Platform services
	ServiceTypeCRM      = "crmserver"
	ServiceTypeShepherd = "shepherd"
	PlatformMaxWait     = 10 * time.Second
)

var PlatformServices = []string{
	ServiceTypeCRM,
	ServiceTypeShepherd,
}

func getPlatformVMName(cloudlet *edgeproto.Cloudlet) string {
	// Form platform VM name based on cloudletKey
	return cloudlet.Key.Name + "." + cloudlet.Key.OperatorKey.Name + ".pf"
}

func startPlatformService(cloudlet *edgeproto.Cloudlet, pfConfig *edgeproto.PlatformConfig, client ssh.Client, serviceType string, updateCallback edgeproto.CacheUpdateCallback, cDone chan error) {
	var service_cmd string
	var envVars *map[string]string
	var err error

	switch serviceType {
	case ServiceTypeShepherd:
		service_cmd, envVars, err = intprocess.GetShepherdCmd(cloudlet, pfConfig)
		if err != nil {
			cDone <- fmt.Errorf("Unable to get shepherd service command: %v", err)
			return
		}

	case ServiceTypeCRM:
		service_cmd, envVars, err = cloudcommon.GetCRMCmd(cloudlet, pfConfig)
		if err != nil {
			cDone <- fmt.Errorf("Unable to get crm service command: %v", err)
			return
		}
	default:
		cDone <- fmt.Errorf("Unsupported service type: %s", serviceType)
		return
	}

	// Use service type as container name as there can only be one of them inside platform VM
	container_name := serviceType

	// Pull docker image and start service
	updateCallback(edgeproto.UpdateTask, "Starting "+serviceType)

	var envVarsAr []string
	for k, v := range *envVars {
		envVarsAr = append(envVarsAr, "-e")
		envVarsAr = append(envVarsAr, k+"="+v)
	}
	cmd := []string{
		"sudo docker run",
		"-d",
		"--network host",
		"-v /tmp:/tmp",
		"--restart=unless-stopped",
		"--name", container_name,
		strings.Join(envVarsAr, " "),
		pfConfig.RegistryPath + ":" + pfConfig.PlatformTag,
		service_cmd,
	}
	if out, err := client.Output(strings.Join(cmd, " ")); err != nil {
		cDone <- fmt.Errorf("Unable to start %s: %v, %s\n", serviceType, err, out)
		return
	}

	// - Wait for docker container to start running
	// - And also monitor the UP state for PlatformMaxTime to
	//   catch early Fatal Logs
	// - After which controller will monitor it using CloudletInfo
	start := time.Now()
	for {
		out, err := client.Output(`sudo docker ps -a -n 1 --filter name=` + container_name + ` --format '{{.Status}}'`)
		if err != nil {
			cDone <- fmt.Errorf("Unable to fetch %s container status: %v, %s\n", serviceType, err, out)
			return
		}
		if strings.Contains(out, "Up ") {
			break
		} else if !strings.Contains(out, "Created") {
			// container exited in failure state
			// Show Fatal Log, if not Fatal log found, then show last 10 lines of error
			out, err = client.Output(`sudo docker logs ` + container_name + ` 2>&1 | grep FATAL | awk '{for (i=1; i<=NF-3; i++) $i = $(i+3); NF-=3; print}'`)
			if err != nil || out == "" {
				out, err = client.Output(`sudo docker logs ` + container_name + ` 2>&1 | tail -n 10`)
				if err != nil {
					cDone <- fmt.Errorf("Failed to bringup %s: %s", serviceType, err.Error())
					return
				}
			}
			cDone <- fmt.Errorf("Failed to bringup %s: %s", serviceType, out)
			return
		}
		elapsed := time.Since(start)
		if elapsed >= (PlatformMaxWait) {
			// no issues in wait time
			break
		}
		time.Sleep(1 * time.Second)
	}
	cDone <- nil
	return
}

func setupPlatformService(ctx context.Context, cloudlet *edgeproto.Cloudlet, pfConfig *edgeproto.PlatformConfig, vaultConfig *vault.Config, client ssh.Client, updateCallback edgeproto.CacheUpdateCallback) error {
	// Gather registry credentails from Vault
	updateCallback(edgeproto.UpdateTask, "Fetching registry auth credentials")
	regAuth, err := cloudcommon.GetRegistryAuth(ctx, pfConfig.RegistryPath, vaultConfig)
	if err != nil {
		return fmt.Errorf("unable to fetch registry auth credentials")
	}
	if regAuth.AuthType != cloudcommon.BasicAuth {
		return fmt.Errorf("unsupported registry auth type %s", regAuth.AuthType)
	}

	// Verify if controller's notify port is reachable
	updateCallback(edgeproto.UpdateTask, "Verifying if controller notification channel is reachable")
	addrPort := strings.Split(pfConfig.NotifyCtrlAddrs, ":")
	if len(addrPort) != 2 {
		return fmt.Errorf("notifyctrladdrs format is incorrect")
	}
	if out, err := client.Output(
		fmt.Sprintf(
			"nc %s %s -w 5", addrPort[0], addrPort[1],
		),
	); err != nil {
		return fmt.Errorf("controller's notify port is unreachable: %v, %s\n", err, out)
	}

	// Verify if Openstack API Endpoint is reachable
	updateCallback(edgeproto.UpdateTask, "Verifying if Openstack API Endpoint is reachable")
	osAuthUrl := os.Getenv("OS_AUTH_URL")
	if osAuthUrl == "" {
		return fmt.Errorf("unable to find OS_AUTH_URL")
	}
	urlObj, err := url.Parse(osAuthUrl)
	if err != nil {
		return fmt.Errorf("unable to parse OS_AUTH_URL: %s, %v\n", osAuthUrl, err)
	}
	if _, err := client.Output(
		fmt.Sprintf(
			"nc %s %s -w 5", urlObj.Hostname(), urlObj.Port(),
		),
	); err != nil {
		updateCallback(edgeproto.UpdateTask, "Adding route for API endpoint as it is unreachable")
		// Fetch gateway IP of external network
		gatewayAddr, err := mexos.GetExternalGateway(ctx, mexos.GetCloudletExternalNetwork())
		if err != nil {
			return fmt.Errorf("unable to fetch gateway IP for external network: %s, %v",
				mexos.GetCloudletExternalNetwork(), err)
		}
		// Add route to reach API endpoint
		if out, err := client.Output(
			fmt.Sprintf(
				"sudo route add -host %s gw %s", urlObj.Hostname(), gatewayAddr,
			),
		); err != nil {
			return fmt.Errorf("unable to add route to reach API endpoint: %v, %s\n", err, out)
		}
		interfacesFile := mexos.GetCloudletNetworkIfaceFile()
		routeAddLine := fmt.Sprintf("up route add -host %s gw %s", urlObj.Hostname(), gatewayAddr)
		cmd := fmt.Sprintf("grep -l '%s' %s", routeAddLine, interfacesFile)
		_, err = client.Output(cmd)
		if err != nil {
			// grep failed so not there already
			log.SpanLog(ctx, log.DebugLevelMexos, "adding route to interfaces file", "route", routeAddLine, "file", interfacesFile)
			cmd = fmt.Sprintf("echo '%s'|sudo tee -a %s", routeAddLine, interfacesFile)
			out, err := client.Output(cmd)
			if err != nil {
				return fmt.Errorf("can't add route '%s' to interfaces file: %v, %s", routeAddLine, err, out)
			}
		} else {
			log.SpanLog(ctx, log.DebugLevelMexos, "route already present in interfaces file")
		}
		// Retry
		updateCallback(edgeproto.UpdateTask, "Retrying verification of reachability of Openstack API endpoint")
		if out, err := client.Output(
			fmt.Sprintf(
				"nc %s %s -w 5", urlObj.Hostname(), urlObj.Port(),
			),
		); err != nil {
			return fmt.Errorf("Openstack API Endpoint is unreachable: %v, %s\n", err, out)
		}
	}

	// edge-cloud image already contains the certs
	_, crtFile := filepath.Split(pfConfig.TlsCertFile)
	ext := filepath.Ext(crtFile)
	if ext == "" {
		return fmt.Errorf("invalid tls cert file name: %s", crtFile)
	}
	pfConfig.TlsCertFile = "/root/tls/" + crtFile

	// Login to docker registry
	updateCallback(edgeproto.UpdateTask, "Setting up docker registry")
	if out, err := client.Output(
		fmt.Sprintf(
			`echo "%s" | sudo docker login -u %s --password-stdin %s`,
			regAuth.Password,
			regAuth.Username,
			pfConfig.RegistryPath,
		),
	); err != nil {
		return fmt.Errorf("unable to login to docker registry: %v, %s\n", err, out)
	}

	// Get non-conflicting port for NotifySrvAddr if actual port is 0
	newAddr, err := cloudcommon.GetAvailablePort(cloudlet.NotifySrvAddr)
	if err != nil {
		return err
	}
	cloudlet.NotifySrvAddr = newAddr

	// Start platform service on PlatformVM
	crmChan := make(chan error, 1)
	shepherdChan := make(chan error, 1)
	go startPlatformService(cloudlet, pfConfig, client, ServiceTypeCRM, updateCallback, crmChan)
	go startPlatformService(cloudlet, pfConfig, client, ServiceTypeShepherd, updateCallback, shepherdChan)
	// Wait for platform services to come up
	crmErr := <-crmChan
	shepherdErr := <-shepherdChan
	if crmErr != nil {
		return crmErr
	}
	return shepherdErr

}

func (s *Platform) CreateCloudlet(ctx context.Context, cloudlet *edgeproto.Cloudlet, pfConfig *edgeproto.PlatformConfig, pfFlavor *edgeproto.Flavor, updateCallback edgeproto.CacheUpdateCallback) error {
	var err error

	log.SpanLog(ctx, log.DebugLevelMexos, "Creating cloudlet", "cloudletName", cloudlet.Key.Name)

	vaultConfig, err := vault.BestConfig(pfConfig.VaultAddr, vault.WithEnvMap(pfConfig.EnvVar))
	if err != nil {
		return err
	}
	// Source OpenRC file to access openstack API endpoint
	updateCallback(edgeproto.UpdateTask, "Sourcing access variables")

	if cloudlet.AccessVars != nil {
		err = processAccessVars(ctx, cloudlet, cloudlet.AccessVars, pfConfig.Region, vaultConfig, updateCallback)
		if err != nil {
			return err
		}
	}
	err = mexos.InitOpenstackProps(ctx, &cloudlet.Key, pfConfig.Region, cloudlet.PhysicalName, vaultConfig)
	if err != nil {
		return err
	}
	// Get Flavor Info
	finfo, _, err := mexos.GetFlavorInfo(ctx)
	if err != nil {
		return err
	}
	// Get Closest Platform Flavor
	vmspec, err := vmspec.GetVMSpec(finfo, *pfFlavor)
	if err != nil {
		return fmt.Errorf("unable to find matching vm spec for platform: %v", err)
	}

	// For real setups, ansible will always specify the correct
	// cloudlet container and vm image paths to the controller.
	// But for local testing convenience, we default to the hard-coded
	// ones if not specified.
	if pfConfig.RegistryPath == "" {
		pfConfig.RegistryPath = mexos.DefaultCloudletRegistryPath
	}
	if pfConfig.ImagePath == "" {
		pfConfig.ImagePath = mexos.DefaultCloudletVMImagePath
	}

<<<<<<< HEAD
=======
	// Get Closest Platform Flavor
	finfo, _, _, err := mexos.GetFlavorInfo(ctx)
	if err != nil {
		return err
	}
	vmspec, err := vmspec.GetVMSpec(finfo, *pfFlavor)
	if err != nil {
		return fmt.Errorf("unable to find matching vm spec for platform: %v", err)
	}
>>>>>>> e876eb8b
	// Fetch platform base image name and md5sum
	pfImageName, err := cloudcommon.GetFileName(pfConfig.ImagePath)
	if err != nil {
		return err
	}
	_, md5Sum, err := mexos.GetUrlInfo(ctx, pfConfig.ImagePath)
	if err != nil {
		return err
	}

	// Use PlatformBaseImage, if not present then fetch it from MobiledgeX VM registry
	imageDetail, err := mexos.GetImageDetail(ctx, pfImageName)
	if err == nil && imageDetail.Status != "active" {
		return fmt.Errorf("image %s is not active", pfImageName)
	}
	if err != nil {
		// Download platform base image and Add to Openstack Glance
		updateCallback(edgeproto.UpdateTask, "Downloading platform base image: "+pfImageName)
		err = mexos.CreateImageFromUrl(ctx, pfImageName, pfConfig.ImagePath, md5Sum)
		if err != nil {
			return fmt.Errorf("Error downloading platform base image: %v", err)
		}
	}

	// Form platform VM name based on cloudletKey
	platform_vm_name := getPlatformVMName(cloudlet)
	secGrp := mexos.GetSecurityGroupName(ctx, platform_vm_name)

	vmp, err := mexos.GetVMParams(ctx,
		mexos.PlatformVMDeployment,
		platform_vm_name,
		vmspec.FlavorName,
		vmspec.ExternalVolumeSize,
		pfImageName,
		secGrp,
		&cloudlet.Key,
		mexos.WithAccessPorts("tcp:22"),
	)
	if err != nil {
		return fmt.Errorf("unable to get vm params: %v", err)
	}

	// Deploy Platform VM
	updateCallback(edgeproto.UpdateTask, "Deploying Platform VM")
	log.SpanLog(ctx, log.DebugLevelMexos, "Deploying VM", "stackName", platform_vm_name, "vmspec", vmspec)
	err = mexos.CreateHeatStackFromTemplate(ctx, vmp, platform_vm_name, mexos.VmTemplate, updateCallback)
	if err != nil {
		return fmt.Errorf("CreatePlatformVM error: %v", err)
	}
	updateCallback(edgeproto.UpdateTask, "Successfully Deployed Platform VM")

	external_ip, err := mexos.GetServerIPAddr(ctx, mexos.GetCloudletExternalNetwork(), platform_vm_name, mexos.ExternalIPType)
	if err != nil {
		return err
	}
	updateCallback(edgeproto.UpdateTask, "Platform VM external IP: "+external_ip)

	client, err := mexos.GetSSHClient(ctx, platform_vm_name, mexos.GetCloudletExternalNetwork(), mexos.SSHUser)
	if err != nil {
		return err
	}

	// setup SSH access to cloudlet for CRM
	updateCallback(edgeproto.UpdateTask, "Setting up security group for SSH access")

	if err := mexos.AddSecurityRuleCIDR(ctx, external_ip, "tcp", secGrp, "22"); err != nil {
		return fmt.Errorf("unable to add security rule for ssh access, err: %v", err)
	}

	return setupPlatformService(ctx, cloudlet, pfConfig, vaultConfig, client, updateCallback)
}

func processAccessVars(ctx context.Context, cloudlet *edgeproto.Cloudlet, accessVarsIn map[string]string, region string, vaultConfig *vault.Config, updateCallback edgeproto.CacheUpdateCallback) error {
	openrcData, ok := accessVarsIn["OPENRC_DATA"]
	if !ok {
		return fmt.Errorf("Invalid accessvars, missing OPENRC_DATA")
	}
	out := strings.Split(openrcData, "\n")
	if len(out) <= 1 {
		return fmt.Errorf("Invalid accessvars: %v", out)
	}
	accessVars := make(map[string]string)
	for _, v := range out {
		out1 := strings.Split(v, "=")
		if len(out1) != 2 {
			return fmt.Errorf("Invalid separator for key-value pair: %v", out1)
		}
		key := strings.TrimSpace(out1[0])
		value := strings.TrimSpace(out1[1])
		if !strings.HasPrefix(key, "OS_") {
			return fmt.Errorf("Invalid accessvars: %s, must start with 'OS_' prefix", key)
		}
		accessVars[key] = value
	}
	authURL, ok := accessVars["OS_AUTH_URL"]
	if !ok {
		return fmt.Errorf("Invalid accessvars, missing OS_AUTH_URL")
	}
	if strings.HasPrefix(authURL, "https") {
		certData, ok := accessVarsIn["CACERT_DATA"]
		if !ok {
			return fmt.Errorf("Invalid accessvars, missing CACERT_DATA")
		}
		certFile := mexos.GetCertFilePath(&cloudlet.Key)
		err := ioutil.WriteFile(certFile, []byte(certData), 0644)
		if err != nil {
			return err
		}
		accessVars["OS_CACERT"] = certFile
		accessVars["OS_CACERT_DATA"] = certData
	}
	// os.Setenv here is redundant with the InternVaultEnv in InitOpenstackProps,
	// but it's needed to be able to run the test TimedOpenStackCommand below.
	for os_key, os_value := range accessVars {
		os.Setenv(os_key, os_value)
	}
	// Test openstack call
	cmdOut, err := mexos.TimedOpenStackCommand(ctx, "openstack", "flavor", "list")
	if err != nil {
		return fmt.Errorf("%s, %v", cmdOut, err)
	}
	updateCallback(edgeproto.UpdateTask, "Storing access info to vault")
	err = storeAccessVars(vaultConfig, cloudlet, region, cloudlet.PhysicalName, accessVars)
	if err != nil {
		updateCallback(edgeproto.UpdateTask, "Failed to store access info to vault")
		log.SpanLog(ctx, log.DebugLevelMexos, err.Error(), "cloudletName", cloudlet.Key.Name)
	}
	return nil
}

func storeAccessVars(vaultConfig *vault.Config, cloudlet *edgeproto.Cloudlet, region, physicalName string, accessVars map[string]string) error {
	var varList mexos.VaultEnvData
	for key, value := range accessVars {
		if key == "OS_CACERT" {
			continue
		}
		varList.Env = append(varList.Env, mexos.EnvData{
			Name:  key,
			Value: value,
		})
	}
	data := map[string]interface{}{
		"data": varList,
	}

	path := mexos.GetVaultCloudletPath(&cloudlet.Key, region, physicalName, mexos.OSAccessVars)
	err := mexos.PutDataToVault(vaultConfig, path, data)
	if err != nil {
		return fmt.Errorf("Failed to store access vars to vault: %v", err)
	}
	return nil
}

func deleteAccessVars(vaultConfig *vault.Config, cloudlet *edgeproto.Cloudlet, region, physicalName string) error {
	path := mexos.GetVaultCloudletPath(&cloudlet.Key, region, physicalName, mexos.OSAccessVars)
	err := mexos.DeleteDataFromVault(vaultConfig, path)
	if err != nil {
		return fmt.Errorf("Failed to delete access vars from vault: %v", err)
	}
	return nil
}

func (s *Platform) DeleteCloudlet(ctx context.Context, cloudlet *edgeproto.Cloudlet, pfConfig *edgeproto.PlatformConfig, updateCallback edgeproto.CacheUpdateCallback) error {
	log.SpanLog(ctx, log.DebugLevelMexos, "Deleting cloudlet", "cloudletName", cloudlet.Key.Name)

	updateCallback(edgeproto.UpdateTask, "Deleting cloudlet")

	vaultConfig, err := vault.BestConfig(pfConfig.VaultAddr, vault.WithEnvMap(pfConfig.EnvVar))
	if err != nil {
		return err
	}
	// Source OpenRC file to access openstack API endpoint
	err = mexos.InitOpenstackProps(ctx, &cloudlet.Key, pfConfig.Region, cloudlet.PhysicalName, vaultConfig)
	if err != nil {
		// ignore this error, as no creation would've happened on infra, so nothing to delete
		log.SpanLog(ctx, log.DebugLevelMexos, "failed to source platform variables", "cloudletName", cloudlet.Key.Name, "err", err)
		return nil
	}

	platform_vm_name := getPlatformVMName(cloudlet)
	updateCallback(edgeproto.UpdateTask, fmt.Sprintf("Deleting HEAT Stack %s", platform_vm_name))
	err = mexos.HeatDeleteStack(ctx, platform_vm_name)
	if err != nil {
		return fmt.Errorf("DeleteCloudlet error: %v", err)
	}

	// Not sure if it's safe to remove vars from Vault due to testing/virtual cloudlets,
	// so leaving them in Vault for the time being. We can always delete them manually

	return nil
}

func handleUpgradeError(ctx context.Context, client ssh.Client) error {
	for _, pfService := range PlatformServices {
		log.SpanLog(ctx, log.DebugLevelMexos, "restoring container names")
		if out, err := client.Output(
			fmt.Sprintf("sudo docker rename %s_old %s", pfService, pfService),
		); err != nil {
			if strings.Contains(out, "No such container") {
				continue
			}
			return fmt.Errorf("unable to restore %s_old to %s: %v, %s\n",
				pfService, pfService, err, out)
		}
	}
	return nil
}

func (s *Platform) UpdateCloudlet(ctx context.Context, cloudlet *edgeproto.Cloudlet, pfConfig *edgeproto.PlatformConfig, updateCallback edgeproto.CacheUpdateCallback) error {
	log.SpanLog(ctx, log.DebugLevelMexos, "Updating cloudlet", "cloudletName", cloudlet.Key.Name)

	vaultConfig, err := vault.BestConfig(pfConfig.VaultAddr, vault.WithEnvMap(pfConfig.EnvVar))
	if err != nil {
		return err
	}
	// Source OpenRC file to access openstack API endpoint
	updateCallback(edgeproto.UpdateTask, fmt.Sprintf("Sourcing platform variables for %s cloudlet", cloudlet.PhysicalName))
	if cloudlet.AccessVars != nil {
		err = processAccessVars(ctx, cloudlet, cloudlet.AccessVars, pfConfig.Region, vaultConfig, updateCallback)
		if err != nil {
			return err
		}
	}
	err = mexos.InitOpenstackProps(ctx, &cloudlet.Key, pfConfig.Region, cloudlet.PhysicalName, vaultConfig)
	if err != nil {
		return err
	}

	client, err := mexos.GetSSHClient(ctx, getPlatformVMName(cloudlet), mexos.GetCloudletExternalNetwork(), mexos.SSHUser)
	if err != nil {
		return err
	}

	// Rename existing containers
	for _, pfService := range PlatformServices {
		from := pfService
		to := pfService + "_old"
		log.SpanLog(ctx, log.DebugLevelMexos, "renaming existing services to bringup new ones", "from", from, "to", to)
		if out, err := client.Output(
			fmt.Sprintf("sudo docker rename %s %s", from, to),
		); err != nil {
			errStr := fmt.Sprintf("unable to rename %s to %s: %v, %s\n",
				from, to, err, out)
			err = handleUpgradeError(ctx, client)
			if err == nil {
				return errors.New(errStr)
			} else {
				return fmt.Errorf("%s. Cleanup failed as well: %v\n", errStr, err)
			}
		}
	}

	err = setupPlatformService(ctx, cloudlet, pfConfig, vaultConfig, client, updateCallback)

	if err != nil {
		log.SpanLog(ctx, log.DebugLevelMexos, "failed to setup platform services", "err", err)
		// Cleanup failed containers
		updateCallback(edgeproto.UpdateTask, "Upgrade failed, cleaning up")
		if out, err1 := client.Output(
			fmt.Sprintf("sudo docker rm -f %s", strings.Join(PlatformServices, " ")),
		); err1 != nil {
			if strings.Contains(out, "No such container") {
				log.SpanLog(ctx, log.DebugLevelMexos, "no containers to cleanup")
			} else {
				return fmt.Errorf("upgrade failed: %v and cleanup failed: %v, %s\n", err, err1, out)
			}
		}
		// Cleanup container names
		for _, pfService := range PlatformServices {
			from := pfService + "_old"
			to := pfService
			log.SpanLog(ctx, log.DebugLevelMexos, "restoring old container name", "from", from, "to", to)
			if out, err1 := client.Output(
				fmt.Sprintf("sudo docker rename %s %s", from, to),
			); err1 != nil {
				return fmt.Errorf("upgrade failed: %v and unable to rename old-container: %v, %s\n", err, err1, out)
			}
		}
	}
	if err != nil {
		return err
	}
	return nil
}

func (s *Platform) CleanupCloudlet(ctx context.Context, cloudlet *edgeproto.Cloudlet, pfConfig *edgeproto.PlatformConfig, updateCallback edgeproto.CacheUpdateCallback) error {
	log.SpanLog(ctx, log.DebugLevelMexos, "Cleaning up cloudlet", "cloudletName", cloudlet.Key.Name)

	client, err := mexos.GetSSHClient(ctx, getPlatformVMName(cloudlet), mexos.GetCloudletExternalNetwork(), mexos.SSHUser)
	if err != nil {
		return err
	}
	updateCallback(edgeproto.UpdateTask, "Removing old containers")
	for _, pfService := range PlatformServices {
		if out, err := client.Output(
			fmt.Sprintf("sudo docker rm -f %s_old", pfService),
		); err != nil {
			if strings.Contains(out, "No such container") {
				log.SpanLog(ctx, log.DebugLevelMexos, "no containers to cleanup")
				continue
			} else {
				return fmt.Errorf("cleanup failed: %v, %s\n", err, out)
			}
		}
	}

	return nil
}<|MERGE_RESOLUTION|>--- conflicted
+++ resolved
@@ -274,7 +274,7 @@
 		return err
 	}
 	// Get Flavor Info
-	finfo, _, err := mexos.GetFlavorInfo(ctx)
+	finfo, _, _, err := mexos.GetFlavorInfo(ctx)
 	if err != nil {
 		return err
 	}
@@ -295,18 +295,6 @@
 		pfConfig.ImagePath = mexos.DefaultCloudletVMImagePath
 	}
 
-<<<<<<< HEAD
-=======
-	// Get Closest Platform Flavor
-	finfo, _, _, err := mexos.GetFlavorInfo(ctx)
-	if err != nil {
-		return err
-	}
-	vmspec, err := vmspec.GetVMSpec(finfo, *pfFlavor)
-	if err != nil {
-		return fmt.Errorf("unable to find matching vm spec for platform: %v", err)
-	}
->>>>>>> e876eb8b
 	// Fetch platform base image name and md5sum
 	pfImageName, err := cloudcommon.GetFileName(pfConfig.ImagePath)
 	if err != nil {
