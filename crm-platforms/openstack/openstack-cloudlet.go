package openstack

import (
	"context"
	"fmt"
	"io/ioutil"
	"net/url"
	"strings"

	"github.com/mobiledgex/edge-cloud-infra/infracommon"
	"github.com/mobiledgex/edge-cloud-infra/vmlayer"
	"github.com/mobiledgex/edge-cloud/edgeproto"
	"github.com/mobiledgex/edge-cloud/log"
	"github.com/mobiledgex/edge-cloud/vault"
	ssh "github.com/mobiledgex/golang-ssh"
)

func (o *OpenstackPlatform) VerifyApiEndpoint(ctx context.Context, client ssh.Client, updateCallback edgeproto.CacheUpdateCallback) error {
	// Verify if Openstack API Endpoint is reachable
	updateCallback(edgeproto.UpdateTask, "Verifying if Openstack API Endpoint is reachable")
	osAuthUrl := o.openRCVars["OS_AUTH_URL"]
	if osAuthUrl == "" {
		return fmt.Errorf("unable to find OS_AUTH_URL")
	}
	urlObj, err := url.Parse(osAuthUrl)
	if err != nil {
		return fmt.Errorf("unable to parse OS_AUTH_URL: %s, %v\n", osAuthUrl, err)
	}
	if _, err := client.Output(
		fmt.Sprintf(
			"nc %s %s -w 5", urlObj.Hostname(), urlObj.Port(),
		),
	); err != nil {
		updateCallback(edgeproto.UpdateTask, "Adding route for API endpoint as it is unreachable")
		// Fetch gateway IP of external network
		gatewayAddr, err := o.GetExternalGateway(ctx, o.VMProperties.GetCloudletExternalNetwork())
		if err != nil {
			return fmt.Errorf("unable to fetch gateway IP for external network: %s, %v",
				o.VMProperties.GetCloudletExternalNetwork(), err)
		}
		// Add route to reach API endpoint
		if out, err := client.Output(
			fmt.Sprintf(
				"sudo route add -host %s gw %s", urlObj.Hostname(), gatewayAddr,
			),
		); err != nil {
			return fmt.Errorf("unable to add route to reach API endpoint: %v, %s\n", err, out)
		}
		interfacesFile := vmlayer.GetCloudletNetworkIfaceFile()
		routeAddLine := fmt.Sprintf("up route add -host %s gw %s", urlObj.Hostname(), gatewayAddr)
		cmd := fmt.Sprintf("grep -l '%s' %s", routeAddLine, interfacesFile)
		_, err = client.Output(cmd)
		if err != nil {
			// grep failed so not there already
			log.SpanLog(ctx, log.DebugLevelInfra, "adding route to interfaces file", "route", routeAddLine, "file", interfacesFile)
			cmd = fmt.Sprintf("echo '%s'|sudo tee -a %s", routeAddLine, interfacesFile)
			out, err := client.Output(cmd)
			if err != nil {
				return fmt.Errorf("can't add route '%s' to interfaces file: %v, %s", routeAddLine, err, out)
			}
		} else {
			log.SpanLog(ctx, log.DebugLevelInfra, "route already present in interfaces file")
		}
		// Retry
		updateCallback(edgeproto.UpdateTask, "Retrying verification of reachability of Openstack API endpoint")
		if out, err := client.Output(
			fmt.Sprintf(
				"nc %s %s -w 5", urlObj.Hostname(), urlObj.Port(),
			),
		); err != nil {
			return fmt.Errorf("Openstack API Endpoint is unreachable: %v, %s\n", err, out)
		}
	}
	return nil
}

func (o *OpenstackPlatform) SaveCloudletAccessVars(ctx context.Context, cloudlet *edgeproto.Cloudlet, accessVarsIn map[string]string, pfConfig *edgeproto.PlatformConfig, updateCallback edgeproto.CacheUpdateCallback) error {
	log.SpanLog(ctx, log.DebugLevelInfra, "Saving cloudlet access vars to vault", "cloudletName", cloudlet.Key.Name)
	vaultConfig, err := vault.BestConfig(pfConfig.VaultAddr, vault.WithEnvMap(pfConfig.EnvVar))
	if err != nil {
		return err
	}
	openrcData, ok := accessVarsIn["OPENRC_DATA"]
	if !ok {
		return fmt.Errorf("Invalid accessvars, missing OPENRC_DATA")
	}
	out := strings.Split(openrcData, "\n")
	if len(out) <= 1 {
		return fmt.Errorf("Invalid accessvars, as OPENRC_DATA is invalid: %v", out)
	}
	accessVars := make(map[string]string)
	for _, v := range out {
		out1 := strings.Split(v, "=")
		if len(out1) != 2 {
			return fmt.Errorf("Invalid separator for key-value pair: %v", out1)
		}
		key := strings.TrimSpace(out1[0])
		value := strings.TrimSpace(out1[1])
		if !strings.HasPrefix(key, "OS_") {
			return fmt.Errorf("Invalid accessvars: %s, must start with 'OS_' prefix", key)
		}
		accessVars[key] = value
	}
	authURL, ok := accessVars["OS_AUTH_URL"]
	if !ok {
		return fmt.Errorf("Invalid accessvars, missing OS_AUTH_URL")
	}
	if strings.HasPrefix(authURL, "https") {
		certData, ok := accessVarsIn["CACERT_DATA"]
		if !ok {
			return fmt.Errorf("Invalid accessvars, missing CACERT_DATA")
		}
		certFile := vmlayer.GetCertFilePath(&cloudlet.Key)
		err := ioutil.WriteFile(certFile, []byte(certData), 0644)
		if err != nil {
			return err
		}
		accessVars["OS_CACERT"] = certFile
		accessVars["OS_CACERT_DATA"] = certData
	}
	updateCallback(edgeproto.UpdateTask, "Saving access vars to secure secrets storage (Vault)")
	var varList infracommon.VaultEnvData
	for key, value := range accessVars {
		if key == "OS_CACERT" {
			continue
		}
		varList.Env = append(varList.Env, infracommon.EnvData{
			Name:  key,
			Value: value,
		})
	}
	data := map[string]interface{}{
		"data": varList,
	}

	path := vmlayer.GetVaultCloudletAccessPath(&cloudlet.Key, pfConfig.Region, o.GetType(), cloudlet.PhysicalName, o.GetApiAccessFilename())
	err = infracommon.PutDataToVault(vaultConfig, path, data)
	if err != nil {
		updateCallback(edgeproto.UpdateTask, "Failed to save access vars to vault")
		log.SpanLog(ctx, log.DebugLevelInfra, err.Error(), "cloudletName", cloudlet.Key.Name)
		return fmt.Errorf("Failed to save access vars to vault: %v", err)
	}
	return nil
}

<<<<<<< HEAD
func (o *OpenstackPlatform) GetApiEndpointAddr(ctx context.Context) (string, error) {
	osAuthUrl := o.openRCVars["OS_AUTH_URL"]
	log.SpanLog(ctx, log.DebugLevelInfra, "GetApiEndpointAddr", "authUrl", osAuthUrl)

	if osAuthUrl == "" {
		return "", fmt.Errorf("unable to find OS_AUTH_URL")
	}
	return osAuthUrl, nil
}

func (o *OpenstackPlatform) GetCloudletManifest(ctx context.Context, name string, VMGroupOrchestrationParams *vmlayer.VMGroupOrchestrationParams) (string, error) {
	log.SpanLog(ctx, log.DebugLevelInfra, "GetCloudletManifest", "name", name, "VMGroupOrchestrationParams", VMGroupOrchestrationParams)
	err := o.populateParams(ctx, VMGroupOrchestrationParams, heatCreate)
	if err != nil {
		return "", err
	}

	buf, err := vmlayer.ExecTemplate(name, VmGroupTemplate, VMGroupOrchestrationParams)
	if err != nil {
		return "", err
	}
	return buf.String(), nil
=======
func (o *OpenstackPlatform) ImportDataFromInfra(ctx context.Context) error {
	// nothing to do
	return nil
>>>>>>> fa085d14
}<|MERGE_RESOLUTION|>--- conflicted
+++ resolved
@@ -143,7 +143,11 @@
 	return nil
 }
 
-<<<<<<< HEAD
+func (o *OpenstackPlatform) ImportDataFromInfra(ctx context.Context) error {
+	// nothing to do
+	return nil
+}
+
 func (o *OpenstackPlatform) GetApiEndpointAddr(ctx context.Context) (string, error) {
 	osAuthUrl := o.openRCVars["OS_AUTH_URL"]
 	log.SpanLog(ctx, log.DebugLevelInfra, "GetApiEndpointAddr", "authUrl", osAuthUrl)
@@ -166,9 +170,4 @@
 		return "", err
 	}
 	return buf.String(), nil
-=======
-func (o *OpenstackPlatform) ImportDataFromInfra(ctx context.Context) error {
-	// nothing to do
-	return nil
->>>>>>> fa085d14
 }