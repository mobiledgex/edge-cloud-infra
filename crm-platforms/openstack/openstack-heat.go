package openstack

import (
	"bytes"
	"context"
	"fmt"
	"strings"
	"sync"
	"time"

	"github.com/mobiledgex/edge-cloud-infra/infracommon"
	"github.com/mobiledgex/edge-cloud-infra/vmlayer"
	"github.com/mobiledgex/edge-cloud/edgeproto"
	"github.com/mobiledgex/edge-cloud/log"
)

var heatStackLock sync.Mutex
var heatCreate string = "CREATE"
var heatUpdate string = "UPDATE"
var heatDelete string = "DELETE"
var heatTest string = "TEST"

var VmGroupTemplate = `
heat_template_version: 2016-10-14
description: Create a group of VMs

resources:
    {{- range .Subnets}}
    {{.Name}}:
        type: OS::Neutron::Subnet
        properties:
            cidr: {{.CIDR}}
            network: mex-k8s-net-1
            gateway_ip: {{.GatewayIP}}
            enable_dhcp: {{.DHCPEnabled}}
            dns_nameservers:
               {{- range .DNSServers}}
                 - {{.}}
               {{- end}}
            name: 
                {{.Name}}
    {{- end}}
    
    {{- range .Ports}}
    {{.Name}}:
        type: OS::Neutron::Port
        properties:
            name: {{.Name}}
            network: {{.NetworkName}}
            {{- if .VnicType}}
            binding:vnic_type: {{.VnicType}}
            {{- end}}
            {{- if .FixedIPs}}
            fixed_ips:
            {{- range .FixedIPs}}
                {{- if .Subnet.Preexisting}}
                - subnet: {{.Subnet.Name}}
                {{- else}}
                - subnet: { get_resource: {{.Subnet.Name}} }
                {{- end}}
                {{- if .Address}}
                  ip_address:  {{.Address}}
                {{- end}}
            {{- end}}
            {{- end}}
            {{- if .SecurityGroups}}
            security_groups:
            {{- range .SecurityGroups}}
                {{- if .Preexisting}}
                - {{.Name}}
                {{- else}}
                - { get_resource: {{.Name}} }
                {{- end}}
            {{- end}}
            {{- else}}
            port_security_enabled: false
            {{- end}} 
    {{- end}}
    
    {{- range .RouterInterfaces}}
    {{.RouterName}}-interface:
        type: OS::Neutron::RouterInterface
        properties:
            router:  {{.RouterName}}
            port: { get_resource: {{.RouterPort.Name}} }
    {{- end}}
    
    {{- range .SecurityGroups}}
    {{.Name}}:
        type: OS::Neutron::SecurityGroup
        properties:
                name: {{.Name}}
                rules:
                {{- if .EgressRestricted}}
                {{- range .EgressRules}}
                    - direction: egress
                      protocol: {{.Protocol}}
                    {{- if .RemoteCidr}}
                      remote_ip_prefix: {{.RemoteCidr}}
                    {{- end}}
                    {{- if .PortRangeMin}}
                      port_range_min: {{.PortRangeMin}}
                      port_range_max: {{.PortRangeMax}}
                    {{- end}}
                {{- end}}
                {{- else}}
                    - direction: egress
                {{- end}}
                {{- range .AccessPorts}}
                    - direction: ingress
                      remote_ip_prefix: 0.0.0.0/0
                      protocol: {{.Proto}}
                      port_range_min: {{.Port}}
                      port_range_max: {{.EndPort}}
                {{- end}}
    {{- end}}
    
    {{- range .VMs}}
    {{- range .Volumes}}
    {{.Name}}:
        type: OS::Cinder::Volume
        properties:
            image: {{.ImageName}}
            size: {{.Size}}
            {{- if .AvailabilityZone}}
            availability_zone: {{.AvailabilityZone}}
            {{- end}}
    {{- end}}
        
    {{.Name}}:
        type: OS::Nova::Server
        properties:
            name: {{.Name}}
            networks:
                {{- range .Ports}}
                {{- if .Preexisting}}
                - port: {{.Name}}
                {{- else}}
                - port: { get_resource: {{.Name}} }
                {{- end}}
                {{- end}}
            {{- if .ComputeAvailabilityZone}}
            availability_zone: {{.ComputeAvailabilityZone}}
            {{- end}}
            {{- range .Volumes}}
            block_device_mapping:
                - device_name: {{.DeviceName}}
                  volume_id: { get_resource: {{.Name}} }
                  delete_on_termination: "false"
            {{- end}}
            {{- if .ImageName}}
            image: {{.ImageName}}
            {{- end}} 
            flavor: {{.FlavorName}}
            config_drive: true
            user_data_format: RAW
            user_data: |
{{.UserData}}
            {{- if .MetaData}}
            metadata:
{{.MetaData}}
            {{- end}}
    {{- end}}
    
    {{- range .FloatingIPs}}
    {{.Name}}:
        type: OS::Neutron::FloatingIPAssociation
        properties:
            floatingip_id: {{.FloatingIpId.Name}}
            {{- if .Port.Preexisting}}
            port_id: {{.Port.Name}} }
            {{- else}}
            port_id: { get_resource: {{.Port.Name}} }
            {{- end}}
    {{- end}}
`

func reindent(str string, indent int) string {
	out := ""
	for _, v := range strings.Split(str, "\n") {
		out += strings.Repeat(" ", indent) + v + "\n"
	}
	return strings.TrimSuffix(out, "\n")
}

func reindent16(str string) string {
	return reindent(str, 16)
}

func (o *OpenstackPlatform) getFreeFloatingIpid(ctx context.Context, extNet string) (string, error) {
	fips, err := o.ListFloatingIPs(ctx, extNet)
	if err != nil {
		return "", fmt.Errorf("Unable to list floating IPs %v", err)
	}
	fipid := ""
	for _, f := range fips {
		if f.Port == "" && f.FloatingIPAddress != "" {
			fipid = f.ID
			break
		}
	}
	if fipid == "" {
		return "", fmt.Errorf("Unable to allocate a floating IP")
	}
	return fipid, nil
}

func (o *OpenstackPlatform) waitForStack(ctx context.Context, stackname string, action string, updateCallback edgeproto.CacheUpdateCallback) error {
	log.SpanLog(ctx, log.DebugLevelInfra, "waiting for stack", "name", stackname, "action", action)
	start := time.Now()
	for {
		time.Sleep(10 * time.Second)
		hd, err := o.getHeatStackDetail(ctx, stackname)
		if action == heatDelete && hd == nil {
			// it's gone
			return nil
		}
		if err != nil {
			return err
		}
		log.SpanLog(ctx, log.DebugLevelInfra, "Got Heat Stack detail", "detail", hd)
		updateCallback(edgeproto.UpdateStep, fmt.Sprintf("Heat Stack Status: %s", hd.StackStatus))

		switch hd.StackStatus {
		case action + "_COMPLETE":
			log.SpanLog(ctx, log.DebugLevelInfra, "Heat Stack succeeded", "action", action, "stackName", stackname)
			return nil
		case action + "_IN_PROGRESS":
			elapsed := time.Since(start)
			if elapsed >= (time.Minute * 20) {
				// this should not happen and indicates the stack is stuck somehow
				log.InfoLog("Heat stack taking too long", "status", hd.StackStatus, "elasped time", elapsed)
				return fmt.Errorf("Heat stack taking too long")
			}
			continue
		case action + "_FAILED":
			log.InfoLog("Heat Stack failed", "action", action, "stackName", stackname)
			return fmt.Errorf("Heat Stack failed: %s", hd.StackStatusReason)
		default:
			log.InfoLog("Unexpected Heat Stack status", "status", stackname)
			return fmt.Errorf("Stack create unexpected status: %s", hd.StackStatus)
		}
	}
}

func (o *OpenstackPlatform) createOrUpdateHeatStackFromTemplate(ctx context.Context, templateData interface{}, stackName string, templateString string, action string, updateCallback edgeproto.CacheUpdateCallback) error {
	log.SpanLog(ctx, log.DebugLevelInfra, "createHeatStackFromTemplate", "stackName", stackName, "action", action)

	updateCallback(edgeproto.UpdateTask, "Creating Heat Stack for "+stackName)
	buf, err := vmlayer.ExecTemplate(stackName, templateString, templateData)
	if err != nil {
		return err
	}
	filename := stackName + "-heat.yaml"
<<<<<<< HEAD
	err = WriteTemplateFile(filename, buf)
=======
	err = infracommon.WriteTemplateFile(filename, &buf)
>>>>>>> fa085d14
	if err != nil {
		return fmt.Errorf("WriteTemplateFile failed: %s", err)
	}
	if action == heatTest {
		log.SpanLog(ctx, log.DebugLevelInfra, "test action only, no heat operation performed")

		return nil
	}
	if action == heatCreate {
		err = o.createHeatStack(ctx, filename, stackName)
	} else {
		err = o.updateHeatStack(ctx, filename, stackName)
	}
	if err != nil {
		return err
	}
	err = o.waitForStack(ctx, stackName, action, updateCallback)
	return err
}

// UpdateHeatStackFromTemplate fills the template from templateData and creates the stack
func (o *OpenstackPlatform) UpdateHeatStackFromTemplate(ctx context.Context, templateData interface{}, stackName, templateString string, updateCallback edgeproto.CacheUpdateCallback) error {
	return o.createOrUpdateHeatStackFromTemplate(ctx, templateData, stackName, templateString, heatUpdate, updateCallback)
}

// CreateHeatStackFromTemplate fills the template from templateData and creates the stack
func (o *OpenstackPlatform) CreateHeatStackFromTemplate(ctx context.Context, templateData interface{}, stackName, templateString string, updateCallback edgeproto.CacheUpdateCallback) error {
	return o.createOrUpdateHeatStackFromTemplate(ctx, templateData, stackName, templateString, heatCreate, updateCallback)
}

// HeatDeleteStack deletes the VM resources
func (o *OpenstackPlatform) HeatDeleteStack(ctx context.Context, stackName string) error {
	log.SpanLog(ctx, log.DebugLevelInfra, "deleting heat stack for stack", "stackName", stackName)
	err := o.deleteHeatStack(ctx, stackName)
	if err != nil {
		return err
	}
	return o.waitForStack(ctx, stackName, heatDelete, edgeproto.DummyUpdateCallback)
}

// populateParams fills in some details which cannot be done outside of heat
func (o *OpenstackPlatform) populateParams(ctx context.Context, VMGroupOrchestrationParams *vmlayer.VMGroupOrchestrationParams, action string) error {
	log.SpanLog(ctx, log.DebugLevelInfra, "populateParams", "VMGroupOrchestrationParams", VMGroupOrchestrationParams.GroupName, "action", action)

	usedCidrs := make(map[string]string)
	if VMGroupOrchestrationParams.Netspec == nil {
		return fmt.Errorf("Netspec is nil")
	}
	masterIP := ""

	if len(VMGroupOrchestrationParams.Subnets) > 0 {
		currentSubnetName := ""
		if action != heatCreate {
			currentSubnetName = vmlayer.MexSubnetPrefix + VMGroupOrchestrationParams.GroupName
		}
<<<<<<< HEAD
		if action != heatTest && !VMGroupOrchestrationParams.Netspec.SkipSubnetRangeCheck {
			var sns []OSSubnet
			var snserr error
			sns, snserr = o.ListSubnets(ctx, VMGroupOrchestrationParams.Netspec.Name)
=======
		var sns []OSSubnet
		var snserr error
		if action != heatTest {
			sns, snserr = o.ListSubnets(ctx, o.VMProperties.GetCloudletMexNetwork())
>>>>>>> fa085d14
			if snserr != nil {
				return fmt.Errorf("can't get list of subnets for %s, %v", o.VMProperties.GetCloudletMexNetwork(), snserr)
			}
			for _, s := range sns {
				usedCidrs[s.Subnet] = s.Name
			}
		}

		//find an available subnet or the current subnet for update and delete
		for i, s := range VMGroupOrchestrationParams.Subnets {
			if s.CIDR != vmlayer.NextAvailableResource {
				// no need to compute the CIDR
				continue
			}
			found := false
			for octet := 0; octet <= 255; octet++ {
				subnet := fmt.Sprintf("%s.%s.%d.%d/%s", VMGroupOrchestrationParams.Netspec.Octets[0], VMGroupOrchestrationParams.Netspec.Octets[1], octet, 0, VMGroupOrchestrationParams.Netspec.NetmaskBits)
				// either look for an unused one (create) or the current one (update)
				newSubnet := action == heatCreate || action == heatTest
				if (newSubnet && usedCidrs[subnet] == "") || (!newSubnet && usedCidrs[subnet] == currentSubnetName) {
					found = true
					VMGroupOrchestrationParams.Subnets[i].CIDR = subnet
					if !VMGroupOrchestrationParams.Netspec.SkipSubnetGw {
						VMGroupOrchestrationParams.Subnets[i].GatewayIP = fmt.Sprintf("%s.%s.%d.%d", VMGroupOrchestrationParams.Netspec.Octets[0], VMGroupOrchestrationParams.Netspec.Octets[1], octet, 1)
					}
					VMGroupOrchestrationParams.Subnets[i].NodeIPPrefix = fmt.Sprintf("%s.%s.%d", VMGroupOrchestrationParams.Netspec.Octets[0], VMGroupOrchestrationParams.Netspec.Octets[1], octet)
					masterIP = fmt.Sprintf("%s.%s.%d.%d", VMGroupOrchestrationParams.Netspec.Octets[0], VMGroupOrchestrationParams.Netspec.Octets[1], octet, 10)
					break
				}
			}
			if !found {
				return fmt.Errorf("cannot find subnet cidr")
			}
		}

		// if there are last octets specified and not full IPs, build the full address
		for i, p := range VMGroupOrchestrationParams.Ports {
			for j, f := range p.FixedIPs {
				log.SpanLog(ctx, log.DebugLevelInfra, "updating fixed ip", "fixedip", f)
				if f.Address == vmlayer.NextAvailableResource && f.LastIPOctet != 0 {
					log.SpanLog(ctx, log.DebugLevelInfra, "populating fixed ip based on subnet", "VMGroupOrchestrationParams", VMGroupOrchestrationParams)
					found := false
					for _, s := range VMGroupOrchestrationParams.Subnets {
						if s.Name == f.Subnet.Name {
							VMGroupOrchestrationParams.Ports[i].FixedIPs[j].Address = fmt.Sprintf("%s.%d", s.NodeIPPrefix, f.LastIPOctet)
							log.SpanLog(ctx, log.DebugLevelInfra, "populating fixed ip based on subnet", "port", p.Name, "address", VMGroupOrchestrationParams.Ports[i].FixedIPs[j].Address)
							found = true
							break
						}
					}
					if !found {
						return fmt.Errorf("cannot find matching subnet for port: %s", p.Name)
					}
				}
			}
		}
	}

	// populate the user data
	for i, v := range VMGroupOrchestrationParams.VMs {
		VMGroupOrchestrationParams.VMs[i].MetaData = vmlayer.GetVMMetaData(v.Role, masterIP, reindent16)
		VMGroupOrchestrationParams.VMs[i].UserData = vmlayer.GetVMUserData(v.SharedVolume, v.DNSServers, v.DeploymentManifest, v.Command, reindent16)
	}

	// populate the floating ips

	for i, f := range VMGroupOrchestrationParams.FloatingIPs {
		if f.FloatingIpId.Name == vmlayer.NextAvailableResource {
			var fipid string
			var err error
			if action == heatTest {
				fipid = "test-fip-id"
			} else {
				fipid, err = o.getFreeFloatingIpid(ctx, VMGroupOrchestrationParams.Netspec.FloatingIPExternalNet)
				if err != nil {
					return err
				}
			}
			VMGroupOrchestrationParams.FloatingIPs[i].FloatingIpId.Name = fipid
		}
	}

	return nil
}

func (o *OpenstackPlatform) HeatCreateVMs(ctx context.Context, VMGroupOrchestrationParams *vmlayer.VMGroupOrchestrationParams, updateCallback edgeproto.CacheUpdateCallback) error {
	log.SpanLog(ctx, log.DebugLevelInfra, "HeatCreateVMs", "VMGroupOrchestrationParams", VMGroupOrchestrationParams)

	heatStackLock.Lock()
	defer heatStackLock.Unlock()

	// populate parameters which cannot be done in advance
	err := o.populateParams(ctx, VMGroupOrchestrationParams, heatCreate)
	if err != nil {
		return err
	}
	return o.CreateHeatStackFromTemplate(ctx, VMGroupOrchestrationParams, VMGroupOrchestrationParams.GroupName, VmGroupTemplate, updateCallback)
}

func (o *OpenstackPlatform) HeatUpdateVMs(ctx context.Context, VMGroupOrchestrationParams *vmlayer.VMGroupOrchestrationParams, updateCallback edgeproto.CacheUpdateCallback) error {
	log.SpanLog(ctx, log.DebugLevelInfra, "HeatUpdateVMs", "VMGroupOrchestrationParams", VMGroupOrchestrationParams)

	heatStackLock.Lock()
	defer heatStackLock.Unlock()

	err := o.populateParams(ctx, VMGroupOrchestrationParams, heatUpdate)
	if err != nil {
		return err
	}

	return o.UpdateHeatStackFromTemplate(ctx, VMGroupOrchestrationParams, VMGroupOrchestrationParams.GroupName, VmGroupTemplate, updateCallback)
}<|MERGE_RESOLUTION|>--- conflicted
+++ resolved
@@ -1,7 +1,6 @@
 package openstack
 
 import (
-	"bytes"
 	"context"
 	"fmt"
 	"strings"
@@ -252,11 +251,7 @@
 		return err
 	}
 	filename := stackName + "-heat.yaml"
-<<<<<<< HEAD
-	err = WriteTemplateFile(filename, buf)
-=======
-	err = infracommon.WriteTemplateFile(filename, &buf)
->>>>>>> fa085d14
+	err = infracommon.WriteTemplateFile(filename, buf)
 	if err != nil {
 		return fmt.Errorf("WriteTemplateFile failed: %s", err)
 	}
@@ -312,17 +307,8 @@
 		if action != heatCreate {
 			currentSubnetName = vmlayer.MexSubnetPrefix + VMGroupOrchestrationParams.GroupName
 		}
-<<<<<<< HEAD
 		if action != heatTest && !VMGroupOrchestrationParams.Netspec.SkipSubnetRangeCheck {
-			var sns []OSSubnet
-			var snserr error
-			sns, snserr = o.ListSubnets(ctx, VMGroupOrchestrationParams.Netspec.Name)
-=======
-		var sns []OSSubnet
-		var snserr error
-		if action != heatTest {
-			sns, snserr = o.ListSubnets(ctx, o.VMProperties.GetCloudletMexNetwork())
->>>>>>> fa085d14
+			sns, snserr := o.ListSubnets(ctx, o.VMProperties.GetCloudletMexNetwork())
 			if snserr != nil {
 				return fmt.Errorf("can't get list of subnets for %s, %v", o.VMProperties.GetCloudletMexNetwork(), snserr)
 			}
