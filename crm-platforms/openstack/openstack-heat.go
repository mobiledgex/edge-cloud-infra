--- conflicted
+++ resolved
@@ -19,46 +19,6 @@
 	ssh "github.com/mobiledgex/golang-ssh"
 )
 
-<<<<<<< HEAD
-=======
-type VMParams struct {
-	VMName                   string
-	FlavorName               string
-	ExternalVolumeSize       uint64
-	SharedVolumeSize         uint64
-	ImageName                string
-	ApplicationSecurityGroup string // access to application ports for VM or RootLB
-	CloudletSecurityGroup    string // SSH access to RootLB for OAM/CRM
-	NetworkName              string
-	SubnetName               string
-	VnicType                 string
-	MEXRouterIP              string
-	GatewayIP                string
-	FloatingIPAddressID      string
-	AuthPublicKey            string
-	AccessPorts              []util.PortSpec
-	DeploymentManifest       string
-	Command                  string
-	IsRootLB                 bool
-	IsInternal               bool
-	ComputeAvailabilityZone  string
-	VolumeAvailabilityZone   string
-	PrivacyPolicy            *edgeproto.PrivacyPolicy
-	VMDNSServers             string
-}
-
-type VMParamsOp func(vmp *VMParams) error
-
-type DeploymentType string
-
-const (
-	RootLBVMDeployment   DeploymentType = "mexrootlb"
-	UserVMDeployment     DeploymentType = "mexuservm"
-	PlatformVMDeployment DeploymentType = "mexplatformvm"
-	SharedCluster        DeploymentType = "sharedcluster"
-)
-
->>>>>>> 3359bd11
 var heatStackLock sync.Mutex
 var heatCreate string = "CREATE"
 var heatUpdate string = "UPDATE"
@@ -266,6 +226,7 @@
 	NetworkType           string
 	RouterSecurityGroup   string // used for internal comms only if the OpenStack router is present
 	DNSServers            []string
+	VMDNSServers          string
 	Nodes                 []ClusterNode
 	MasterNodeFlavor      string
 	*infracommon.VMParams //rootlb
@@ -496,7 +457,7 @@
 }
 
 func (s *OpenstackPlatform) waitForStack(ctx context.Context, stackname string, action string, updateCallback edgeproto.CacheUpdateCallback) error {
-	log.SpanLog(ctx, log.DebugLevelMexos, "waiting for stack", "name", stackname, "action", action)
+	log.SpanLog(ctx, log.DebugLevelInfra, "waiting for stack", "name", stackname, "action", action)
 	start := time.Now()
 	for {
 		time.Sleep(10 * time.Second)
@@ -508,12 +469,12 @@
 		if err != nil {
 			return err
 		}
-		log.SpanLog(ctx, log.DebugLevelMexos, "Got Heat Stack detail", "detail", hd)
+		log.SpanLog(ctx, log.DebugLevelInfra, "Got Heat Stack detail", "detail", hd)
 		updateCallback(edgeproto.UpdateStep, fmt.Sprintf("Heat Stack Status: %s", hd.StackStatus))
 
 		switch hd.StackStatus {
 		case action + "_COMPLETE":
-			log.SpanLog(ctx, log.DebugLevelMexos, "Heat Stack succeeded", "action", action, "stackName", stackname)
+			log.SpanLog(ctx, log.DebugLevelInfra, "Heat Stack succeeded", "action", action, "stackName", stackname)
 			return nil
 		case action + "_IN_PROGRESS":
 			elapsed := time.Since(start)
@@ -534,7 +495,7 @@
 }
 
 func (o *OpenstackPlatform) createOrUpdateHeatStackFromTemplate(ctx context.Context, templateData interface{}, stackName string, templateString string, action string, updateCallback edgeproto.CacheUpdateCallback) error {
-	log.SpanLog(ctx, log.DebugLevelMexos, "createHeatStackFromTemplate", "stackName", stackName)
+	log.SpanLog(ctx, log.DebugLevelInfra, "createHeatStackFromTemplate", "stackName", stackName)
 
 	var buf bytes.Buffer
 	updateCallback(edgeproto.UpdateTask, "Creating Heat Stack for "+stackName)
@@ -601,12 +562,12 @@
 		if cp.RootLBPortName != "" && !dedicatedRootLB && client != nil {
 			err = o.commonPf.DetachAndDisableRootLBInterface(ctx, client, rootLBName, cp.RootLBPortName, cp.GatewayIP)
 			if err != nil {
-				log.SpanLog(ctx, log.DebugLevelMexos, "unable to detach rootLB interface, proceed with stack deletion", "err", err)
+				log.SpanLog(ctx, log.DebugLevelInfra, "unable to detach rootLB interface, proceed with stack deletion", "err", err)
 			}
 		}
 	} else {
 		// probably already gone
-		log.SpanLog(ctx, log.DebugLevelMexos, "unable to get cluster params, proceed with stack deletion", "err", err)
+		log.SpanLog(ctx, log.DebugLevelInfra, "unable to get cluster params, proceed with stack deletion", "err", err)
 	}
 	clusterName := o.NameSanitize(k8smgmt.GetK8sNodeNameSuffix(&clusterInst.Key))
 	return o.HeatDeleteStack(ctx, clusterName)
@@ -614,7 +575,7 @@
 
 // HeatDeleteStack deletes the VM resources
 func (o *OpenstackPlatform) HeatDeleteStack(ctx context.Context, stackName string) error {
-	log.SpanLog(ctx, log.DebugLevelMexos, "deleting heat stack for stack", "stackName", stackName)
+	log.SpanLog(ctx, log.DebugLevelInfra, "deleting heat stack for stack", "stackName", stackName)
 	err := o.deleteHeatStack(ctx, stackName)
 	if err != nil {
 		return err
@@ -623,7 +584,7 @@
 }
 
 func (o *OpenstackPlatform) populateCommonClusterParamFields(ctx context.Context, cp *ClusterParams, rootLBName, cloudletSecGrp, action string) (string, error) {
-	log.SpanLog(ctx, log.DebugLevelMexos, "populateCommonClusterParamFields", "clusterParams", cp, "rootLBName", rootLBName, "cloudletSecGrp", cloudletSecGrp, "action", action)
+	log.SpanLog(ctx, log.DebugLevelInfra, "populateCommonClusterParamFields", "clusterParams", cp, "rootLBName", rootLBName, "cloudletSecGrp", cloudletSecGrp, "action", action)
 
 	usedCidrs := make(map[string]string)
 	ni, err := infracommon.ParseNetSpec(ctx, o.commonPf.GetCloudletNetworkScheme())
@@ -638,13 +599,13 @@
 
 	rtr := o.GetCloudletExternalRouter()
 	if rtr == infracommon.NoConfigExternalRouter {
-		log.SpanLog(ctx, log.DebugLevelMexos, "NoConfigExternalRouter in use for cluster, cluster stack with no router interfaces")
+		log.SpanLog(ctx, log.DebugLevelInfra, "NoConfigExternalRouter in use for cluster, cluster stack with no router interfaces")
 	} else if rtr == infracommon.NoExternalRouter {
-		log.SpanLog(ctx, log.DebugLevelMexos, "NoExternalRouter in use for cluster, cluster stack with rootlb connected to subnet")
+		log.SpanLog(ctx, log.DebugLevelInfra, "NoExternalRouter in use for cluster, cluster stack with rootlb connected to subnet")
 		cp.RootLBConnectToSubnet = rootLBName
 		cp.RootLBPortName = fmt.Sprintf("%s-%s-port", rootLBName, cp.ClusterName)
 	} else {
-		log.SpanLog(ctx, log.DebugLevelMexos, "External router in use for cluster, cluster stack with router interfaces")
+		log.SpanLog(ctx, log.DebugLevelInfra, "External router in use for cluster, cluster stack with router interfaces")
 		cp.MEXRouterName = rtr
 		// The cluster needs to be connected to the cloudlet level security group to have router access
 		cp.RouterSecurityGroup = cloudletSecGrp
@@ -682,7 +643,7 @@
 
 //GetClusterParams fills template parameters for the cluster.  A non blank rootLBName will add a rootlb VM
 func (o *OpenstackPlatform) getClusterParams(ctx context.Context, clusterInst *edgeproto.ClusterInst, privacyPolicy *edgeproto.PrivacyPolicy, rootLBName, imgName string, dedicatedRootLB bool, action string) (*ClusterParams, error) {
-	log.SpanLog(ctx, log.DebugLevelMexos, "getClusterParams", "cluster", clusterInst, "action", action)
+	log.SpanLog(ctx, log.DebugLevelInfra, "getClusterParams", "cluster", clusterInst, "action", action)
 
 	var cp ClusterParams
 	var err error
@@ -757,23 +718,19 @@
 	cp.PrivacyPolicy = privacyPolicy
 	cp.CloudletSecurityGroup = cloudletGrp
 
-<<<<<<< HEAD
-	nodeIPPrefix, err := o.populateCommonClusterParamFields(ctx, &cp, rootLBName, cloudletGrp, action)
-=======
 	// this is a hopefully short term workaround to a Contrail bug in which DNS resolution
 	// breaks when the DNS server is specified in the subnet on creation.  The workaround is to
 	// use cloud-init to specify the DNS server in the VM rather than the subnet.
 	// See EDGECLOUD-2420 for details
 	dns := []string{"1.1.1.1", "1.0.0.1"}
-	if s.GetSubnetDNS() == mexos.NoSubnetDNS {
-		log.SpanLog(ctx, log.DebugLevelMexos, "subnet DNS is NONE, using VM DNS", "dns", dns)
+	if o.GetSubnetDNS() == infracommon.NoSubnetDNS {
+		log.SpanLog(ctx, log.DebugLevelInfra, "subnet DNS is NONE, using VM DNS", "dns", dns)
 		cp.VMDNSServers = strings.Join(dns, " ")
 	} else {
-		log.SpanLog(ctx, log.DebugLevelMexos, "using subnet dns", "dns", dns)
+		log.SpanLog(ctx, log.DebugLevelInfra, "using subnet dns", "dns", dns)
 		cp.DNSServers = dns
 	}
-	nodeIPPrefix, err := s.populateCommonClusterParamFields(ctx, &cp, rootLBName, cloudletGrp, action)
->>>>>>> 3359bd11
+	nodeIPPrefix, err := o.populateCommonClusterParamFields(ctx, &cp, rootLBName, cloudletGrp, action)
 	if err != nil {
 		return nil, err
 	}
@@ -794,14 +751,14 @@
 	}
 	if clusterInst.NumNodes > 0 && clusterInst.MasterNodeFlavor != "" {
 		cp.MasterNodeFlavor = clusterInst.MasterNodeFlavor
-		log.SpanLog(ctx, log.DebugLevelMexos, "HeatGetClusterParams", "MasterNodeFlavor", cp.MasterNodeFlavor)
+		log.SpanLog(ctx, log.DebugLevelInfra, "HeatGetClusterParams", "MasterNodeFlavor", cp.MasterNodeFlavor)
 	}
 	return &cp, nil
 }
 
 // HeatCreateRootLBVM creates a roobLB VM
 func (o *OpenstackPlatform) HeatCreateRootLBVM(ctx context.Context, serverName, stackName, imgName string, vmspec *vmspec.VMCreationSpec, cloudletKey *edgeproto.CloudletKey, updateCallback edgeproto.CacheUpdateCallback) error {
-	log.SpanLog(ctx, log.DebugLevelMexos, "HeatCreateRootLBVM", "serverName", serverName, "stackName", stackName, "vmspec", vmspec)
+	log.SpanLog(ctx, log.DebugLevelInfra, "HeatCreateRootLBVM", "serverName", serverName, "stackName", stackName, "vmspec", vmspec)
 	ni, err := infracommon.ParseNetSpec(ctx, o.commonPf.GetCloudletNetworkScheme())
 	if err != nil {
 		return err
@@ -836,7 +793,7 @@
 
 // HeatCreateCluster creates a docker or k8s cluster which may optionally include a dedicated root LB
 func (o *OpenstackPlatform) HeatCreateCluster(ctx context.Context, clusterInst *edgeproto.ClusterInst, privacyPolicy *edgeproto.PrivacyPolicy, rootLBName string, imgName string, dedicatedRootLB bool, updateCallback edgeproto.CacheUpdateCallback) error {
-	log.SpanLog(ctx, log.DebugLevelMexos, "HeatCreateCluster", "clusterInst", clusterInst, "rootLBName", rootLBName)
+	log.SpanLog(ctx, log.DebugLevelInfra, "HeatCreateCluster", "clusterInst", clusterInst, "rootLBName", rootLBName)
 	// It is problematic to create 2 clusters at the exact same time because we will look for available subnet CIDRS when
 	// defining the template.  If 2 start at once they may end up trying to create the same subnet and one will fail.
 	// So we will do this one at a time.   It will slightly slow down the creation of the second cluster, but the heat
@@ -849,7 +806,7 @@
 	if err != nil {
 		return err
 	}
-	log.SpanLog(ctx, log.DebugLevelMexos, "Updated ClusterParams", "clusterParams", cp)
+	log.SpanLog(ctx, log.DebugLevelInfra, "Updated ClusterParams", "clusterParams", cp)
 
 	templateString := clusterTemplate
 	//append the VM resources for the rootLB is dedicated
@@ -861,7 +818,7 @@
 		return err
 	}
 	if cp.RootLBPortName != "" {
-		client, err := o.commonPf.GetSSHClient(ctx, rootLBName, o.commonPf.GetCloudletExternalNetwork(), infracommon.SSHUser)
+		client, err := o.commonPf.GetSSHClientForServer(ctx, rootLBName, o.commonPf.GetCloudletExternalNetwork())
 		if err != nil {
 			return fmt.Errorf("unable to get rootlb SSH client: %v", err)
 		}
@@ -870,9 +827,14 @@
 	return nil
 }
 
+//HeatCreateAppVM creates an App VM
+func (o *OpenstackPlatform) HeatCreateAppVM(ctx context.Context, vmAppParams *infracommon.VMParams, updateCallback edgeproto.CacheUpdateCallback) error {
+	return o.CreateHeatStackFromTemplate(ctx, vmAppParams, vmAppParams.VMName, VmTemplate, updateCallback)
+}
+
 // HeatCreateAppVMWithRootLB creates a VM accessed via a new rootLB
 func (o *OpenstackPlatform) HeatCreateAppVMWithRootLB(ctx context.Context, vmAppParams *infracommon.VMParams, rootLBParams *infracommon.VMParams, updateCallback edgeproto.CacheUpdateCallback) error {
-	log.SpanLog(ctx, log.DebugLevelMexos, "HeatCreateAppVMWithRootLB", "vmAppParams", vmAppParams, "rootLBParams", rootLBParams)
+	log.SpanLog(ctx, log.DebugLevelInfra, "HeatCreateAppVMWithRootLB", "vmAppParams", vmAppParams, "rootLBParams", rootLBParams)
 
 	// Floating IPs can also be allocated within the stack and need to be locked as well.
 	heatStackLock.Lock()
@@ -890,14 +852,14 @@
 	if err != nil {
 		return err
 	}
-	log.SpanLog(ctx, log.DebugLevelMexos, "Created ClusterParams", "clusterParams", cp)
+	log.SpanLog(ctx, log.DebugLevelInfra, "Created ClusterParams", "clusterParams", cp)
 
 	templateString := clusterTemplate + vmTemplateResources
 	err = o.CreateHeatStackFromTemplate(ctx, cp, cp.ClusterName, templateString, updateCallback)
 	if err != nil {
 		return err
 	}
-	client, err := o.commonPf.GetSSHClient(ctx, rootLBParams.VMName, o.commonPf.GetCloudletExternalNetwork(), infracommon.SSHUser)
+	client, err := o.commonPf.GetSSHClientForServer(ctx, rootLBParams.VMName, o.commonPf.GetCloudletExternalNetwork())
 	if err != nil {
 		return fmt.Errorf("unable to get rootlb SSH client: %v", err)
 	}
@@ -909,7 +871,7 @@
 
 // HeatUpdateCluster updates a cluster which may optionally include a dedicated root LB
 func (o *OpenstackPlatform) HeatUpdateCluster(ctx context.Context, clusterInst *edgeproto.ClusterInst, privacyPolicy *edgeproto.PrivacyPolicy, rootLBName string, imgName string, dedicatedRootLB bool, updateCallback edgeproto.CacheUpdateCallback) error {
-	log.SpanLog(ctx, log.DebugLevelMexos, "HeatUpdateCluster", "clusterInst", clusterInst, "rootLBName", rootLBName, "dedicatedRootLB", dedicatedRootLB)
+	log.SpanLog(ctx, log.DebugLevelInfra, "HeatUpdateCluster", "clusterInst", clusterInst, "rootLBName", rootLBName, "dedicatedRootLB", dedicatedRootLB)
 
 	cp, err := o.getClusterParams(ctx, clusterInst, privacyPolicy, rootLBName, imgName, dedicatedRootLB, heatUpdate)
 	if err != nil {
@@ -927,7 +889,7 @@
 	}
 	// It it is possible this cluster was created before the default was to use a router
 	if cp.RootLBPortName != "" {
-		client, err := o.commonPf.GetSSHClient(ctx, rootLBName, o.commonPf.GetCloudletExternalNetwork(), infracommon.SSHUser)
+		client, err := o.commonPf.GetSSHClientForServer(ctx, rootLBName, o.commonPf.GetCloudletExternalNetwork())
 		if err != nil {
 			return fmt.Errorf("unable to get rootlb SSH client: %v", err)
 		}
