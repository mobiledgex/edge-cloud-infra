
heat_template_version: 2016-10-14
description: Create a group of VMs

resources:
    subnet-test:
        type: OS::Neutron::Subnet
        properties:
            cidr: 10.101.0.0/24
            network: mex-k8s-net-1
            gateway_ip: 10.101.0.1
            enable_dhcp: no
            dns_nameservers:
                 - 1.1.1.1
                 - 1.0.0.1
            name: 
                subnet-test
    rootlb-xyz-subnet-test-port:
        type: OS::Neutron::Port
        properties:
            name: rootlb-xyz-subnet-test-port
            network: mex-k8s-net-1
            fixed_ips:
                - subnet: { get_resource: subnet-test }
                  ip_address:  10.101.0.1
            port_security_enabled: false
    rootlb-xyz-DPGAdmin-port:
        type: OS::Neutron::Port
        properties:
            name: rootlb-xyz-DPGAdmin-port
            network: DPGAdmin
            security_groups:
                - { get_resource: testvmgroup-sg }
                - default-testingID
    master-xyz-subnet-test-port:
        type: OS::Neutron::Port
        properties:
            name: master-xyz-subnet-test-port
            network: mex-k8s-net-1
            fixed_ips:
                - subnet: { get_resource: subnet-test }
                  ip_address:  10.101.0.10
            port_security_enabled: false
    master-xyz-DPGAdmin-port:
        type: OS::Neutron::Port
        properties:
            name: master-xyz-DPGAdmin-port
            network: DPGAdmin
            security_groups:
                - { get_resource: testvmgroup-sg }
                - default-testingID
    node1-xyz-subnet-test-port:
        type: OS::Neutron::Port
        properties:
            name: node1-xyz-subnet-test-port
            network: mex-k8s-net-1
            fixed_ips:
                - subnet: { get_resource: subnet-test }
                  ip_address:  10.101.0.101
            port_security_enabled: false
    node2-xyz-subnet-test-port:
        type: OS::Neutron::Port
        properties:
            name: node2-xyz-subnet-test-port
            network: mex-k8s-net-1
            fixed_ips:
                - subnet: { get_resource: subnet-test }
                  ip_address:  10.101.0.102
            port_security_enabled: false
    testvmgroup-sg:
        type: OS::Neutron::SecurityGroup
        properties:
                name: testvmgroup-sg
                rules:
                    - direction: egress
                    - direction: ingress
                      remote_ip_prefix: 0.0.0.0/0
                      protocol: tcp
                      port_range_min: 7777
                      port_range_max: 7777
                    - direction: ingress
                      remote_ip_prefix: 0.0.0.0/0
                      protocol: udp
                      port_range_min: 8888
                      port_range_max: 8888
    rootlb-xyz-volume:
        type: OS::Cinder::Volume
        properties:
            image: mobiledgex-v9.9.9
            size: 100
        
    rootlb-xyz:
        type: OS::Nova::Server
        properties:
            name: rootlb-xyz
            networks:
                - port: { get_resource: rootlb-xyz-DPGAdmin-port }
            availability_zone: nova1
            block_device_mapping:
                - device_name: vda
                  volume_id: { get_resource: rootlb-xyz-volume }
                  delete_on_termination: "false" 
            flavor: m1.medium
            config_drive: true
            user_data_format: RAW
            user_data: |
                #cloud-config
                bootcmd:
                 - echo MOBILEDGEX CLOUD CONFIG START
                 - echo 'APT::Periodic::Enable "0";' > /etc/apt/apt.conf.d/10cloudinit-disable
                 - apt-get -y purge update-notifier-common ubuntu-release-upgrader-core landscape-common unattended-upgrades
                 - echo "Removed APT and Ubuntu extra packages" | systemd-cat
                ssh_authorized_keys:
                 - ssh-rsa AAAAB3NzaC1yc2EAAAADAQABAAABAQCrHlOJOJUqvd4nEOXQbdL8ODKzWaUxKVY94pF7J3diTxgZ1NTvS6omqOjRS3loiU7TOlQQU4cKnRRnmJW8QQQZSOMIGNrMMInGaEYsdm6+tr1k4DDfoOrkGMj3X/I2zXZ3U+pDPearVFbczCByPU0dqs16TWikxDoCCxJRGeeUl7duzD9a65bI8Jl+zpfQV+I7OPa81P5/fw15lTzT4+F9MhhOUVJ4PFfD+d6/BLnlUfZ94nZlvSYnT+GoZ8xTAstM7+6pvvvHtaHoV4YqRf5CelbWAQ162XNa9/pW5v/RKDrt203/JEk3e70tzx9KAfSw2vuO1QepkCZAdM9rQoCd ubuntu@registry
                chpasswd: { expire: False }
                ssh_pwauth: False
                timezone: UTC
                runcmd:
                 - echo MOBILEDGEX doing ifconfig
                 - ifconfig -a
            metadata:
                skipk8s: yes
                role: mex-agent-node
                k8smaster: 10.101.0.10
    master-xyz-volume:
        type: OS::Cinder::Volume
        properties:
            image: mobiledgex-v9.9.9
            size: 100
        
    master-xyz:
        type: OS::Nova::Server
        properties:
            name: master-xyz
            networks:
                - port: { get_resource: master-xyz-subnet-test-port }
<<<<<<< HEAD
                - port: { get_resource: master-xyz-external-network-shared-port }
=======
                - port: { get_resource: master-xyz-DPGAdmin-port }
>>>>>>> fab99302
            availability_zone: nova1
            block_device_mapping:
                - device_name: vda
                  volume_id: { get_resource: master-xyz-volume }
                  delete_on_termination: "false" 
            flavor: m1.medium
            config_drive: true
            user_data_format: RAW
            user_data: |
                #cloud-config
                bootcmd:
                 - echo MOBILEDGEX CLOUD CONFIG START
                 - echo 'APT::Periodic::Enable "0";' > /etc/apt/apt.conf.d/10cloudinit-disable
                 - apt-get -y purge update-notifier-common ubuntu-release-upgrader-core landscape-common unattended-upgrades
                 - echo "Removed APT and Ubuntu extra packages" | systemd-cat
                ssh_authorized_keys:
                 - ssh-rsa AAAAB3NzaC1yc2EAAAADAQABAAABAQCrHlOJOJUqvd4nEOXQbdL8ODKzWaUxKVY94pF7J3diTxgZ1NTvS6omqOjRS3loiU7TOlQQU4cKnRRnmJW8QQQZSOMIGNrMMInGaEYsdm6+tr1k4DDfoOrkGMj3X/I2zXZ3U+pDPearVFbczCByPU0dqs16TWikxDoCCxJRGeeUl7duzD9a65bI8Jl+zpfQV+I7OPa81P5/fw15lTzT4+F9MhhOUVJ4PFfD+d6/BLnlUfZ94nZlvSYnT+GoZ8xTAstM7+6pvvvHtaHoV4YqRf5CelbWAQ162XNa9/pW5v/RKDrt203/JEk3e70tzx9KAfSw2vuO1QepkCZAdM9rQoCd ubuntu@registry
                chpasswd: { expire: False }
                ssh_pwauth: False
                timezone: UTC
                runcmd:
                 - echo MOBILEDGEX doing ifconfig
                 - ifconfig -a
            metadata:
                skipk8s: no
                role: k8s-master
                k8smaster: 10.101.0.10
        
    node1-xyz:
        type: OS::Nova::Server
        properties:
            name: node1-xyz
            networks:
                - port: { get_resource: node1-xyz-subnet-test-port }
            availability_zone: nova1
            image: mobiledgex-v9.9.9 
            flavor: m1.medium
            config_drive: true
            user_data_format: RAW
            user_data: |
                #cloud-config
                bootcmd:
                 - echo MOBILEDGEX CLOUD CONFIG START
                 - echo 'APT::Periodic::Enable "0";' > /etc/apt/apt.conf.d/10cloudinit-disable
                 - apt-get -y purge update-notifier-common ubuntu-release-upgrader-core landscape-common unattended-upgrades
                 - echo "Removed APT and Ubuntu extra packages" | systemd-cat
                ssh_authorized_keys:
                 - ssh-rsa AAAAB3NzaC1yc2EAAAADAQABAAABAQCrHlOJOJUqvd4nEOXQbdL8ODKzWaUxKVY94pF7J3diTxgZ1NTvS6omqOjRS3loiU7TOlQQU4cKnRRnmJW8QQQZSOMIGNrMMInGaEYsdm6+tr1k4DDfoOrkGMj3X/I2zXZ3U+pDPearVFbczCByPU0dqs16TWikxDoCCxJRGeeUl7duzD9a65bI8Jl+zpfQV+I7OPa81P5/fw15lTzT4+F9MhhOUVJ4PFfD+d6/BLnlUfZ94nZlvSYnT+GoZ8xTAstM7+6pvvvHtaHoV4YqRf5CelbWAQ162XNa9/pW5v/RKDrt203/JEk3e70tzx9KAfSw2vuO1QepkCZAdM9rQoCd ubuntu@registry
                chpasswd: { expire: False }
                ssh_pwauth: False
                timezone: UTC
                runcmd:
                 - echo MOBILEDGEX doing ifconfig
                 - ifconfig -a
            metadata:
                skipk8s: no
                role: k8s-node
                k8smaster: 10.101.0.10
        
    node2-xyz:
        type: OS::Nova::Server
        properties:
            name: node2-xyz
            networks:
                - port: { get_resource: node2-xyz-subnet-test-port }
            availability_zone: nova1
            image: mobiledgex-v9.9.9 
            flavor: m1.medium
            config_drive: true
            user_data_format: RAW
            user_data: |
                #cloud-config
                bootcmd:
                 - echo MOBILEDGEX CLOUD CONFIG START
                 - echo 'APT::Periodic::Enable "0";' > /etc/apt/apt.conf.d/10cloudinit-disable
                 - apt-get -y purge update-notifier-common ubuntu-release-upgrader-core landscape-common unattended-upgrades
                 - echo "Removed APT and Ubuntu extra packages" | systemd-cat
                ssh_authorized_keys:
                 - ssh-rsa AAAAB3NzaC1yc2EAAAADAQABAAABAQCrHlOJOJUqvd4nEOXQbdL8ODKzWaUxKVY94pF7J3diTxgZ1NTvS6omqOjRS3loiU7TOlQQU4cKnRRnmJW8QQQZSOMIGNrMMInGaEYsdm6+tr1k4DDfoOrkGMj3X/I2zXZ3U+pDPearVFbczCByPU0dqs16TWikxDoCCxJRGeeUl7duzD9a65bI8Jl+zpfQV+I7OPa81P5/fw15lTzT4+F9MhhOUVJ4PFfD+d6/BLnlUfZ94nZlvSYnT+GoZ8xTAstM7+6pvvvHtaHoV4YqRf5CelbWAQ162XNa9/pW5v/RKDrt203/JEk3e70tzx9KAfSw2vuO1QepkCZAdM9rQoCd ubuntu@registry
                chpasswd: { expire: False }
                ssh_pwauth: False
                timezone: UTC
                runcmd:
                 - echo MOBILEDGEX doing ifconfig
                 - ifconfig -a
            metadata:
                skipk8s: no
                role: k8s-node
                k8smaster: 10.101.0.10<|MERGE_RESOLUTION|>--- conflicted
+++ resolved
@@ -134,11 +134,7 @@
             name: master-xyz
             networks:
                 - port: { get_resource: master-xyz-subnet-test-port }
-<<<<<<< HEAD
-                - port: { get_resource: master-xyz-external-network-shared-port }
-=======
                 - port: { get_resource: master-xyz-DPGAdmin-port }
->>>>>>> fab99302
             availability_zone: nova1
             block_device_mapping:
                 - device_name: vda
