package openstack

import (
	"fmt"
	"os"

	"github.com/mobiledgex/edge-cloud-infra/mexos"
	"github.com/mobiledgex/edge-cloud/cloud-resource-manager/nginx"
	"github.com/mobiledgex/edge-cloud/cloud-resource-manager/platform/pc"
	"github.com/mobiledgex/edge-cloud/cloudcommon"
	"github.com/mobiledgex/edge-cloud/edgeproto"
	"github.com/mobiledgex/edge-cloud/flavor"
	"github.com/mobiledgex/edge-cloud/log"
)

const MINIMUM_DISK_SIZE uint64 = 20

type Platform struct {
<<<<<<< HEAD
	rootLBName   string
	rootLB       *mexos.MEXRootLB
	cloudletKey  *edgeproto.CloudletKey
	clusterCache *edgeproto.ClusterInstInfoCache
=======
	rootLBName  string
	rootLB      *mexos.MEXRootLB
	cloudletKey *edgeproto.CloudletKey
	flavorList  []*edgeproto.FlavorInfo
>>>>>>> 50d23b51
}

func (s *Platform) GetType() string {
	return "openstack"
}

<<<<<<< HEAD
func (s *Platform) Init(key *edgeproto.CloudletKey, clusterCache *edgeproto.ClusterInstInfoCache) error {
	rootLBName := cloudcommon.GetRootLBFQDN(key)
	s.cloudletKey = key
	s.clusterCache = clusterCache
	log.DebugLog(log.DebugLevelMexos, "init openstack", "rootLB", rootLBName)
=======
func (s *Platform) Init(key *edgeproto.CloudletKey, physicalName, vaultAddr string) error {
	rootLBName := cloudcommon.GetRootLBFQDN(key)
	s.cloudletKey = key
	log.DebugLog(
		log.DebugLevelMexos, "init openstack",
		"rootLB", rootLBName,
		"physicalName", physicalName,
		"vaultAddr", vaultAddr,
	)
>>>>>>> 50d23b51

	if err := mexos.InitInfraCommon(vaultAddr); err != nil {
		return err
	}
	if err := mexos.InitOpenstackProps(key.OperatorKey.Name, physicalName, vaultAddr); err != nil {
		return err
	}
	mexos.CloudletInfraCommon.NetworkScheme = os.Getenv("MEX_NETWORK_SCHEME")
	if mexos.CloudletInfraCommon.NetworkScheme == "" {
		mexos.CloudletInfraCommon.NetworkScheme = "priv-subnet,mex-k8s-net-1,10.101.X.0/24"
	}
	var err error
	s.flavorList, err = mexos.GetFlavorInfo()
	if err != nil {
		return err
	}

	// create rootLB
	crmRootLB, cerr := mexos.NewRootLB(rootLBName)
	if cerr != nil {
		return cerr
	}
	if crmRootLB == nil {
		return fmt.Errorf("rootLB is not initialized")
	}
	log.DebugLog(log.DebugLevelMexos, "created rootLB", "rootlb", crmRootLB.Name)
	s.rootLB = crmRootLB
	s.rootLBName = rootLBName

	var sharedRootLBFlavor edgeproto.Flavor
	err = mexos.GetCloudletSharedRootLBFlavor(&sharedRootLBFlavor)
	if err != nil {
		return fmt.Errorf("unable to get Shared RootLB Flavor: %v", err)
	}
	flavorName, err := flavor.GetClosestFlavor(s.flavorList, sharedRootLBFlavor)
	if err != nil {
		return fmt.Errorf("unable to find closest flavor for Shared RootLB: %v", err)
	}

	log.DebugLog(log.DebugLevelMexos, "calling SetupRootLB")
	err = mexos.SetupRootLB(rootLBName, flavorName, nil, nil)
	if err != nil {
		return err
	}
	log.DebugLog(log.DebugLevelMexos, "ok, SetupRootLB")

	// set up L7 load balancer
	client, err := s.GetPlatformClientRootLB(rootLBName)
	if err != nil {
		return err
	}
	err = nginx.InitL7Proxy(client, nginx.WithDockerNetwork("host"))
	if err != nil {
		return err
	}
	return nil
}

func (s *Platform) GatherCloudletInfo(info *edgeproto.CloudletInfo) error {
	return mexos.OSGetLimits(info)
}

func (s *Platform) GetPlatformClientRootLB(rootLBName string) (pc.PlatformClient, error) {
	log.DebugLog(log.DebugLevelMexos, "GetPlatformClientRootLB", "rootLBName", rootLBName)

	if rootLBName == "" {
		return nil, fmt.Errorf("cannot GetPlatformClientRootLB, rootLB is empty")
	}
	if mexos.GetCloudletExternalNetwork() == "" {
		return nil, fmt.Errorf("GetPlatformClientRootLB, missing external network in platform config")
	}
	return mexos.GetSSHClient(rootLBName, mexos.GetCloudletExternalNetwork(), mexos.SSHUser)
}

func (s *Platform) GetPlatformClient(clusterInst *edgeproto.ClusterInst) (pc.PlatformClient, error) {
	rootLBName := s.rootLBName
	if clusterInst.IpAccess == edgeproto.IpAccess_IP_ACCESS_DEDICATED {
		rootLBName = cloudcommon.GetDedicatedLBFQDN(s.cloudletKey, &clusterInst.Key.ClusterKey)
	}
	return s.GetPlatformClientRootLB(rootLBName)
}<|MERGE_RESOLUTION|>--- conflicted
+++ resolved
@@ -16,32 +16,20 @@
 const MINIMUM_DISK_SIZE uint64 = 20
 
 type Platform struct {
-<<<<<<< HEAD
 	rootLBName   string
 	rootLB       *mexos.MEXRootLB
 	cloudletKey  *edgeproto.CloudletKey
+	flavorList   []*edgeproto.FlavorInfo
 	clusterCache *edgeproto.ClusterInstInfoCache
-=======
-	rootLBName  string
-	rootLB      *mexos.MEXRootLB
-	cloudletKey *edgeproto.CloudletKey
-	flavorList  []*edgeproto.FlavorInfo
->>>>>>> 50d23b51
 }
 
 func (s *Platform) GetType() string {
 	return "openstack"
 }
 
-<<<<<<< HEAD
-func (s *Platform) Init(key *edgeproto.CloudletKey, clusterCache *edgeproto.ClusterInstInfoCache) error {
+func (s *Platform) Init(key *edgeproto.CloudletKey, physicalName, vaultAddr string, clusterCache *edgeproto.ClusterInstInfoCache) error {
 	rootLBName := cloudcommon.GetRootLBFQDN(key)
-	s.cloudletKey = key
 	s.clusterCache = clusterCache
-	log.DebugLog(log.DebugLevelMexos, "init openstack", "rootLB", rootLBName)
-=======
-func (s *Platform) Init(key *edgeproto.CloudletKey, physicalName, vaultAddr string) error {
-	rootLBName := cloudcommon.GetRootLBFQDN(key)
 	s.cloudletKey = key
 	log.DebugLog(
 		log.DebugLevelMexos, "init openstack",
@@ -49,7 +37,6 @@
 		"physicalName", physicalName,
 		"vaultAddr", vaultAddr,
 	)
->>>>>>> 50d23b51
 
 	if err := mexos.InitInfraCommon(vaultAddr); err != nil {
 		return err
