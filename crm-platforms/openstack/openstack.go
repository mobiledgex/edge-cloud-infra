package openstack

import (
	"context"
	"fmt"
	"strings"
	"unicode"

	"github.com/mobiledgex/edge-cloud-infra/vmlayer"
	"github.com/mobiledgex/edge-cloud/cloud-resource-manager/platform"
	"github.com/mobiledgex/edge-cloud/edgeproto"
	"github.com/mobiledgex/edge-cloud/log"
	"github.com/mobiledgex/edge-cloud/vault"
	ssh "github.com/mobiledgex/golang-ssh"
)

type OpenstackPlatform struct {
	openRCVars map[string]string
	vmPlatform vmlayer.VMPlatform
}

func (o *OpenstackPlatform) GetType() string {
	return "openstack"
}

func (o *OpenstackPlatform) Init(ctx context.Context, platformConfig *platform.PlatformConfig, updateCallback edgeproto.CacheUpdateCallback) error {
	log.SpanLog(ctx,
		log.DebugLevelInfra, "init OpenstackPlatform",
		"physicalName", platformConfig.PhysicalName,
		"vaultAddr", platformConfig.VaultAddr)

	updateCallback(edgeproto.UpdateTask, "Initializing Openstack platform")

	vaultConfig, err := vault.BestConfig(platformConfig.VaultAddr)
	if err != nil {
		return err
	}
	log.SpanLog(ctx, log.DebugLevelInfra, "vault auth", "type", vaultConfig.Auth.Type())

	updateCallback(edgeproto.UpdateTask, "Fetching Openstack access credentials")
	if err := o.InitOpenstackProps(ctx, platformConfig.CloudletKey, platformConfig.Region, platformConfig.PhysicalName, vaultConfig, platformConfig.EnvVars); err != nil {
		return err
	}
	if err := o.vmPlatform.CommonPf.InitInfraCommon(ctx, platformConfig, vmlayer.VMProviderProps, vaultConfig); err != nil {
		return err
	}
	o.vmPlatform.FlavorList, _, _, err = o.GetFlavorInfo(ctx)
	if err != nil {
		return err
	}
	err = o.PrepNetwork(ctx)
	if err != nil {
		return err
	}

	return o.vmPlatform.InitVMProvider(ctx, o, updateCallback)
}

<<<<<<< HEAD
func (o *OpenstackPlatform) GatherCloudletInfo(ctx context.Context, info *edgeproto.CloudletInfo) error {
	return o.OSGetLimits(ctx, info)
=======
	// set up L7 load balancer
	client, err := s.GetNodePlatformClient(ctx, &edgeproto.CloudletMgmtNode{Name: rootLBName})
	if err != nil {
		return err
	}
	updateCallback(edgeproto.UpdateTask, "Setting up Proxy")
	err = proxy.InitL7Proxy(ctx, client, proxy.WithDockerNetwork("host"))
	if err != nil {
		return err
	}
	return nil
>>>>>>> aa41d5c5
}

// alphanumeric plus -_. first char must be alpha, <= 255 chars.
func (o *OpenstackPlatform) NameSanitize(name string) string {
	r := strings.NewReplacer(
		" ", "",
		"&", "",
		",", "",
		"!", "")
	str := r.Replace(name)
	if str == "" {
		return str
	}
	if !unicode.IsLetter(rune(str[0])) {
		// first character must be alpha
		str = "a" + str
	}
	if len(str) > 255 {
		str = str[:254]
	}
	return str
}

<<<<<<< HEAD
func (o *OpenstackPlatform) GetPlatformClient(ctx context.Context, clusterInst *edgeproto.ClusterInst) (ssh.Client, error) {
	return o.vmPlatform.GetSSHClientForCluster(ctx, clusterInst)
}

func (o *OpenstackPlatform) DeleteResources(ctx context.Context, resourceGroupName string) error {
	return o.HeatDeleteStack(ctx, resourceGroupName)
}

func (o *OpenstackPlatform) GetResourceID(ctx context.Context, resourceType vmlayer.ResourceType, resourceName string) (string, error) {
	switch resourceType {
	case vmlayer.ResourceTypeSecurityGroup:
		return o.GetSecurityGroupIDForName(ctx, resourceName)
		// TODO other types as needed
	}
	return "", fmt.Errorf("GetResourceID not implemented for resource type: %s ", resourceType)
=======
func (s *Platform) GetClusterPlatformClient(ctx context.Context, clusterInst *edgeproto.ClusterInst) (ssh.Client, error) {
	rootLBName := s.rootLBName
	if clusterInst.IpAccess == edgeproto.IpAccess_IP_ACCESS_DEDICATED {
		rootLBName = cloudcommon.GetDedicatedLBFQDN(s.cloudletKey, &clusterInst.Key.ClusterKey)
	}
	return s.GetNodePlatformClient(ctx, &edgeproto.CloudletMgmtNode{Name: rootLBName})
}

func (s *Platform) GetNodePlatformClient(ctx context.Context, node *edgeproto.CloudletMgmtNode) (ssh.Client, error) {
	log.SpanLog(ctx, log.DebugLevelMexos, "GetNodePlatformClient", "node", node)

	if node == nil || node.Name == "" {
		return nil, fmt.Errorf("cannot GetNodePlatformClient, as node details are empty")
	}
	if s.GetCloudletExternalNetwork() == "" {
		return nil, fmt.Errorf("GetNodePlatformClient, missing external network in platform config")
	}
	return s.GetSSHClient(ctx, node.Name, s.GetCloudletExternalNetwork(), mexos.SSHUser)
}

func (s *Platform) ListCloudletMgmtNodes(ctx context.Context, clusterInsts []edgeproto.ClusterInst) ([]edgeproto.CloudletMgmtNode, error) {
	log.SpanLog(ctx, log.DebugLevelMexos, "ListCloudletMgmtNodes", "clusterInsts", clusterInsts)
	mgmt_nodes := []edgeproto.CloudletMgmtNode{
		edgeproto.CloudletMgmtNode{
			Type: "platformvm",
			Name: getPlatformVMName(s.cloudletKey),
		},
		edgeproto.CloudletMgmtNode{
			Type: "sharedrootlb",
			Name: s.rootLBName,
		},
	}
	for _, clusterInst := range clusterInsts {
		if clusterInst.IpAccess == edgeproto.IpAccess_IP_ACCESS_DEDICATED {
			mgmt_nodes = append(mgmt_nodes, edgeproto.CloudletMgmtNode{
				Type: "dedicatedrootlb",
				Name: cloudcommon.GetDedicatedLBFQDN(s.cloudletKey, &clusterInst.Key.ClusterKey),
			})
		}
	}
	return mgmt_nodes, nil
>>>>>>> aa41d5c5
}

func (o *OpenstackPlatform) Resync(ctx context.Context) error {
	return fmt.Errorf("Resync not yet implemented")
}<|MERGE_RESOLUTION|>--- conflicted
+++ resolved
@@ -56,22 +56,8 @@
 	return o.vmPlatform.InitVMProvider(ctx, o, updateCallback)
 }
 
-<<<<<<< HEAD
 func (o *OpenstackPlatform) GatherCloudletInfo(ctx context.Context, info *edgeproto.CloudletInfo) error {
 	return o.OSGetLimits(ctx, info)
-=======
-	// set up L7 load balancer
-	client, err := s.GetNodePlatformClient(ctx, &edgeproto.CloudletMgmtNode{Name: rootLBName})
-	if err != nil {
-		return err
-	}
-	updateCallback(edgeproto.UpdateTask, "Setting up Proxy")
-	err = proxy.InitL7Proxy(ctx, client, proxy.WithDockerNetwork("host"))
-	if err != nil {
-		return err
-	}
-	return nil
->>>>>>> aa41d5c5
 }
 
 // alphanumeric plus -_. first char must be alpha, <= 255 chars.
@@ -95,7 +81,6 @@
 	return str
 }
 
-<<<<<<< HEAD
 func (o *OpenstackPlatform) GetPlatformClient(ctx context.Context, clusterInst *edgeproto.ClusterInst) (ssh.Client, error) {
 	return o.vmPlatform.GetSSHClientForCluster(ctx, clusterInst)
 }
@@ -111,49 +96,18 @@
 		// TODO other types as needed
 	}
 	return "", fmt.Errorf("GetResourceID not implemented for resource type: %s ", resourceType)
-=======
-func (s *Platform) GetClusterPlatformClient(ctx context.Context, clusterInst *edgeproto.ClusterInst) (ssh.Client, error) {
-	rootLBName := s.rootLBName
-	if clusterInst.IpAccess == edgeproto.IpAccess_IP_ACCESS_DEDICATED {
-		rootLBName = cloudcommon.GetDedicatedLBFQDN(s.cloudletKey, &clusterInst.Key.ClusterKey)
-	}
-	return s.GetNodePlatformClient(ctx, &edgeproto.CloudletMgmtNode{Name: rootLBName})
 }
 
-func (s *Platform) GetNodePlatformClient(ctx context.Context, node *edgeproto.CloudletMgmtNode) (ssh.Client, error) {
-	log.SpanLog(ctx, log.DebugLevelMexos, "GetNodePlatformClient", "node", node)
-
-	if node == nil || node.Name == "" {
-		return nil, fmt.Errorf("cannot GetNodePlatformClient, as node details are empty")
-	}
-	if s.GetCloudletExternalNetwork() == "" {
-		return nil, fmt.Errorf("GetNodePlatformClient, missing external network in platform config")
-	}
-	return s.GetSSHClient(ctx, node.Name, s.GetCloudletExternalNetwork(), mexos.SSHUser)
+func (o *OpenstackPlatform) GetClusterPlatformClient(ctx context.Context, clusterInst *edgeproto.ClusterInst) (ssh.Client, error) {
+	return o.vmPlatform.GetClusterPlatformClient(ctx, clusterInst)
 }
 
-func (s *Platform) ListCloudletMgmtNodes(ctx context.Context, clusterInsts []edgeproto.ClusterInst) ([]edgeproto.CloudletMgmtNode, error) {
-	log.SpanLog(ctx, log.DebugLevelMexos, "ListCloudletMgmtNodes", "clusterInsts", clusterInsts)
-	mgmt_nodes := []edgeproto.CloudletMgmtNode{
-		edgeproto.CloudletMgmtNode{
-			Type: "platformvm",
-			Name: getPlatformVMName(s.cloudletKey),
-		},
-		edgeproto.CloudletMgmtNode{
-			Type: "sharedrootlb",
-			Name: s.rootLBName,
-		},
-	}
-	for _, clusterInst := range clusterInsts {
-		if clusterInst.IpAccess == edgeproto.IpAccess_IP_ACCESS_DEDICATED {
-			mgmt_nodes = append(mgmt_nodes, edgeproto.CloudletMgmtNode{
-				Type: "dedicatedrootlb",
-				Name: cloudcommon.GetDedicatedLBFQDN(s.cloudletKey, &clusterInst.Key.ClusterKey),
-			})
-		}
-	}
-	return mgmt_nodes, nil
->>>>>>> aa41d5c5
+func (o *OpenstackPlatform) GetNodePlatformClient(ctx context.Context, node *edgeproto.CloudletMgmtNode) (ssh.Client, error) {
+	return o.vmPlatform.GetNodePlatformClient(ctx, node)
+}
+
+func (o *OpenstackPlatform) ListCloudletMgmtNodes(ctx context.Context, clusterInsts []edgeproto.ClusterInst) ([]edgeproto.CloudletMgmtNode, error) {
+	return o.vmPlatform.ListCloudletMgmtNodes(ctx, clusterInsts)
 }
 
 func (o *OpenstackPlatform) Resync(ctx context.Context) error {
