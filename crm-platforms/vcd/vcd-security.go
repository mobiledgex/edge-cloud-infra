package vcd

import (
	"context"
	"crypto/aes"
	"crypto/cipher"
	"crypto/rand"
	"encoding/base64"
	"fmt"
	"io"
	"net/http"
	"net/url"
	"os"
	"strings"
	"time"

	"github.com/vmware/go-vcloud-director/v2/govcd"

	"github.com/mobiledgex/edge-cloud-infra/infracommon"
	"github.com/mobiledgex/edge-cloud-infra/vmlayer"
	"github.com/mobiledgex/edge-cloud/cloudcommon"
	"github.com/mobiledgex/edge-cloud/edgeproto"
	"github.com/mobiledgex/edge-cloud/log"
	ssh "github.com/mobiledgex/golang-ssh"
)

var VCDClientCtxKey = "VCDClientCtxKey"

var NoVCDClientInContext = "No VCD Client in Context"

var maxOauthTokenReady = time.Second * 30
var maxOauthTokenFromNotify = time.Minute * 2
var maxOauthRefreshRetries = 5

var aesKeyLen = 32

// physicalname (vault key) not needed when  using insure env vars.
func (v *VcdPlatform) PopulateOrgLoginCredsFromEnv(ctx context.Context) error {

	log.SpanLog(ctx, log.DebugLevelInfra, "PopulateOrgLoginCredsFromEnv")

	creds := VcdConfigParams{
		User:      os.Getenv("VCD_USER"),
		Password:  os.Getenv("VCD_PASSWORD"),
		Org:       os.Getenv("VCD_ORG"),
		VcdApiUrl: os.Getenv("VCD_URL"),
		VDC:       os.Getenv("VDC_NAME"),
		Insecure:  true,
	}
	if creds.User == "" {
		return fmt.Errorf("User not defined")
	}
	if creds.Password == "" {
		return fmt.Errorf("Passwd not defined")
	}
	if creds.Org == "" {
		return fmt.Errorf("Org not defined")
	}
	if creds.VcdApiUrl == "" {
		return fmt.Errorf("VcdApiUrl not defined")
	}
	if creds.VDC == "" {
		return fmt.Errorf("missing VDC name")
	}
	v.Creds = &creds
	return nil
}

func (v *VcdPlatform) GetVcdUser() string {
	return v.Creds.User
}
func (v *VcdPlatform) GetVcdPassword() string {
	return v.Creds.Password
}
func (v *VcdPlatform) GetVcdOrgName() string {
	return v.Creds.Org
}
func (v *VcdPlatform) GetVcdVdcName() string {
	return v.Creds.VDC
}

// sanitizeAesKey takes the cloudlet key and makes it suitable
// for AES encryption by forcing it to a standard length
func getAesKeyFromCloudletKey(cloudletKey *edgeproto.CloudletKey) string {
	keyString := cloudletKey.Organization + "-" + cloudletKey.Name

	keylen := len(keyString)
	if keylen > aesKeyLen {
		keyString = keyString[:aesKeyLen]
		keylen = aesKeyLen
	}
	padCount := aesKeyLen - keylen
	keystringNew := keyString + strings.Repeat("*", padCount)
	return keystringNew
}

// EncryptToken encrypts a token via AES using the cloudlet name. Because we store the token in the
// cloudlet via notify, it is visible in a lot of logs.  Perform simple encryption of the token using
// the cloudlet key to at least provide some level of protection if the logs are seen.
func EncryptToken(ctx context.Context, token string, cloudletKey *edgeproto.CloudletKey) (string, error) {
	log.SpanLog(ctx, log.DebugLevelInfra, "EncryptToken")

	keyString := getAesKeyFromCloudletKey(cloudletKey)
	c, err := aes.NewCipher([]byte(keyString))
	if err != nil {
		return "", fmt.Errorf("Failed to create cipher block to encrypt token: %v", err)
	}
	gcm, err := cipher.NewGCM(c)
	if err != nil {
		return "", fmt.Errorf("Failed to create cipher GCM to encrypt token: %v", err)
	}

	// creates a new byte array the size of the nonce
	// which must be passed to Seal
	nonce := make([]byte, gcm.NonceSize())
	// populates our nonce with a cryptographically secure
	// random sequence
	if _, err = io.ReadFull(rand.Reader, nonce); err != nil {
		fmt.Println(err)
	}
	ciphertext := gcm.Seal(nonce, nonce, []byte(token), nil)
	b64 := base64.StdEncoding.EncodeToString(ciphertext)
	return b64, nil
}

func DecryptToken(ctx context.Context, encTokenB64 string, cloudletKey *edgeproto.CloudletKey) (string, error) {
	log.SpanLog(ctx, log.DebugLevelInfra, "DecryptToken")

	keyString := getAesKeyFromCloudletKey(cloudletKey)
	encToken, err := base64.StdEncoding.DecodeString(encTokenB64)

	//Create a new Cipher Block from the key
	c, err := aes.NewCipher([]byte(keyString))
	if err != nil {
		return "", fmt.Errorf("Failed to create cipher to decrypt token: %v", err)
	}

	//Create a new GCM
	gcm, err := cipher.NewGCM(c)
	if err != nil {
		return "", fmt.Errorf("Failed to create cipher GCM to decrypt token: %v", err)
	}

	//Get the nonce size
	nonceSize := gcm.NonceSize()

	//Extract the nonce from the encrypted data
	nonce, ciphertext := encToken[:nonceSize], encToken[nonceSize:]

	//Decrypt the data
	plaintext, err := gcm.Open(nil, nonce, ciphertext, nil)
	if err != nil {
		return "", fmt.Errorf("Failed to decrypt and authorize token: %v", err)
	}
	return string(plaintext), nil
}

func (v *VcdPlatform) PopulateOrgLoginCredsFromVcdVars(ctx context.Context) error {

	log.SpanLog(ctx, log.DebugLevelInfra, "PopulateOrgLoginCredsFromVault")
	creds := VcdConfigParams{
		User:                  v.GetVCDUser(),
		Password:              v.GetVCDPassword(),
		Org:                   v.GetVCDORG(),
		VcdApiUrl:             v.GetVcdUrl(),
		VDC:                   v.GetVDCName(),
		OauthSgwUrl:           v.GetVcdOauthSgwUrl(),
		OauthAgwUrl:           v.GetVcdOauthAgwUrl(),
		OauthClientId:         v.GetVcdOauthClientId(),
		OauthClientSecret:     v.GetVcdOauthClientSecret(),
		ClientTlsCert:         v.GetVcdClientTlsCert(),
		ClientTlsKey:          v.GetVcdClientTlsKey(),
		ClientRefreshInterval: v.GetVcdClientRefreshInterval(ctx),
		Insecure:              v.GetVcdInsecure(),
	}
	if creds.OauthSgwUrl != "" {
		if creds.OauthAgwUrl == "" || creds.OauthClientId == "" || creds.OauthClientSecret == "" {
			return fmt.Errorf("OauthAgwUrl is set but other OAUTH related parameter(s) are empty")
		}
	}
	if creds.User == "" {
		return fmt.Errorf("User not defined")
	}
	if creds.Password == "" {
		return fmt.Errorf("Passwd not defined")
	}
	if creds.Org == "" {
		return fmt.Errorf("Org not defined")
	}
	if creds.VcdApiUrl == "" {
		return fmt.Errorf("VCD Href not defined")
	}
	if creds.VDC == "" {
		return fmt.Errorf("missing VDC name")
	}
	v.Creds = &creds

	log.SpanLog(ctx, log.DebugLevelInfra, "client login creds", "user", creds.User, "Org", creds.Org, "Vdc", creds.VDC, "URI", "creds.Href")

	return nil
}

func (v *VcdPlatform) PrepareRootLB(ctx context.Context, client ssh.Client, rootLBName string, secGrpName string, trustPolicy *edgeproto.TrustPolicy, updateCallback edgeproto.CacheUpdateCallback) error {
	log.SpanLog(ctx, log.DebugLevelInfra, "PrepareRootLB", "rootLBName", rootLBName)
	iptblStart := time.Now()

	// Check if we have any trust policy, and use it if so
	tp, err := v.GetCloudletTrustPolicy(ctx)
	if tp == nil || err != nil {
		log.SpanLog(ctx, log.DebugLevelInfra, "PrepareRootLB no TrustPolicy")
	} else {
		log.SpanLog(ctx, log.DebugLevelInfra, "PrepareRootLB have TrustPolicy")
		trustPolicy = tp
	}
	vcdClient := v.GetVcdClientFromContext(ctx)
	if vcdClient == nil {
		log.SpanLog(ctx, log.DebugLevelInfra, NoVCDClientInContext)
		return fmt.Errorf(NoVCDClientInContext)
	}
	log.SpanLog(ctx, log.DebugLevelInfra, "PrepareRootLB", "rootLBName", rootLBName)
	// configure iptables based security
	sshCidrsAllowed := []string{infracommon.RemoteCidrAll}
	isTrustPolicy := true
	secGrpName = infracommon.TrustPolicySecGrpNameLabel
<<<<<<< HEAD
	err = v.vmProperties.SetupIptablesRulesForRootLB(ctx, client, sshCidrsAllowed, isTrustPolicy, secGrpName, trustPolicy.OutboundSecurityRules)
=======

	var rules []edgeproto.SecurityRule
	if trustPolicy != nil {
		rules = trustPolicy.OutboundSecurityRules
	}
	err = v.vmProperties.SetupIptablesRulesForRootLB(ctx, client, sshCidrsAllowed, isTrustPolicy, secGrpName, rules)
>>>>>>> 11747e40
	if err != nil {
		log.SpanLog(ctx, log.DebugLevelInfra, "PrepareRootLB SetupIptableRulesForRootLB failed", "rootLBName", rootLBName, "err", err)
		return err
	}
	if v.Verbose {
		updateCallback(edgeproto.UpdateTask, fmt.Sprintf("Setup Root LB time %s", cloudcommon.FormatDuration(time.Since(iptblStart), 2)))
	}
	log.SpanLog(ctx, log.DebugLevelInfra, "PrepareRootLB SetupIptableRulesForRootLB complete", "rootLBName", rootLBName, "time", time.Since(iptblStart).String())
	return nil
}

func (v *VcdPlatform) WhitelistSecurityRules(ctx context.Context, client ssh.Client, wlParams *infracommon.WhiteListParams) error {
	log.SpanLog(ctx, log.DebugLevelInfra, "WhitelistSecurityRules", "wlParams", wlParams)
	// this can be called during LB init so we need to ensure we can reach the server before trying iptables commands
	err := vmlayer.WaitServerReady(ctx, v, client, wlParams.ServerName, vmlayer.MaxRootLBWait)
	if err != nil {
		return err
	}
	return infracommon.AddIngressIptablesRules(ctx, client, wlParams.Label, wlParams.AllowedCIDR, wlParams.DestIP, wlParams.Ports)
}

func (v *VcdPlatform) RemoveWhitelistSecurityRules(ctx context.Context, client ssh.Client, wlParams *infracommon.WhiteListParams) error {
	log.SpanLog(ctx, log.DebugLevelInfra, "RemoveWhitelistSecurityRules", "wlParams", wlParams)
	return infracommon.RemoveIngressIptablesRules(ctx, client, wlParams.Label, wlParams.AllowedCIDR, wlParams.DestIP, wlParams.Ports)
}

func setVer(cli *govcd.VCDClient) error {
	if cli != nil {
		cli.Client.APIVersion = "33.0" // vmwarelab is 10.1
	}
	return nil
}

func (v *VcdPlatform) RefreshOauthTokenPeriodic(ctx context.Context, creds *VcdConfigParams) {
	interval := time.Second * time.Duration(v.GetVcdClientRefreshInterval(ctx))
	for {
		select {
		case <-time.After(interval):
		}
		span := log.StartSpan(log.DebugLevelInfra, "refresh oauth oauth token")
		ctx := log.ContextWithSpan(context.Background(), span)
		var err error
		success := false
		for retryNum := 0; retryNum <= maxOauthRefreshRetries; retryNum++ {
			log.SpanLog(ctx, log.DebugLevelInfra, "Attempting to update oauth token", "retryNum", retryNum)
			err = v.UpdateOauthToken(ctx, creds)
			if err == nil {
				log.SpanLog(ctx, log.DebugLevelInfra, "refresh oauth ok", "retryNum", retryNum)
				success = true
				break
			} else {
				log.SpanLog(ctx, log.DebugLevelInfra, "refresh oauth failed, sleep 5 seconds for retry", "err", err)
				time.Sleep(time.Second * 5)
			}
		}
		if !success {
			log.SpanLog(ctx, log.DebugLevelInfra, "failed to refresh oauth token after retries, exiting", "err", err)
			log.FatalLog("failed to refresh oauth token after retries", "err", err)
		}
		span.Finish()
	}
}

func (v *VcdPlatform) WaitForOauthTokenViaNotify(ctx context.Context, ckey *edgeproto.CloudletKey) error {
	log.SpanLog(ctx, log.DebugLevelInfra, "WaitForOauthTokenViaNotify", "max time", maxOauthTokenFromNotify)

	done := make(chan bool, 1)

	checkDone := func(ctx context.Context) {
		var cloudletInternal edgeproto.CloudletInternal
		if !v.caches.CloudletInternalCache.Get(ckey, &cloudletInternal) {
			return
		}
		token, ok := cloudletInternal.Props[vmlayer.CloudletAccessToken]
		if ok && token != "" {
			log.SpanLog(ctx, log.DebugLevelInfra, "found token in cloudlet cache")
			v.vmProperties.CloudletAccessToken = token
			select {
			case done <- true:
			default:
			}
		}
	}
	cancel := v.caches.CloudletInternalCache.WatchKey(ckey, checkDone)
	// check in case it got updated before the watch
	checkDone(ctx)
	var err error
	select {
	case <-done:
		// we're done
		err = nil
	case <-time.After(maxOauthTokenFromNotify):
		// timed out
		err = fmt.Errorf("Timed out waiting for auth token from notify")
	}
	cancel()
	return err
}

func (v *VcdPlatform) UpdateOauthToken(ctx context.Context, creds *VcdConfigParams) error {
	log.SpanLog(ctx, log.DebugLevelInfra, "UpdateOauthToken", "user", creds.User, "OauthSgwUrl", creds.OauthSgwUrl)

	oauthFailReason := ""
	oauthTokenReceived := ""
	encToken := ""

	u, err := url.ParseRequestURI(creds.OauthAgwUrl)
	if err != nil {
		return fmt.Errorf("Unable to parse request to org %s at %s err: %s", creds.Org, creds.VcdApiUrl, err)
	}

	cloudletClient := govcd.NewVCDClient(*u, creds.Insecure,
		govcd.WithOauthUrl(creds.OauthSgwUrl),
		govcd.WithClientTlsCerts(creds.ClientTlsCert, creds.ClientTlsKey),
		govcd.WithOauthCreds(creds.OauthClientId, creds.OauthClientSecret))

	resp, err := cloudletClient.GetOauthResponse(creds.User, creds.Password, creds.Org)
	if err != nil {
		log.SpanLog(ctx, log.DebugLevelInfra, "error oauth response", "org", creds.Org, "err", err)
		oauthFailReason = fmt.Sprintf("O-Auth Error received - %v", err)
	} else if resp.StatusCode != http.StatusOK {
		log.SpanLog(ctx, log.DebugLevelInfra, "failed oauth response", "org", creds.Org, "StatusCode", resp.StatusCode)
		oauthFailReason = fmt.Sprintf("O-Auth Failure Status received - %d", resp.StatusCode)
	}
	if oauthFailReason == "" {
		log.SpanLog(ctx, log.DebugLevelInfra, "Got successful oauth response, now verify VCD login")

		// now wait for the token to actually start working, which may not be immediate
		start := time.Now()
		// first wait for the rootlb to exist so we can get a client
		for {
			// start with a sleep to give the oauth token time to propagate
			time.Sleep(3 * time.Second)
			log.SpanLog(ctx, log.DebugLevelInfra, "Trying Oauth token", "url", creds.OauthAgwUrl)
			elapsed := time.Since(start)
			_, err := cloudletClient.GetAuthResponse(creds.User, creds.Password, creds.Org)
			if err == nil {
				break
			}
			log.SpanLog(ctx, log.DebugLevelInfra, "failed to get vcd token with oauth token", "err", err)
			if elapsed > maxOauthTokenReady {
				return fmt.Errorf("timed out waiting for oauth token to work -- %v", err)
			}
			log.SpanLog(ctx, log.DebugLevelInfra, "sleeping 3 seconds before retry")
		}
		log.SpanLog(ctx, log.DebugLevelInfra, "Got successful VCD auth response")
		oauthTokenReceived = cloudletClient.Client.OauthAccessToken
	}
	var cloudletInternal edgeproto.CloudletInternal
	// if we did not get an oauth token due to some error, leave encToken empty so it can be sent to shepherd
	// so that shepherd can stop using its old token, if any
	if oauthTokenReceived != "" {
		encToken, err = EncryptToken(ctx, oauthTokenReceived, (v.vmProperties.CommonPf.PlatformConfig.CloudletKey))
		if err != nil {
			return fmt.Errorf("encrypt token error - %v", err)
		}
	}
	// internal Cache can be nil when running on the controller
	if v.caches.CloudletInternalCache != nil {
		if !v.caches.CloudletInternalCache.Get(v.vmProperties.CommonPf.PlatformConfig.CloudletKey, &cloudletInternal) {
			return fmt.Errorf("cannot get cloudlet internal from cache")
		}
		cloudletInternal.Props[vmlayer.CloudletAccessToken] = encToken
		log.SpanLog(ctx, log.DebugLevelInfra, "Saving encrypted Oauth token to cache")
		v.caches.CloudletInternalCache.Update(ctx, &cloudletInternal, 0)
	}
	if oauthFailReason != "" {
		return fmt.Errorf(oauthFailReason)
	}
	log.SpanLog(ctx, log.DebugLevelInfra, "Saving encrypted Oauth token to vmProperties")
	v.vmProperties.CloudletAccessToken = encToken
	return nil
}

// GetClient gets a new client object.  Copies are made of the global client object, which instantiates a new
// http client but shares the access token
func (v *VcdPlatform) GetClient(ctx context.Context, creds *VcdConfigParams) (client *govcd.VCDClient, err error) {

	apiUrl := creds.VcdApiUrl
	if creds.OauthAgwUrl != "" {
		apiUrl = creds.OauthAgwUrl
	}
	u, err := url.ParseRequestURI(apiUrl)
	if err != nil {
		return nil, fmt.Errorf("Unable to parse request to org %s at %s err: %s", creds.Org, creds.VcdApiUrl, err)
	}
	if v.TestMode {
		err := v.PopulateOrgLoginCredsFromEnv(ctx)
		if err != nil {
			return nil, err
		}
		if creds == nil {
			// usually indicates we called GetClient before InitProvider
			return nil, fmt.Errorf("nil creds passed to GetClient")
		}
		u, err := url.ParseRequestURI(creds.VcdApiUrl)
		if err != nil {
			return nil, fmt.Errorf("Unable to parse request to org %s at %s err: %s", creds.Org, creds.VcdApiUrl, err)
		}
		vcdClient := govcd.NewVCDClient(*u, creds.Insecure)
		if vcdClient.Client.VCDToken != "" {
			_ = vcdClient.SetToken(creds.Org, govcd.AuthorizationHeader, creds.TestToken)
		} else {
			_, err := vcdClient.GetAuthResponse(creds.User, creds.Password, creds.Org)
			if err != nil {
				return nil, fmt.Errorf("Unable to login to org %s at %s err: %s", creds.Org, creds.VcdApiUrl, err)
			}
		}
		return vcdClient, nil
	}
	if creds == nil {
		// usually indicates we called GetClient before InitProvider
		return nil, fmt.Errorf("nil creds passed to GetClient")
	}

	log.SpanLog(ctx, log.DebugLevelInfra, "GetClient", "user", creds.User, "OauthSgwUrl", creds.OauthSgwUrl)
	vcdClient := govcd.NewVCDClient(*u, creds.Insecure,
		govcd.WithOauthUrl(creds.OauthSgwUrl),
		govcd.WithClientTlsCerts(creds.ClientTlsCert, creds.ClientTlsKey),
		govcd.WithOauthCreds(creds.OauthClientId, creds.OauthClientSecret))

	if creds.OauthSgwUrl != "" && v.vmProperties.CloudletAccessToken == "" {
		return nil, fmt.Errorf("Oauth GW specified but no cloudlet Token found")
	}
	if v.vmProperties.CloudletAccessToken != "" {
		decToken, err := DecryptToken(ctx, v.vmProperties.CloudletAccessToken, v.vmProperties.CommonPf.PlatformConfig.CloudletKey)
		if err != nil {
			return nil, err
		}
		vcdClient.Client.OauthAccessToken = decToken
	}

	// always refresh the vcd session token
	_, err = vcdClient.GetAuthResponse(creds.User, creds.Password, creds.Org)
	if err != nil {
		log.SpanLog(ctx, log.DebugLevelInfra, "Unable to login to org", "org", creds.Org, "err", err)
		return nil, fmt.Errorf("failed auth response %s at %s err: %s", creds.Org, creds.OauthSgwUrl, err)
	}

	return vcdClient, nil
}

// Common code to configure security rules for a TrustPolicy or TrustPolicyException
// For a TrustPolicy isTrustPolicy should be true and false means a TrustPolicyException
func (v *VcdPlatform) configureVCDSecurityRulesCommon(ctx context.Context, egressRestricted bool, isTrustPolicy bool, secGrpName string, rules []edgeproto.SecurityRule, rootlbClients map[string]ssh.Client, action vmlayer.ActionType, updateCallback edgeproto.CacheUpdateCallback) error {

	errMap := make(map[string]error)
	if isTrustPolicy {
		updateCallback(edgeproto.UpdateTask, "Configuring Cloudlet Security Rules for TrustPolicy")
	} else {
		updateCallback(edgeproto.UpdateTask, "Configuring Cloudlet Security Rules for TrustPolicyException")
	}
	if action == vmlayer.ActionCreate || action == vmlayer.ActionUpdate {
		log.SpanLog(ctx, log.DebugLevelInfra, "configureVCDSecurityRulesCommon", "action", action, "Cloudlet secgrp name", secGrpName)
		sshCidrsAllowed := []string{infracommon.RemoteCidrAll}
		for clientName, sshClient := range rootlbClients {
			var err error
			if sshClient == nil {
				// in error conditions GetRootLbClients will populate with a nil client
				err = fmt.Errorf("nil ssh client for rootlb: %s", clientName)
			} else {
				log.SpanLog(ctx, log.DebugLevelInfra, "configure rules for LB", "clientName", clientName)
				err = v.vmProperties.SetupIptablesRulesForRootLB(ctx, sshClient, sshCidrsAllowed, isTrustPolicy, secGrpName, rules)
			}
			if err != nil {
				log.SpanLog(ctx, log.DebugLevelInfra, "configureVCDSecurityRulesCommon failed", "clientName", clientName, "sshClient", sshClient, "error", err)
				errMap[clientName] = err
			}
		}

		if len(errMap) != 0 {
			log.SpanLog(ctx, log.DebugLevelInfra, "configureVCDSecurityRulesCommon encountered errors:")
			for n, e := range errMap {
				log.SpanLog(ctx, log.DebugLevelInfra, "configureVCDSecurityRulesCommon error", "server", n, "error", e)
			}
			failedLbs := []string{}
			for k := range errMap {
				failedLbs = append(failedLbs, k)
			}
			lbList := strings.Join(failedLbs, ",")
			ckey := v.vmProperties.CommonPf.PlatformConfig.CloudletKey
			// TODO: consider making this an Alert rather than an Event
			v.vmProperties.CommonPf.PlatformConfig.NodeMgr.Event(ctx, "Failed to configure iptables security rules", ckey.Organization, ckey.GetTags(), nil, "rootLBs", lbList)
			return fmt.Errorf("Failure in configureVCDSecurityRulesCommon for rootLBs: %s", lbList)
		}
	} else {
		log.SpanLog(ctx, log.DebugLevelInfra, "configureVCDSecurityRulesCommon action.delete")
		for clientName, sshClient := range rootlbClients {
			var err error
			if sshClient == nil {
				// in error conditions GetRootLbClients will populate with a nil client
				err = fmt.Errorf("nil ssh client for rootlb: %s", clientName)
				continue
			}
			err = infracommon.RemoveTrustPolicyIfExists(ctx, sshClient, isTrustPolicy, secGrpName)
			if err != nil {
				log.SpanLog(ctx, log.DebugLevelInfra, "configureVCDSecurityRulesCommon RemoveTrustPolicyIfExists fail", "error", err)
			}
		}
	}

	return nil
}

func (v *VcdPlatform) ConfigureCloudletSecurityRules(ctx context.Context, egressRestricted bool, TrustPolicy *edgeproto.TrustPolicy, rootlbClients map[string]ssh.Client, action vmlayer.ActionType, updateCallback edgeproto.CacheUpdateCallback) error {
	isTrustPolicy := true
	secGrpName := v.vmProperties.CloudletSecgrpName
	log.SpanLog(ctx, log.DebugLevelInfra, "ConfigureCloudletSecurityRules", "egressRestricted", egressRestricted, "TrustPolicy", TrustPolicy, "action", action)

	return v.configureVCDSecurityRulesCommon(ctx, egressRestricted, isTrustPolicy, secGrpName, TrustPolicy.OutboundSecurityRules, rootlbClients, action, updateCallback)
}

func (v *VcdPlatform) getTrustPolicyExceptionSecurityGroupName(tpeKey *edgeproto.TrustPolicyExceptionKey) string {
	grpName := v.NameSanitize(tpeKey.Name + "-" + tpeKey.AppKey.Name + "-" + tpeKey.AppKey.Organization + "-" + tpeKey.AppKey.Version + "-" + tpeKey.CloudletPoolKey.Name + "-" + tpeKey.CloudletPoolKey.Organization)
	return grpName
}

func (v *VcdPlatform) ConfigureTrustPolicyExceptionSecurityRules(ctx context.Context, TrustPolicyException *edgeproto.TrustPolicyException, rootLbClients map[string]ssh.Client, action vmlayer.ActionType, updateCallback edgeproto.CacheUpdateCallback) error {
	secGrpName := v.getTrustPolicyExceptionSecurityGroupName(&TrustPolicyException.Key)
	// Cloudlet level isTrustPolicy is false implies TrustPolicyException is true
	isTrustPolicy := false
	egressRestricted := false
	log.SpanLog(ctx, log.DebugLevelInfra, "ConfigureTrustPolicyExceptionSecurityRules", "egressRestricted", egressRestricted, "TrustPolicyException", TrustPolicyException, "action", action)

	return v.configureVCDSecurityRulesCommon(ctx, egressRestricted, isTrustPolicy, secGrpName, TrustPolicyException.OutboundSecurityRules, rootLbClients, action, updateCallback)
}

// GetVcdClientFromContext returns a client object if one exists, otherwise nil
func (v *VcdPlatform) GetVcdClientFromContext(ctx context.Context) *govcd.VCDClient {
	vcdClient, found := ctx.Value(VCDClientCtxKey).(*govcd.VCDClient)
	if !found {
		return nil
	}
	return vcdClient
}

func (v *VcdPlatform) InitOperationContext(ctx context.Context, operationStage vmlayer.OperationInitStage) (context.Context, vmlayer.OperationInitResult, error) {
	log.SpanLog(ctx, log.DebugLevelInfra, "InitOperationContext", "operationStage", operationStage)

	if operationStage == vmlayer.OperationInitStart {
		// getClient will setup the client within the context.  First ensure it is not already set, which
		// indicates an error because we don't want it to be setup twice as it may get cleaned up erroneously.
		// So we look for the client and expect a NoVCDClientInContext error
		vcdClient := v.GetVcdClientFromContext(ctx)
		if vcdClient != nil {
			// This indicates we called InitOperationContext with OperationInitStart twice before OperationInitComplete
			// which is unavoidable in some flows
			log.SpanLog(ctx, log.DebugLevelInfra, "InitOperationContext VCDClient is already in context")
			return ctx, vmlayer.OperationAlreadyInitialized, nil
		}
		// now get a new client
		var err error
		vcdClient, err = v.GetClient(ctx, v.Creds)
		if err != nil {
			log.SpanLog(ctx, log.DebugLevelInfra, "Failed to initialize vcdClient", "err", err)
			return ctx, vmlayer.OperationInitFailed, err
		} else {
			ctx = context.WithValue(ctx, VCDClientCtxKey, vcdClient)
			log.SpanLog(ctx, log.DebugLevelInfra, "Updated context with client", "APIVersion", vcdClient.Client.APIVersion, "key", VCDClientCtxKey)
			return ctx, vmlayer.OperationNewlyInitialized, nil
		}
	} else {
		// because we re-use copies of the context, we do not try to disconnect the client.
		// Disconnect generally does not work in VCD anyway
		return ctx, vmlayer.OperationNewlyInitialized, nil
	}
}<|MERGE_RESOLUTION|>--- conflicted
+++ resolved
@@ -222,16 +222,12 @@
 	sshCidrsAllowed := []string{infracommon.RemoteCidrAll}
 	isTrustPolicy := true
 	secGrpName = infracommon.TrustPolicySecGrpNameLabel
-<<<<<<< HEAD
-	err = v.vmProperties.SetupIptablesRulesForRootLB(ctx, client, sshCidrsAllowed, isTrustPolicy, secGrpName, trustPolicy.OutboundSecurityRules)
-=======
 
 	var rules []edgeproto.SecurityRule
 	if trustPolicy != nil {
 		rules = trustPolicy.OutboundSecurityRules
 	}
 	err = v.vmProperties.SetupIptablesRulesForRootLB(ctx, client, sshCidrsAllowed, isTrustPolicy, secGrpName, rules)
->>>>>>> 11747e40
 	if err != nil {
 		log.SpanLog(ctx, log.DebugLevelInfra, "PrepareRootLB SetupIptableRulesForRootLB failed", "rootLBName", rootLBName, "err", err)
 		return err
