--- conflicted
+++ resolved
@@ -141,12 +141,7 @@
 		updateCallback(edgeproto.UpdateTask, msg)
 	}
 	updateCallback(edgeproto.UpdateTask, "Powering on VMs")
-<<<<<<< HEAD
-	powerOnStart := time.Now()
-	err = v.powerOnVmsAndForceCustomization(ctx, vmsAdded)
-=======
 	err = v.powerOnVmsAndForceCustomization(ctx, vmsToCustomize)
->>>>>>> 11cedf0c
 	if err != nil {
 		return nil, err
 	}
@@ -159,12 +154,9 @@
 		updateCallback(edgeproto.UpdateTask, msg)
 	}
 	log.SpanLog(ctx, log.DebugLevelInfra, "CreateVApp composed Powering On", "Vapp", vappName)
-<<<<<<< HEAD
 
 	vappPowerOnStart := time.Now()
-=======
 	updateCallback(edgeproto.UpdateTask, "Powering on Vapp")
->>>>>>> 11cedf0c
 	task, err = vapp.PowerOn()
 	if err != nil {
 		log.SpanLog(ctx, log.DebugLevelInfra, "power on failed ", "VAppName", vapp.VApp.Name, "err", err)
