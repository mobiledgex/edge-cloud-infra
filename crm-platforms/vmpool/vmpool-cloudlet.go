package vmpool

import (
	"context"
	"fmt"

	"github.com/mobiledgex/edge-cloud-infra/infracommon"
	"github.com/mobiledgex/edge-cloud-infra/vmlayer"
	"github.com/mobiledgex/edge-cloud/edgeproto"
	"github.com/mobiledgex/edge-cloud/log"
)

func (o *VMPoolPlatform) SaveCloudletAccessVars(ctx context.Context, cloudlet *edgeproto.Cloudlet, accessVarsIn map[string]string, pfConfig *edgeproto.PlatformConfig, updateCallback edgeproto.CacheUpdateCallback) error {
	log.SpanLog(ctx, log.DebugLevelInfra, "SaveCloudletAccessVars not supported")
	return nil
}

func (o *VMPoolPlatform) GetApiEndpointAddr(ctx context.Context) (string, error) {
	log.SpanLog(ctx, log.DebugLevelInfra, "GetApiEndpointAddr not supported")
	return "", nil
}

func (o *VMPoolPlatform) GetCloudletManifest(ctx context.Context, name string, cloudletImagePath string, vmgp *vmlayer.VMGroupOrchestrationParams) (string, error) {
	log.SpanLog(ctx, log.DebugLevelInfra, "GetCloudletManifest", "name", name)
	var manifest infracommon.CloudletManifest

	if vmgp == nil {
		return "", nil
	}
	if len(vmgp.VMs) != 1 {
		return "", fmt.Errorf("invalid number of VMs")
	}
<<<<<<< HEAD
	chefParams := vmgp.VMs[0].CloudConfigParams.ChefParams
	if chefParams == nil {
=======
	cloudConfigParams := vmgp.VMs[0].CloudConfigParams
	if cloudConfigParams.ChefParams == nil {
>>>>>>> fdf6d3eb
		return "", fmt.Errorf("missing chef params for %s", name)
	}
	if cloudConfigParams.ChefParams.ClientKey == "" {
		return "", fmt.Errorf("missing chef client key for %s", cloudConfigParams.ChefParams.NodeName)
	}

	scriptText := fmt.Sprintf(`
#!/bin/bash

cat > /home/ubuntu/client.pem << EOF
%s
EOF

sudo bash /etc/mobiledgex/setup-chef.sh -s "%s" -n "%s"
`, cloudConfigParams.ChefParams.ClientKey, cloudConfigParams.ChefParams.ServerPath, cloudConfigParams.ChefParams.NodeName)

	manifest.AddItem("SSH into one of the VMs from the VMPool which has access to controller's notify port", infracommon.ManifestTypeNone, infracommon.ManifestSubTypeNone, "")
	manifest.AddItem("Save and execute the following script on the VM", infracommon.ManifestTypeCode, infracommon.ManifestSubTypeBash, scriptText)
	return manifest.ToString()
}<|MERGE_RESOLUTION|>--- conflicted
+++ resolved
@@ -30,13 +30,8 @@
 	if len(vmgp.VMs) != 1 {
 		return "", fmt.Errorf("invalid number of VMs")
 	}
-<<<<<<< HEAD
-	chefParams := vmgp.VMs[0].CloudConfigParams.ChefParams
-	if chefParams == nil {
-=======
 	cloudConfigParams := vmgp.VMs[0].CloudConfigParams
 	if cloudConfigParams.ChefParams == nil {
->>>>>>> fdf6d3eb
 		return "", fmt.Errorf("missing chef params for %s", name)
 	}
 	if cloudConfigParams.ChefParams.ClientKey == "" {
