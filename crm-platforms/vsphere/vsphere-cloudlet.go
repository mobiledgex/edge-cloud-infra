package vsphere

import (
	"context"
	"fmt"
	"strings"
	"sync"

	"github.com/mobiledgex/edge-cloud-infra/infracommon"
	"github.com/mobiledgex/edge-cloud-infra/vmlayer"
	"github.com/mobiledgex/edge-cloud/cloud-resource-manager/platform/pc"
	"github.com/mobiledgex/edge-cloud/cloudcommon"
	"github.com/mobiledgex/edge-cloud/edgeproto"
	"github.com/mobiledgex/edge-cloud/log"
	"github.com/mobiledgex/edge-cloud/vault"
)

var clusterLock sync.Mutex
var appLock sync.Mutex

const govcLocation = "https://github.com/vmware/govmomi/tree/master/govc"

func (v *VSpherePlatform) SaveCloudletAccessVars(ctx context.Context, cloudlet *edgeproto.Cloudlet, accessVarsIn map[string]string, pfConfig *edgeproto.PlatformConfig, vaultConfig *vault.Config, updateCallback edgeproto.CacheUpdateCallback) error {
	return fmt.Errorf("SaveCloudletAccessVars not implemented for vsphere")
}

func (v *VSpherePlatform) GetCloudletImageSuffix(ctx context.Context) string {
<<<<<<< HEAD
	return ".qcow2"
=======
	// we use a common image as of 4.4.0 and beyond
	vers := v.vmProperties.CommonPf.PlatformConfig.VMImageVersion
	if vers == "" {
		vers = vmlayer.MEXInfraVersion
	}
	// note this string compare would fail for something like 4.10.x, but is only intended for short term purposes
	// and should be removed after 4.4.0 has time to soak
	if vers >= "4.4.0" {
		log.SpanLog(ctx, log.DebugLevelInfra, "GetCloudletImageSuffix returning generic suffix post 4.4.0", "vers", vers)
		return ".qcow2"
	}
	// older loads are specific per platform
	log.SpanLog(ctx, log.DebugLevelInfra, "GetCloudletImageSuffix returning vsphere specific suffix pre 4.4.0", "vers", vers)
	return "-vsphere.qcow2"
>>>>>>> e41c76ef
}

//CreateImageFromUrl downloads image from URL and then imports to the datastore
func (v *VSpherePlatform) CreateImageFromUrl(ctx context.Context, imageName, imageUrl, md5Sum string) error {

	filePath, err := vmlayer.DownloadVMImage(ctx, v.vmProperties.CommonPf.PlatformConfig.AccessApi, imageName, imageUrl, md5Sum)
	if err != nil {
		return err
	}
	defer func() {
		// Stale file might be present if download fails/succeeds, deleting it
		if delerr := infracommon.DeleteFile(filePath); delerr != nil {
			log.SpanLog(ctx, log.DebugLevelInfra, "delete file failed", "filePath", filePath)
		}
	}()

	vmdkFile, err := vmlayer.ConvertQcowToVmdk(ctx, filePath, vmlayer.MINIMUM_DISK_SIZE)
	if err != nil {
		return err
	}
	return v.ImportImage(ctx, imageName, vmdkFile)
}

func (v *VSpherePlatform) AddCloudletImageIfNotPresent(ctx context.Context, imgPathPrefix, imgVersion string, updateCallback edgeproto.CacheUpdateCallback) (string, error) {
	// we don't currently have the ability to download and setup the template, but we will verify it is there
	log.SpanLog(ctx, log.DebugLevelInfra, "AddCloudletImageIfNotPresent", "imgPathPrefix", imgPathPrefix, "imgVersion", imgVersion)
	imgPath := vmlayer.GetCloudletVMImagePath(imgPathPrefix, imgVersion, v.GetCloudletImageSuffix(ctx))
	// Fetch platform base image name
	pfImageName, err := cloudcommon.GetFileName(imgPath)
	if err != nil {
		return "", err
	}
	// see if a template already exists based on this image
	templatePath := v.GetTemplateFolder() + "/" + pfImageName
	_, err = v.GetServerDetail(ctx, templatePath)

	if err != nil {
		if !strings.Contains(err.Error(), vmlayer.ServerDoesNotExistError) {
			return "", err
		}
		log.SpanLog(ctx, log.DebugLevelInfra, "template not present", "pfImageName", pfImageName, "err", err)

		// Validate if pfImageName is same as we expected
		_, md5Sum, err := infracommon.GetUrlInfo(ctx, v.vmProperties.CommonPf.PlatformConfig.AccessApi, imgPath)
		if err != nil {
			return "", err
		}
		// Download platform image and create a vsphere template from it
		updateCallback(edgeproto.UpdateTask, "Downloading platform base image: "+pfImageName)
		err = v.CreateImageFromUrl(ctx, pfImageName, imgPath, md5Sum)
		if err != nil {
			return "", fmt.Errorf("Error downloading platform base image %s: %v", pfImageName, err)
		}
		err = v.CreateTemplateFromImage(ctx, pfImageName, pfImageName)
		if err != nil {
			return "", fmt.Errorf("Error in creating baseimage template: %v", err)
		}
	}
	return pfImageName, nil
}

func (v *VSpherePlatform) GetFlavor(ctx context.Context, flavorName string) (*edgeproto.FlavorInfo, error) {

	flavs, err := v.vmProperties.GetFlavorListInternal(ctx, v.caches)
	if err != nil {
		return nil, err
	}
	for _, f := range flavs {
		if f.Name == flavorName {
			return f, nil
		}
	}
	return nil, fmt.Errorf("no flavor found named: %s", flavorName)
}

func (v *VSpherePlatform) GetFlavorList(ctx context.Context) ([]*edgeproto.FlavorInfo, error) {
	var flavors []*edgeproto.FlavorInfo
	// by returning no flavors, we signal to the controller this platform supports no native flavors
	log.SpanLog(ctx, log.DebugLevelInfra, "GetFlavorList return empty", "len", len(flavors))
	return flavors, nil
}

func (v *VSpherePlatform) GetApiEndpointAddr(ctx context.Context) (string, error) {
	vcaddr := v.vcenterVars["VCENTER_ADDR"]
	log.SpanLog(ctx, log.DebugLevelInfra, "GetApiEndpointAddr", "vcaddr", vcaddr)
	if vcaddr == "" {
		return "", fmt.Errorf("unable to find VCENTER_ADDR")
	}
	return vcaddr, nil
}

func (o *VSpherePlatform) GetSessionTokens(ctx context.Context, vaultConfig *vault.Config, account string) (map[string]string, error) {
	return nil, fmt.Errorf("GetSessionTokens not supported in VSpherePlatform")
}

// GetCloudletManifest follows the standard practice for vSphere to use OVF for this purpose.  We store the OVF
// in artifactory along with with the vmdk formatted disk.  No customization is needed per cloudlet as the OVF
// import tool will prompt for datastore and portgroup.
func (v *VSpherePlatform) GetCloudletManifest(ctx context.Context, name string, cloudletImagePath string, vmgp *vmlayer.VMGroupOrchestrationParams) (string, error) {
	log.SpanLog(ctx, log.DebugLevelInfra, "GetCloudletManifest", "name", name, "vmgp", vmgp)
	var manifest infracommon.CloudletManifest
	ovfLocation := vmlayer.DefaultCloudletVMImagePath + "vsphere-ovf-" + vmlayer.MEXInfraVersion
	err := v.populateOrchestrationParams(ctx, vmgp, vmlayer.ActionCreate)
	if err != nil {
		return "", fmt.Errorf("unable to populate orchestration params: %v", err)
	}
	scriptText, err := v.GetRemoteDeployScript(ctx, vmgp)
	if err != nil {
		return "", err
	}

	manifest.AddItem("Create folder \"templates\" within the virtual datacenter", infracommon.ManifestTypeNone, infracommon.ManifestSubTypeNone, "")
	manifest.AddItem("Download the OVF template", infracommon.ManifestTypeURL, infracommon.ManifestSubTypeNone, ovfLocation)
	manifest.AddItem("Import the OVF into vCenter into template folder: VMs and Templates -> templates folder -> Deploy OVF Template -> Local File -> Upload Files", infracommon.ManifestTypeNone, infracommon.ManifestSubTypeNone, "")
	manifest.AddSubItem("Select Thin Provision for virtual disk format", infracommon.ManifestTypeNone, infracommon.ManifestSubTypeNone, "")
	manifest.AddSubItem("Leave VM name unchanged", infracommon.ManifestTypeNone, infracommon.ManifestSubTypeNone, "")
	manifest.AddSubItem(fmt.Sprintf("Select \"%s\" cluster and \"%s\" datastore", v.GetHostCluster(), v.GetDataStore()), infracommon.ManifestTypeNone, infracommon.ManifestSubTypeNone, "")
	manifest.AddSubItem(fmt.Sprintf("Update port group when prompted to: %s", v.GetExternalVSwitch()), infracommon.ManifestTypeNone, infracommon.ManifestSubTypeNone, "")
	manifest.AddItem("Ensure govc is installed on a machine with access to the vCenter APIs as per the following link", infracommon.ManifestTypeURL, infracommon.ManifestSubTypeNone, govcLocation)
	manifest.AddItem("Download the deployment script to where govc is installed and name it deploy.sh", infracommon.ManifestTypeCode, infracommon.ManifestSubTypeBash, scriptText)
	manifest.AddItem("Execute the downloaded script providing the Platform VM IP address as a parameter", infracommon.ManifestTypeCommand, infracommon.ManifestSubTypeNone, "bash deploy.sh <PLATFORM_IP>")

	// for testing, write the script and text to /tmp
	if v.vmProperties.CommonPf.PlatformConfig.TestMode {
		var client pc.LocalClient
		mstr, _ := manifest.ToString()
		pc.WriteFile(&client, "/tmp/manifest.txt", mstr, "manifest", pc.NoSudo)
		pc.WriteFile(&client, "/tmp/deploy.sh", scriptText, "script", pc.NoSudo)
	}
	return manifest.ToString()
}

func (s *VSpherePlatform) VerifyVMs(ctx context.Context, vms []edgeproto.VM) error {
	return nil
}

func (s *VSpherePlatform) GetCloudletInfraResourcesInfo(ctx context.Context) ([]edgeproto.InfraResource, error) {
	return []edgeproto.InfraResource{}, nil
}

func (s *VSpherePlatform) GetCloudletResourceQuotaProps(ctx context.Context) (*edgeproto.CloudletResourceQuotaProps, error) {
	return &edgeproto.CloudletResourceQuotaProps{}, nil
}

func (s *VSpherePlatform) GetClusterAdditionalResources(ctx context.Context, cloudlet *edgeproto.Cloudlet, vmResources []edgeproto.VMResource, infraResMap map[string]edgeproto.InfraResource) map[string]edgeproto.InfraResource {
	resInfo := make(map[string]edgeproto.InfraResource)
	return resInfo
}

func (s *VSpherePlatform) GetClusterAdditionalResourceMetric(ctx context.Context, cloudlet *edgeproto.Cloudlet, resMetric *edgeproto.Metric, resources []edgeproto.VMResource) error {
	return nil
}

func (v *VSpherePlatform) InternalCloudletUpdatedCallback(ctx context.Context, old *edgeproto.CloudletInternal, new *edgeproto.CloudletInternal) {
	log.SpanLog(ctx, log.DebugLevelInfra, "InternalCloudletUpdatedCallback")
}<|MERGE_RESOLUTION|>--- conflicted
+++ resolved
@@ -25,9 +25,6 @@
 }
 
 func (v *VSpherePlatform) GetCloudletImageSuffix(ctx context.Context) string {
-<<<<<<< HEAD
-	return ".qcow2"
-=======
 	// we use a common image as of 4.4.0 and beyond
 	vers := v.vmProperties.CommonPf.PlatformConfig.VMImageVersion
 	if vers == "" {
@@ -42,7 +39,6 @@
 	// older loads are specific per platform
 	log.SpanLog(ctx, log.DebugLevelInfra, "GetCloudletImageSuffix returning vsphere specific suffix pre 4.4.0", "vers", vers)
 	return "-vsphere.qcow2"
->>>>>>> e41c76ef
 }
 
 //CreateImageFromUrl downloads image from URL and then imports to the datastore
