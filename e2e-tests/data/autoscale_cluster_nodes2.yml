regiondata:
- region: local
  appdata:
    clusterinsts:
    - key:
        clusterkey:
          name: SmallCluster
        cloudletkey:
          organization: tmus
          name: tmus-cloud-1
        organization: AcmeAppCo
      flavor:
        name: x1.small
      liveness: Static
      state: Ready
      ipaccess: Dedicated
      nodeflavor: x1.small
      deployment: kubernetes
      nummasters: 1
      numnodes: 2
      autoscalepolicy: scale1
      masternodeflavor: x1.small
      resources:
        vms:
        - name: fake-master-1-tmus-cloud-1-smallcluster-acmeappco
          type: cluster-master
          status: ACTIVE
          infraflavor: x1.small
        - name: fake-node-1-tmus-cloud-1-smallcluster-acmeappco
          type: cluster-k8s-node
          status: ACTIVE
          infraflavor: x1.small
<<<<<<< HEAD
        - name: smallcluster-acmeappco.tmus-cloud-1-tmus.local.mobiledgex.net
          type: rootlb
          status: ACTIVE
          infraflavor: x1.small
=======
>>>>>>> 057dffe0
        - name: fake-node-2-tmus-cloud-1-smallcluster-acmeappco
          type: cluster-k8s-node
          status: ACTIVE
          infraflavor: x1.small
<<<<<<< HEAD
      dnslabel: smallcluster-acmeappco
      fqdn: smallcluster-acmeappco.tmus-cloud-1-tmus.local.mobiledgex.net
=======
        - name: smallcluster.tmus-cloud-1.tmus.fake.net
          type: rootlb
          status: ACTIVE
          infraflavor: x1.small
>>>>>>> 057dffe0
<|MERGE_RESOLUTION|>--- conflicted
+++ resolved
@@ -30,23 +30,13 @@
           type: cluster-k8s-node
           status: ACTIVE
           infraflavor: x1.small
-<<<<<<< HEAD
+        - name: fake-node-2-tmus-cloud-1-smallcluster-acmeappco
+          type: cluster-k8s-node
+          status: ACTIVE
+          infraflavor: x1.small
         - name: smallcluster-acmeappco.tmus-cloud-1-tmus.local.mobiledgex.net
           type: rootlb
           status: ACTIVE
           infraflavor: x1.small
-=======
->>>>>>> 057dffe0
-        - name: fake-node-2-tmus-cloud-1-smallcluster-acmeappco
-          type: cluster-k8s-node
-          status: ACTIVE
-          infraflavor: x1.small
-<<<<<<< HEAD
       dnslabel: smallcluster-acmeappco
-      fqdn: smallcluster-acmeappco.tmus-cloud-1-tmus.local.mobiledgex.net
-=======
-        - name: smallcluster.tmus-cloud-1.tmus.fake.net
-          type: rootlb
-          status: ACTIVE
-          infraflavor: x1.small
->>>>>>> 057dffe0
+      fqdn: smallcluster-acmeappco.tmus-cloud-1-tmus.local.mobiledgex.net