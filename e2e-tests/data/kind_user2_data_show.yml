--- conflicted
+++ resolved
@@ -63,8 +63,6 @@
       state: Ready
       platformtype: Kindinfra
       trustpolicystate: NotPresent
-      dnslabel: kind-cloud-1-tmus
-      rootlbfqdn: shared.kind-cloud-1-tmus.local.mobiledgex.net
     apps:
     - key:
         organization: AcmeAppCo
@@ -155,11 +153,8 @@
       powerstate: PowerOn
       vmflavor: x1.tiny
       realclustername: defaultmtclust
-<<<<<<< HEAD
       uniqueid: acmeappcosomeapplication110-autocluster-someapp1-kind-cloud-1-tmus
-=======
       dnslabel: someapplication110-acmeappco
->>>>>>> 80741bf4
     appinstrefs:
     - key:
         organization: AcmeAppCo
