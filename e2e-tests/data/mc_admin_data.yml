controllers:
- region: local
  address: "127.0.0.1:55001"
  influxdb: "http://127.0.0.1:8086"

orgs:
- name: enterprise
  type: developer
  address: enterprise headquarters
  phone: 123-123-1234
  adminusername: mexadmin
- name: MobiledgeX
  type: developer
  address: mobiledgex
  phone: 123-123-1234
  adminusername: mexadmin

roles:
- username: user3
  org: enterprise
  role: DeveloperManager

orgcloudletpools:
- org: enterprise
  region: local
  cloudletpool: enterprise-pool

regiondata:
- region: local
  appdata:
    settings:
      shepherdmetricscollectioninterval: 1s
      shepherdhealthcheckretries: 3
      shepherdhealthcheckinterval: 5s
      autodeployintervalsec: 1
      autodeployoffsetsec: 0.3
      autodeploymaxintervals: 10
      createappinsttimeout: 3s
      updateappinsttimeout: 2s
      deleteappinsttimeout: 2s
      createclusterinsttimeout: 3s
      updateclusterinsttimeout: 2s
      deleteclusterinsttimeout: 2s
<<<<<<< HEAD
      masternodeflavor: x1.tiny
=======
      loadbalancermaxportrange: 100
>>>>>>> 035682c5
    flavors:
    - key:
        name: x1.tiny
      ram: 1024
      vcpus: 1
      disk: 1
    - key:
        name: x1.small
      ram: 2048
      vcpus: 2
      disk: 2
    - key:
        name: x1.medium
      ram: 4096
      vcpus: 4
      disk: 4
    operatorcodes:
    - code: 31026
      operatorname: tmus
    cloudletinfos:
    - key:
        operatorkey:
          name: enterprise
        name: enterprise-1
      state: CloudletStateReady
      notifyid: 0
      controller: MCHU-MAC.local@127.0.0.1:55001
      osmaxram: 500
      osmaxvcores: 50
      osmaxvolgb: 5000
      flavors:
      - name: flavor1
        vcpus: 10
        ram: 101024
        disk: 500
      status:
        tasknumber: 3
        taskname: Gathering Cloudlet Info
      version: "2019-10-24"
    cloudlets:
    - key:
        operatorkey:
          name: enterprise
        name: enterprise-1
      location:
        latitude: 31
        longitude: -91
      ipsupport: IpSupportDynamic
      numdynamicips: 254
      platformtype: PlatformTypeFake
      notifysrvaddr: 127.0.0.1:51006
      flavor:
        name: x1.small
      physicalname: enterprise-1
      version: 2019-10-24
      state: Ready
    cloudletpools:
    - key:
        name: enterprise-pool
    cloudletpoolmembers:
    - poolkey:
        name: enterprise-pool
      cloudletkey:
        operatorkey:
          name: enterprise
        name: enterprise-1<|MERGE_RESOLUTION|>--- conflicted
+++ resolved
@@ -41,11 +41,8 @@
       createclusterinsttimeout: 3s
       updateclusterinsttimeout: 2s
       deleteclusterinsttimeout: 2s
-<<<<<<< HEAD
       masternodeflavor: x1.tiny
-=======
       loadbalancermaxportrange: 100
->>>>>>> 035682c5
     flavors:
     - key:
         name: x1.tiny
