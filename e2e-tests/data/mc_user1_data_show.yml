controllers:
- region: local
  address: 127.0.0.1:55001
  notifyaddr: 127.0.0.1:37001
  influxdb: http://127.0.0.1:8086
  thanosmetrics: http://127.0.0.1:29090
  dnsregion: local
- region: locala
  address: 127.0.0.1:55011
  notifyaddr: 127.0.0.1:37011
  influxdb: http://127.0.0.1:8087
  dnsregion: locala
orgs:
- name: azure
  type: operator
  address: amazon jungle
  phone: 123-123-1234
- name: enterprise
  type: operator
  address: enterprise headquarters
  phone: 123-123-1234
- name: gcp
  type: operator
  address: mountain view
  phone: 123-123-1234
- name: tmus
  type: operator
  address: tmus headquarters
  phone: 123-123-1234
roles:
- org: azure
  username: user1
  role: OperatorManager
- org: enterprise
  username: user1
  role: OperatorManager
- org: gcp
  username: user1
  role: OperatorManager
- org: tmus
  username: user1
  role: OperatorManager
cloudletpoolaccessinvitations:
- org: user3org
  region: local
  cloudletpool: enterprise-pool
  cloudletpoolorg: enterprise
- org: user3org
  region: locala
  cloudletpool: enterprise-pool
  cloudletpoolorg: enterprise
regiondata:
- region: local
  appdata:
    flavors:
    - key:
        name: x1.medium
      ram: 4096
      vcpus: 4
      disk: 4
    - key:
        name: x1.small
      ram: 2048
      vcpus: 2
      disk: 2
    - key:
        name: x1.tiny
      ram: 1024
      vcpus: 1
      disk: 1
    operatorcodes:
    - code: "31026"
      organization: tmus
    cloudlets:
    - key:
        organization: azure
        name: azure-cloud-4
      location:
        latitude: 32
        longitude: -91
      ipsupport: Dynamic
      numdynamicips: 254
      state: Ready
      flavor:
        name: DefaultPlatformFlavor
      physicalname: azure-cloud-4
      containerversion: "2019-10-24"
      deployment: docker
      trustpolicystate: NotPresent
      defaultresourcealertthreshold: 80
      dnslabel: azure-cloud-4-azure
      rootlbfqdn: shared.azure-cloud-4-azure.local.mobiledgex.net
    - key:
        organization: enterprise
        name: enterprise-1
      location:
        latitude: 31
        longitude: -91
      ipsupport: Dynamic
      numdynamicips: 254
      state: Ready
      flavor:
        name: x1.small
      physicalname: enterprise-1
      containerversion: "2019-10-24"
      deployment: docker
      trustpolicystate: NotPresent
      defaultresourcealertthreshold: 80
      dnslabel: enterprise-1-enterprise
      rootlbfqdn: shared.enterprise-1-enterprise.local.mobiledgex.net
    - key:
        organization: gcp
        name: gcp-cloud-5
      location:
        latitude: 36
        longitude: -95
      ipsupport: Dynamic
      numdynamicips: 254
      state: Ready
      flavor:
        name: DefaultPlatformFlavor
      physicalname: gcp-cloud-5
      containerversion: "2019-10-24"
      deployment: docker
      trustpolicystate: NotPresent
      defaultresourcealertthreshold: 80
      dnslabel: gcp-cloud-5-gcp
      rootlbfqdn: shared.gcp-cloud-5-gcp.local.mobiledgex.net
    - key:
        organization: tmus
        name: tmus-cloud-1
      location:
        latitude: 31
        longitude: -91
      ipsupport: Dynamic
      numdynamicips: 254
      state: Ready
      platformtype: Fakeinfra
      flavor:
        name: DefaultPlatformFlavor
      physicalname: tmus-cloud-1
      envvar:
        FAKE_RAM_MAX: "409600"
        FAKE_VCPUS_MAX: "500"
        foo: bar
      containerversion: "2019-10-24"
      deployment: docker
      trustpolicystate: NotPresent
      resourcequotas:
      - name: RAM
        alertthreshold: 50
      - name: vCPUs
        value: 20
        alertthreshold: 50
      - name: External IPs
        alertthreshold: 10
      defaultresourcealertthreshold: 80
      dnslabel: tmus-cloud-1-tmus
      rootlbfqdn: shared.tmus-cloud-1-tmus.local.mobiledgex.net
    - key:
        organization: tmus
        name: tmus-cloud-2
      location:
        latitude: 35
        longitude: -95
      ipsupport: Dynamic
      numdynamicips: 254
      state: Ready
      flavor:
        name: DefaultPlatformFlavor
      physicalname: tmus-cloud-2
      containerversion: "2019-10-24"
      deployment: docker
      trustpolicystate: NotPresent
      defaultresourcealertthreshold: 80
      dnslabel: tmus-cloud-2-tmus
      rootlbfqdn: shared.tmus-cloud-2-tmus.local.mobiledgex.net
    cloudletinfos:
    - key:
        organization: azure
        name: azure-cloud-4
      state: Ready
      osmaxram: 40960
      osmaxvcores: 50
      osmaxvolgb: 5000
      flavors:
      - name: x1.tiny
        vcpus: 1
        ram: 1024
        disk: 20
      - name: x1.small
        vcpus: 2
        ram: 4096
        disk: 40
      containerversion: "2019-10-24"
      controllercachereceived: true
<<<<<<< HEAD
      resourcessnapshot:
        platformvms:
        - name: fake-platform-vm
          type: platformvm
          status: ACTIVE
          infraflavor: x1.small
          ipaddresses:
          - externalip: 10.101.100.10
        - name: fake-rootlb-vm
          type: dedicatedrootlb
          status: ACTIVE
          infraflavor: x1.small
          ipaddresses:
          - externalip: 10.101.100.11
        info:
        - name: RAM
          value: 8192
          inframaxvalue: 40960
          units: MB
        - name: vCPUs
          value: 4
          inframaxvalue: 50
        - name: External IPs
          value: 1
          inframaxvalue: 30
        - name: Instances
          value: 2
=======
>>>>>>> 1743ffa3
      trustpolicystate: NotPresent
    - key:
        organization: enterprise
        name: enterprise-1
      state: Ready
      osmaxram: 40960
      osmaxvcores: 50
      osmaxvolgb: 5000
      flavors:
      - name: x1.tiny
        vcpus: 1
        ram: 1024
        disk: 20
      - name: x1.small
        vcpus: 2
        ram: 4096
        disk: 40
      containerversion: "2019-10-24"
      controllercachereceived: true
<<<<<<< HEAD
      resourcessnapshot:
        platformvms:
        - name: fake-platform-vm
          type: platformvm
          status: ACTIVE
          infraflavor: x1.small
          ipaddresses:
          - externalip: 10.101.100.10
        - name: fake-rootlb-vm
          type: dedicatedrootlb
          status: ACTIVE
          infraflavor: x1.small
          ipaddresses:
          - externalip: 10.101.100.11
        info:
        - name: RAM
          value: 8192
          inframaxvalue: 40960
          units: MB
        - name: vCPUs
          value: 4
          inframaxvalue: 50
        - name: External IPs
          value: 1
          inframaxvalue: 30
        - name: Instances
          value: 2
=======
>>>>>>> 1743ffa3
      trustpolicystate: NotPresent
    - key:
        organization: gcp
        name: gcp-cloud-5
      state: Ready
      osmaxram: 40960
      osmaxvcores: 50
      osmaxvolgb: 5000
      flavors:
      - name: x1.tiny
        vcpus: 1
        ram: 1024
        disk: 20
      - name: x1.small
        vcpus: 2
        ram: 4096
        disk: 40
      containerversion: "2019-10-24"
      controllercachereceived: true
<<<<<<< HEAD
      resourcessnapshot:
        platformvms:
        - name: fake-platform-vm
          type: platformvm
          status: ACTIVE
          infraflavor: x1.small
          ipaddresses:
          - externalip: 10.101.100.10
        - name: fake-rootlb-vm
          type: dedicatedrootlb
          status: ACTIVE
          infraflavor: x1.small
          ipaddresses:
          - externalip: 10.101.100.11
        info:
        - name: RAM
          value: 8192
          inframaxvalue: 40960
          units: MB
        - name: vCPUs
          value: 4
          inframaxvalue: 50
        - name: External IPs
          value: 1
          inframaxvalue: 30
        - name: Instances
          value: 2
=======
>>>>>>> 1743ffa3
      trustpolicystate: NotPresent
    - key:
        organization: tmus
        name: tmus-cloud-1
      state: Ready
      osmaxram: 409600
      osmaxvcores: 500
      osmaxvolgb: 5000
      flavors:
      - name: x1.tiny
        vcpus: 1
        ram: 1024
        disk: 20
      - name: x1.small
        vcpus: 2
        ram: 4096
        disk: 40
      containerversion: "2019-10-24"
      controllercachereceived: true
<<<<<<< HEAD
      resourcessnapshot:
        platformvms:
        - name: fake-platform-vm
          type: platformvm
          status: ACTIVE
          infraflavor: x1.small
          ipaddresses:
          - externalip: 10.101.100.10
        - name: fake-rootlb-vm
          type: dedicatedrootlb
          status: ACTIVE
          infraflavor: x1.small
          ipaddresses:
          - externalip: 10.101.100.11
        info:
        - name: RAM
          value: 8192
          inframaxvalue: 409600
          units: MB
        - name: vCPUs
          value: 4
          inframaxvalue: 500
        - name: External IPs
          value: 1
          inframaxvalue: 30
        - name: Instances
          value: 2
=======
>>>>>>> 1743ffa3
      trustpolicystate: NotPresent
    - key:
        organization: tmus
        name: tmus-cloud-2
      state: Ready
      osmaxram: 40960
      osmaxvcores: 50
      osmaxvolgb: 5000
      flavors:
      - name: x1.tiny
        vcpus: 1
        ram: 1024
        disk: 20
      - name: x1.small
        vcpus: 2
        ram: 4096
        disk: 40
      containerversion: "2019-10-24"
      controllercachereceived: true
<<<<<<< HEAD
      resourcessnapshot:
        platformvms:
        - name: fake-platform-vm
          type: platformvm
          status: ACTIVE
          infraflavor: x1.small
          ipaddresses:
          - externalip: 10.101.100.10
        - name: fake-rootlb-vm
          type: dedicatedrootlb
          status: ACTIVE
          infraflavor: x1.small
          ipaddresses:
          - externalip: 10.101.100.11
        info:
        - name: RAM
          value: 8192
          inframaxvalue: 40960
          units: MB
        - name: vCPUs
          value: 4
          inframaxvalue: 50
        - name: External IPs
          value: 1
          inframaxvalue: 30
        - name: Instances
          value: 2
=======
>>>>>>> 1743ffa3
      trustpolicystate: NotPresent
    cloudletpools:
    - key:
        organization: enterprise
        name: enterprise-pool
      cloudlets:
      - organization: enterprise
        name: enterprise-1
- region: locala
  appdata:
    flavors:
    - key:
        name: x1.medium
      ram: 4096
      vcpus: 4
      disk: 4
    - key:
        name: x1.small
      ram: 2048
      vcpus: 2
      disk: 2
    - key:
        name: x1.tiny
      ram: 1024
      vcpus: 1
      disk: 1
    operatorcodes:
    - code: "31026"
      organization: tmus
    cloudlets:
    - key:
        organization: enterprise
        name: enterprise-2
      location:
        latitude: 31
        longitude: -91
      ipsupport: Dynamic
      numdynamicips: 254
      state: Ready
      flavor:
        name: x1.small
      physicalname: enterprise-2
      containerversion: "2019-10-24"
      deployment: docker
      trustpolicystate: NotPresent
      defaultresourcealertthreshold: 80
      dnslabel: enterprise-2-enterprise
      rootlbfqdn: shared.enterprise-2-enterprise.locala.mobiledgex.net
    - key:
        organization: tmus
        name: tmus-cloud-3
      location:
        latitude: 32
        longitude: -92
      ipsupport: Dynamic
      numdynamicips: 254
      state: Ready
      flavor:
        name: DefaultPlatformFlavor
      physicalname: tmus-cloud-3
      containerversion: "2019-10-24"
      deployment: docker
      trustpolicystate: NotPresent
      defaultresourcealertthreshold: 80
      dnslabel: tmus-cloud-3-tmus
      rootlbfqdn: shared.tmus-cloud-3-tmus.locala.mobiledgex.net
    - key:
        organization: tmus
        name: tmus-cloud-4
      location:
        latitude: 36
        longitude: -96
      ipsupport: Dynamic
      numdynamicips: 254
      state: Ready
      flavor:
        name: DefaultPlatformFlavor
      physicalname: tmus-cloud-4
      containerversion: "2019-10-24"
      deployment: docker
      trustpolicystate: NotPresent
      defaultresourcealertthreshold: 80
      dnslabel: tmus-cloud-4-tmus
      rootlbfqdn: shared.tmus-cloud-4-tmus.locala.mobiledgex.net
    cloudletinfos:
    - key:
        organization: enterprise
        name: enterprise-2
      state: Ready
      osmaxram: 40960
      osmaxvcores: 50
      osmaxvolgb: 5000
      flavors:
      - name: x1.tiny
        vcpus: 1
        ram: 1024
        disk: 20
      - name: x1.small
        vcpus: 2
        ram: 4096
        disk: 40
      containerversion: "2019-10-24"
      controllercachereceived: true
<<<<<<< HEAD
      resourcessnapshot:
        platformvms:
        - name: fake-platform-vm
          type: platformvm
          status: ACTIVE
          infraflavor: x1.small
          ipaddresses:
          - externalip: 10.101.100.10
        - name: fake-rootlb-vm
          type: dedicatedrootlb
          status: ACTIVE
          infraflavor: x1.small
          ipaddresses:
          - externalip: 10.101.100.11
        info:
        - name: RAM
          value: 8192
          inframaxvalue: 40960
          units: MB
        - name: vCPUs
          value: 4
          inframaxvalue: 50
        - name: External IPs
          value: 1
          inframaxvalue: 30
        - name: Instances
          value: 2
=======
>>>>>>> 1743ffa3
      trustpolicystate: NotPresent
    - key:
        organization: tmus
        name: tmus-cloud-3
      state: Ready
      osmaxram: 40960
      osmaxvcores: 50
      osmaxvolgb: 5000
      flavors:
      - name: x1.tiny
        vcpus: 1
        ram: 1024
        disk: 20
      - name: x1.small
        vcpus: 2
        ram: 4096
        disk: 40
      containerversion: "2019-10-24"
      controllercachereceived: true
<<<<<<< HEAD
      resourcessnapshot:
        platformvms:
        - name: fake-platform-vm
          type: platformvm
          status: ACTIVE
          infraflavor: x1.small
          ipaddresses:
          - externalip: 10.101.100.10
        - name: fake-rootlb-vm
          type: dedicatedrootlb
          status: ACTIVE
          infraflavor: x1.small
          ipaddresses:
          - externalip: 10.101.100.11
        info:
        - name: RAM
          value: 8192
          inframaxvalue: 40960
          units: MB
        - name: vCPUs
          value: 4
          inframaxvalue: 50
        - name: External IPs
          value: 1
          inframaxvalue: 30
        - name: Instances
          value: 2
=======
>>>>>>> 1743ffa3
      trustpolicystate: NotPresent
    - key:
        organization: tmus
        name: tmus-cloud-4
      state: Ready
      osmaxram: 40960
      osmaxvcores: 50
      osmaxvolgb: 5000
      flavors:
      - name: x1.tiny
        vcpus: 1
        ram: 1024
        disk: 20
      - name: x1.small
        vcpus: 2
        ram: 4096
        disk: 40
      containerversion: "2019-10-24"
      controllercachereceived: true
<<<<<<< HEAD
      resourcessnapshot:
        platformvms:
        - name: fake-platform-vm
          type: platformvm
          status: ACTIVE
          infraflavor: x1.small
          ipaddresses:
          - externalip: 10.101.100.10
        - name: fake-rootlb-vm
          type: dedicatedrootlb
          status: ACTIVE
          infraflavor: x1.small
          ipaddresses:
          - externalip: 10.101.100.11
        info:
        - name: RAM
          value: 8192
          inframaxvalue: 40960
          units: MB
        - name: vCPUs
          value: 4
          inframaxvalue: 50
        - name: External IPs
          value: 1
          inframaxvalue: 30
        - name: Instances
          value: 2
=======
>>>>>>> 1743ffa3
      trustpolicystate: NotPresent
    cloudletpools:
    - key:
        organization: enterprise
        name: enterprise-pool
      cloudlets:
      - organization: enterprise
        name: enterprise-2<|MERGE_RESOLUTION|>--- conflicted
+++ resolved
@@ -194,36 +194,6 @@
         disk: 40
       containerversion: "2019-10-24"
       controllercachereceived: true
-<<<<<<< HEAD
-      resourcessnapshot:
-        platformvms:
-        - name: fake-platform-vm
-          type: platformvm
-          status: ACTIVE
-          infraflavor: x1.small
-          ipaddresses:
-          - externalip: 10.101.100.10
-        - name: fake-rootlb-vm
-          type: dedicatedrootlb
-          status: ACTIVE
-          infraflavor: x1.small
-          ipaddresses:
-          - externalip: 10.101.100.11
-        info:
-        - name: RAM
-          value: 8192
-          inframaxvalue: 40960
-          units: MB
-        - name: vCPUs
-          value: 4
-          inframaxvalue: 50
-        - name: External IPs
-          value: 1
-          inframaxvalue: 30
-        - name: Instances
-          value: 2
-=======
->>>>>>> 1743ffa3
       trustpolicystate: NotPresent
     - key:
         organization: enterprise
@@ -243,36 +213,6 @@
         disk: 40
       containerversion: "2019-10-24"
       controllercachereceived: true
-<<<<<<< HEAD
-      resourcessnapshot:
-        platformvms:
-        - name: fake-platform-vm
-          type: platformvm
-          status: ACTIVE
-          infraflavor: x1.small
-          ipaddresses:
-          - externalip: 10.101.100.10
-        - name: fake-rootlb-vm
-          type: dedicatedrootlb
-          status: ACTIVE
-          infraflavor: x1.small
-          ipaddresses:
-          - externalip: 10.101.100.11
-        info:
-        - name: RAM
-          value: 8192
-          inframaxvalue: 40960
-          units: MB
-        - name: vCPUs
-          value: 4
-          inframaxvalue: 50
-        - name: External IPs
-          value: 1
-          inframaxvalue: 30
-        - name: Instances
-          value: 2
-=======
->>>>>>> 1743ffa3
       trustpolicystate: NotPresent
     - key:
         organization: gcp
@@ -292,36 +232,6 @@
         disk: 40
       containerversion: "2019-10-24"
       controllercachereceived: true
-<<<<<<< HEAD
-      resourcessnapshot:
-        platformvms:
-        - name: fake-platform-vm
-          type: platformvm
-          status: ACTIVE
-          infraflavor: x1.small
-          ipaddresses:
-          - externalip: 10.101.100.10
-        - name: fake-rootlb-vm
-          type: dedicatedrootlb
-          status: ACTIVE
-          infraflavor: x1.small
-          ipaddresses:
-          - externalip: 10.101.100.11
-        info:
-        - name: RAM
-          value: 8192
-          inframaxvalue: 40960
-          units: MB
-        - name: vCPUs
-          value: 4
-          inframaxvalue: 50
-        - name: External IPs
-          value: 1
-          inframaxvalue: 30
-        - name: Instances
-          value: 2
-=======
->>>>>>> 1743ffa3
       trustpolicystate: NotPresent
     - key:
         organization: tmus
@@ -341,36 +251,6 @@
         disk: 40
       containerversion: "2019-10-24"
       controllercachereceived: true
-<<<<<<< HEAD
-      resourcessnapshot:
-        platformvms:
-        - name: fake-platform-vm
-          type: platformvm
-          status: ACTIVE
-          infraflavor: x1.small
-          ipaddresses:
-          - externalip: 10.101.100.10
-        - name: fake-rootlb-vm
-          type: dedicatedrootlb
-          status: ACTIVE
-          infraflavor: x1.small
-          ipaddresses:
-          - externalip: 10.101.100.11
-        info:
-        - name: RAM
-          value: 8192
-          inframaxvalue: 409600
-          units: MB
-        - name: vCPUs
-          value: 4
-          inframaxvalue: 500
-        - name: External IPs
-          value: 1
-          inframaxvalue: 30
-        - name: Instances
-          value: 2
-=======
->>>>>>> 1743ffa3
       trustpolicystate: NotPresent
     - key:
         organization: tmus
@@ -390,36 +270,6 @@
         disk: 40
       containerversion: "2019-10-24"
       controllercachereceived: true
-<<<<<<< HEAD
-      resourcessnapshot:
-        platformvms:
-        - name: fake-platform-vm
-          type: platformvm
-          status: ACTIVE
-          infraflavor: x1.small
-          ipaddresses:
-          - externalip: 10.101.100.10
-        - name: fake-rootlb-vm
-          type: dedicatedrootlb
-          status: ACTIVE
-          infraflavor: x1.small
-          ipaddresses:
-          - externalip: 10.101.100.11
-        info:
-        - name: RAM
-          value: 8192
-          inframaxvalue: 40960
-          units: MB
-        - name: vCPUs
-          value: 4
-          inframaxvalue: 50
-        - name: External IPs
-          value: 1
-          inframaxvalue: 30
-        - name: Instances
-          value: 2
-=======
->>>>>>> 1743ffa3
       trustpolicystate: NotPresent
     cloudletpools:
     - key:
@@ -523,36 +373,6 @@
         disk: 40
       containerversion: "2019-10-24"
       controllercachereceived: true
-<<<<<<< HEAD
-      resourcessnapshot:
-        platformvms:
-        - name: fake-platform-vm
-          type: platformvm
-          status: ACTIVE
-          infraflavor: x1.small
-          ipaddresses:
-          - externalip: 10.101.100.10
-        - name: fake-rootlb-vm
-          type: dedicatedrootlb
-          status: ACTIVE
-          infraflavor: x1.small
-          ipaddresses:
-          - externalip: 10.101.100.11
-        info:
-        - name: RAM
-          value: 8192
-          inframaxvalue: 40960
-          units: MB
-        - name: vCPUs
-          value: 4
-          inframaxvalue: 50
-        - name: External IPs
-          value: 1
-          inframaxvalue: 30
-        - name: Instances
-          value: 2
-=======
->>>>>>> 1743ffa3
       trustpolicystate: NotPresent
     - key:
         organization: tmus
@@ -572,36 +392,6 @@
         disk: 40
       containerversion: "2019-10-24"
       controllercachereceived: true
-<<<<<<< HEAD
-      resourcessnapshot:
-        platformvms:
-        - name: fake-platform-vm
-          type: platformvm
-          status: ACTIVE
-          infraflavor: x1.small
-          ipaddresses:
-          - externalip: 10.101.100.10
-        - name: fake-rootlb-vm
-          type: dedicatedrootlb
-          status: ACTIVE
-          infraflavor: x1.small
-          ipaddresses:
-          - externalip: 10.101.100.11
-        info:
-        - name: RAM
-          value: 8192
-          inframaxvalue: 40960
-          units: MB
-        - name: vCPUs
-          value: 4
-          inframaxvalue: 50
-        - name: External IPs
-          value: 1
-          inframaxvalue: 30
-        - name: Instances
-          value: 2
-=======
->>>>>>> 1743ffa3
       trustpolicystate: NotPresent
     - key:
         organization: tmus
@@ -621,36 +411,6 @@
         disk: 40
       containerversion: "2019-10-24"
       controllercachereceived: true
-<<<<<<< HEAD
-      resourcessnapshot:
-        platformvms:
-        - name: fake-platform-vm
-          type: platformvm
-          status: ACTIVE
-          infraflavor: x1.small
-          ipaddresses:
-          - externalip: 10.101.100.10
-        - name: fake-rootlb-vm
-          type: dedicatedrootlb
-          status: ACTIVE
-          infraflavor: x1.small
-          ipaddresses:
-          - externalip: 10.101.100.11
-        info:
-        - name: RAM
-          value: 8192
-          inframaxvalue: 40960
-          units: MB
-        - name: vCPUs
-          value: 4
-          inframaxvalue: 50
-        - name: External IPs
-          value: 1
-          inframaxvalue: 30
-        - name: Instances
-          value: 2
-=======
->>>>>>> 1743ffa3
       trustpolicystate: NotPresent
     cloudletpools:
     - key:
