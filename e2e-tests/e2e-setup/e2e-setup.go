package e2esetup

import (
	"context"
	"encoding/json"
	"fmt"
	"io/ioutil"
	"log"
	"os"
	"os/exec"
	"path"
	"path/filepath"
	"strings"

	intprocess "github.com/mobiledgex/edge-cloud-infra/e2e-tests/int-process"
	"github.com/mobiledgex/edge-cloud/cloudcommon/node"
	"github.com/mobiledgex/edge-cloud/edgeproto"
	"github.com/mobiledgex/edge-cloud/integration/process"
	"github.com/mobiledgex/edge-cloud/setup-env/apis"
	"github.com/mobiledgex/edge-cloud/setup-env/e2e-tests/e2eapi"
	setupmex "github.com/mobiledgex/edge-cloud/setup-env/setup-mex"
	"github.com/mobiledgex/edge-cloud/setup-env/util"
	"github.com/mobiledgex/jaeger/plugin/storage/es/spanstore/dbmodel"
)

var Deployment DeploymentData

type GoogleCloudInfo struct {
	Cluster     string
	Zone        string
	MachineType string
}
type ClusterInfo struct {
	MexManifest string
}
type DnsRecord struct {
	Name    string
	Type    string
	Content string
}

//cloudflare dns records
type CloudflareDNS struct {
	Zone    string
	Records []DnsRecord
}

// Note: Any services that are declared in the Deployment
// but are actually instantiated by the K8S scripts must
// have a non-local hostname defined, otherwise they will be
// treated as a local service.
type K8sDeploymentStep struct {
	File        string
	Description string
	WaitForPods []K8sPod
	CopyFiles   []K8CopyFile
}
type K8sPod struct {
	PodName  string
	PodCount int
	MaxWait  int
}
type K8CopyFile struct {
	PodName string
	Src     string
	Dest    string
}

type DeploymentData struct {
	util.DeploymentData `yaml:",inline"`
	Cluster             ClusterInfo                       `yaml:"cluster"`
	K8sDeployment       []*K8sDeploymentStep              `yaml:"k8s-deployment"`
	Mcs                 []*intprocess.MC                  `yaml:"mcs"`
	Sqls                []*intprocess.Sql                 `yaml:"sqls"`
	Frms                []*intprocess.FRM                 `yaml:"frms"`
	Shepherds           []*intprocess.Shepherd            `yaml:"shepherds"`
	AutoProvs           []*intprocess.AutoProv            `yaml:"autoprovs"`
	Cloudflare          CloudflareDNS                     `yaml:"cloudflare"`
	Prometheus          []*intprocess.PromE2e             `yaml:"prometheus"`
	HttpServers         []*intprocess.HttpServer          `yaml:"httpservers"`
	ChefServers         []*intprocess.ChefServer          `yaml:"chefserver"`
	Alertmanagers       []*intprocess.Alertmanager        `yaml:"alertmanagers"`
	Maildevs            []*intprocess.Maildev             `yaml:"maildevs"`
	AlertmgrSidecars    []*intprocess.AlertmanagerSidecar `yaml:"alertmanagersidecars"`
<<<<<<< HEAD
	ThanosQueries       []*intprocess.ThanosQuery         `yaml:"thanosqueries"`
	ThanosReceives      []*intprocess.ThanosReceive       `yaml:"thanosreceives"`
=======
	Qossessims          []*intprocess.QosSesSrvSim        `yaml:"qossessims"`
>>>>>>> d18e99b3
}

// a comparison and yaml friendly version of AllMetrics for e2e-tests
type MetricsCompare struct {
	Name   string
	Tags   map[string]string
	Values map[string]float64
}

type OptimizedMetricsCompare struct {
	Name    string
	Tags    map[string]string
	Values  [][]string
	Columns []string
}

type MetricTargets struct {
	AppInstKey             edgeproto.AppInstKey
	ClusterInstKey         edgeproto.ClusterInstKey
	CloudletKey            edgeproto.CloudletKey
	LocationTileLatency    string // used for clientappusage and clientcloudletusage metrics to guarantee correct metric
	LocationTileDeviceInfo string // used for clientappusage and clientcloudletusage metrics to guarantee correct metric
}

type EventSearch struct {
	Search  node.EventSearch
	Results []node.EventData
}

type EventTerms struct {
	Search node.EventSearch
	Terms  *node.EventTerms
}

type SpanSearch struct {
	Search  node.SpanSearch
	Results []node.SpanOutCondensed
}

type SpanSearchVerbose struct {
	Search  node.SpanSearch
	Results []dbmodel.Span
}

type SpanTerms struct {
	Search node.SpanSearch
	Terms  *node.SpanTerms
}

// metrics that e2e currently tests for
var E2eAppSelectors = []string{
	"cpu",
	"mem",
	"disk",
	"network",
}

var E2eClusterSelectors = []string{
	"cpu",
	"mem",
	"disk",
	"network",
	"tcp",
	"udp",
}

var TagValues = map[string]struct{}{
	"app":         struct{}{},
	"cloudlet":    struct{}{},
	"cluster":     struct{}{},
	"apporg":      struct{}{},
	"clusterorg":  struct{}{},
	"cloudletorg": struct{}{},
	"method":      struct{}{},
	// special event tags
	"event":  struct{}{},
	"status": struct{}{},
	"flavor": struct{}{},
	// edgeevents metrics tags
	"deviceos":        struct{}{},
	"devicemodel":     struct{}{},
	"locationtile":    struct{}{},
	"devicecarrier":   struct{}{},
	"datanetworktype": struct{}{},
}

// methods for dme-api metric
var ApiMethods = []string{
	"FindCloudlet",
	"PlatformFindCloudlet",
	"RegisterClient",
	"VerifyLocation",
}

var apiAddrsUpdated = false

func GetAllProcesses() []process.Process {
	// get all procs from edge-cloud
	all := util.GetAllProcesses()
	for _, p := range Deployment.Sqls {
		all = append(all, p)
	}
	for _, p := range Deployment.Alertmanagers {
		all = append(all, p)
	}
	for _, p := range Deployment.AlertmgrSidecars {
		all = append(all, p)
	}
	for _, p := range Deployment.Mcs {
		all = append(all, p)
	}
	for _, p := range Deployment.Frms {
		all = append(all, p)
	}
	for _, p := range Deployment.Shepherds {
		all = append(all, p)
	}
	for _, p := range Deployment.AutoProvs {
		all = append(all, p)
	}
	for _, p := range Deployment.Prometheus {
		all = append(all, p)
	}
	for _, p := range Deployment.HttpServers {
		all = append(all, p)
	}
	for _, p := range Deployment.ChefServers {
		all = append(all, p)
	}
	for _, p := range Deployment.Maildevs {
		all = append(all, p)
	}
<<<<<<< HEAD
	for _, p := range Deployment.ThanosQueries {
		all = append(all, p)
	}
	for _, p := range Deployment.ThanosReceives {
=======
	for _, p := range Deployment.Qossessims {
>>>>>>> d18e99b3
		all = append(all, p)
	}
	return all
}

func GetProcessByName(processName string) process.Process {
	for _, p := range GetAllProcesses() {
		if processName == p.GetName() {
			return p
		}
	}
	return nil
}

func IsK8sDeployment() bool {
	return Deployment.Cluster.MexManifest != "" //TODO Azure
}

func setupVault(rolesfile string) bool {
	pr := util.GetProcessByName("vault")
	if pr == nil {
		return true
	}
	p, ok := pr.(*process.Vault)
	if !ok {
		log.Printf("found process named vault but not Vault type")
		return false
	}

	_, err := intprocess.SetupVault(p, process.WithRolesFile(rolesfile))
	if err != nil {
		log.Printf("Failed to setup vault, %v\n", err)
		return false
	}
	return true
}

type ChefClient struct {
	NodeName   string   `yaml:"nodename"`
	JsonAttrs  string   `yaml:"jsonattrs"`
	ConfigFile string   `yaml:"configfile"`
	Runlist    []string `yaml:"runlist"`
}

// RunChefClient executes a single chef client run
func RunChefClient(apiFile string, vars map[string]string) error {
	chefClient := ChefClient{}
	err := util.ReadYamlFile(apiFile, &chefClient, util.WithVars(vars), util.ValidateReplacedVars())
	if err != nil {
		if !util.IsYamlOk(err, "runchefclient") {
			log.Printf("error in unmarshal for file, %s\n", apiFile)
		}
		return err
	}
	var cmdargs = []string{
		"--node-name", chefClient.NodeName,
	}
	if chefClient.JsonAttrs != "" {
		err = ioutil.WriteFile("/tmp/chefattrs.json", []byte(chefClient.JsonAttrs), 0644)
		if err != nil {
			log.Printf("write to file failed, %s, %v\n", chefClient.JsonAttrs, err)
			return err
		}
		cmdargs = append(cmdargs, "-j", "/tmp/chefattrs.json")
	}
	if chefClient.Runlist != nil {
		runlistStr := strings.Join(chefClient.Runlist, ",")
		cmdargs = append(cmdargs, "--runlist", runlistStr)
	}
	cmdargs = append(cmdargs, "-c", chefClient.ConfigFile)
	cmd := exec.Command("chef-client", cmdargs[0:]...)
	output, err := cmd.CombinedOutput()
	log.Printf("chef-client run with args: %v output:\n%v\n", cmdargs, string(output))
	if err != nil {
		log.Printf("Failed to run chef client, %v\n", err)
		return err
	}
	return nil
}

func StartProcesses(processName string, args []string, outputDir string) bool {
	if !setupmex.StartProcesses(processName, args, outputDir) {
		return false
	}

	if outputDir == "" {
		outputDir = "."
	}
	rolesfile := outputDir + "/roles-infra.yaml"
	if !setupVault(rolesfile) {
		return false
	}

	opts := []process.StartOp{}
	if processName == "" {
		// full start of all processes, do clean start
		opts = append(opts, process.WithCleanStartup())
	}

	for _, p := range Deployment.Sqls {
		opts := append(opts, process.WithCleanStartup())
		if !setupmex.StartLocal(processName, outputDir, p, opts...) {
			return false
		}
	}
	for _, p := range Deployment.Alertmanagers {
		opts := append(opts, process.WithCleanStartup())
		if !setupmex.StartLocal(processName, outputDir, p, opts...) {
			return false
		}
	}
	for _, p := range Deployment.AlertmgrSidecars {
		opts = append(opts, process.WithDebug("api,notify,metrics,events"))
		if !setupmex.StartLocal(processName, outputDir, p, opts...) {
			return false
		}
	}
	for _, p := range Deployment.Mcs {
		opts = append(opts, process.WithRolesFile(rolesfile))
		opts = append(opts, process.WithDebug("api,metrics,events,notify"))
		if !setupmex.StartLocal(processName, outputDir, p, opts...) {
			return false
		}
	}
	for _, p := range Deployment.Frms {
		opts = append(opts, process.WithRolesFile(rolesfile))
		opts = append(opts, process.WithDebug("api,infra,notify"))
		if !setupmex.StartLocal(processName, outputDir, p, opts...) {
			return false
		}
	}
	for _, p := range Deployment.Shepherds {
		opts = append(opts, process.WithRolesFile(rolesfile))
		opts = append(opts, process.WithDebug("metrics,events"))
		if !setupmex.StartLocal(processName, outputDir, p, opts...) {
			return false
		}
	}
	for _, p := range Deployment.AutoProvs {
		opts = append(opts, process.WithRolesFile(rolesfile))
		opts = append(opts, process.WithDebug("api,notify,metrics,events"))
		if !setupmex.StartLocal(processName, outputDir, p, opts...) {
			return false
		}
	}
	for _, p := range Deployment.Prometheus {
		opts := append(opts, process.WithCleanStartup())
		if !setupmex.StartLocal(processName, outputDir, p, opts...) {
			return false
		}
	}
	for _, p := range Deployment.HttpServers {
		opts := append(opts, process.WithCleanStartup())
		if !setupmex.StartLocal(processName, outputDir, p, opts...) {
			return false
		}
	}
	for _, p := range Deployment.ChefServers {
		if !setupmex.StartLocal(processName, outputDir, p, opts...) {
			return false
		}
	}
	for _, p := range Deployment.Maildevs {
		if !setupmex.StartLocal(processName, outputDir, p, opts...) {
			return false
		}
	}
<<<<<<< HEAD
	for _, p := range Deployment.ThanosQueries {
		if !setupmex.StartLocal(processName, outputDir, p, opts...) {
			return false
		}
	}
	for _, p := range Deployment.ThanosReceives {
=======
	for _, p := range Deployment.Qossessims {
>>>>>>> d18e99b3
		if !setupmex.StartLocal(processName, outputDir, p, opts...) {
			return false
		}
	}
	return true
}

// Clean up leftover files
func CleanupTmpFiles(ctx context.Context) error {
	filesToRemove, err := filepath.Glob("/tmp/rulefile_*")
	if err != nil && !os.IsNotExist(err) {
		return err
	}
	configFiles := []string{"/tmp/prom_targets.json", "/tmp/prometheus.yml", "/tmp/alertmanager.yml"}
	filesToRemove = append(filesToRemove, configFiles...)
	for ii := range filesToRemove {
		err = os.Remove(filesToRemove[ii])
		if err != nil && !os.IsNotExist(err) {
			return err
		}
	}
	return nil
}

func RunAction(ctx context.Context, actionSpec, outputDir string, config *e2eapi.TestConfig, spec *TestSpec, specStr string, mods []string, vars map[string]string, sharedData map[string]string, retry *bool) []string {
	var actionArgs []string
	act, actionParam := setupmex.GetActionParam(actionSpec)
	action, actionSubtype := setupmex.GetActionSubtype(act)

	errors := []string{}

	if action == "status" ||
		action == "ctrlapi" ||
		action == "dmeapi" ||
		action == "mcapi" {
		if !UpdateAPIAddrs() {
			errors = append(errors, "update API addrs failed")
		}
	}

	switch action {
	case "deploy":
		err := CreateCloudflareRecords()
		if err != nil {
			errors = append(errors, err.Error())
		}
		if Deployment.Cluster.MexManifest != "" {
			dir := path.Dir(config.SetupFile)
			err := DeployK8sServices(dir)
			if err != nil {
				errors = append(errors, err.Error())
			}
		} else {
			if !DeployProcesses() {
				errors = append(errors, "deploy failed")
			}
		}
	case "start":
		startFailed := false
		allprocs := GetAllProcesses()
		if actionSubtype == "argument" {
			// extract the action param and action args
			actionArgs = setupmex.GetActionArgs(actionParam)
			actionParam = actionArgs[0]
			actionArgs = actionArgs[1:]
		}
		if actionSubtype == "crm" {
			// extract the action param and action args
			actionArgs = setupmex.GetActionArgs(actionParam)
			actionParam = actionArgs[0]
			actionArgs = actionArgs[1:]
			ctrlName := ""

			// We can specify controller to connect to
			if len(actionArgs) > 0 {
				ctrlName = setupmex.GetCtrlNameFromCrmStartArgs(actionArgs)
			}

			// read the apifile and start crm with the details
			err := apis.StartCrmsLocal(ctx, actionParam, ctrlName, spec.ApiFile, spec.ApiFileVars, outputDir)
			if err != nil {
				errors = append(errors, err.Error())
			}
			break
		}
		if !StartProcesses(actionParam, actionArgs, outputDir) {
			startFailed = true
			errors = append(errors, "start failed")
		} else {
			if !StartRemoteProcesses(actionParam) {
				startFailed = true
				errors = append(errors, "start remote failed")
			}
		}
		if startFailed {
			break
		}
		if !UpdateAPIAddrs() {
			errors = append(errors, "update API addrs failed")
		} else {
			if !setupmex.WaitForProcesses(actionParam, allprocs) {
				errors = append(errors, "wait for process failed")
			}
		}
	case "status":
		if !setupmex.WaitForProcesses(actionParam, GetAllProcesses()) {
			errors = append(errors, "wait for process failed")
		}
	case "stop":
		if actionSubtype == "crm" {
			if err := apis.StopCrmsLocal(ctx, actionParam, spec.ApiFile, spec.ApiFileVars, process.HARoleAll); err != nil {
				errors = append(errors, err.Error())
			}
		} else {
			allprocs := GetAllProcesses()
			if !setupmex.StopProcesses(actionParam, allprocs) {
				errors = append(errors, "stop local failed")
			}
			if !StopRemoteProcesses(actionParam) {
				errors = append(errors, "stop remote failed")
			}
		}
	case "mcapi":
		if !RunMcAPI(actionSubtype, actionParam, spec.ApiFile, spec.ApiFileVars, spec.CurUserFile, outputDir, mods, vars, sharedData, retry) {
			log.Printf("Unable to run api for %s\n", action)
			errors = append(errors, "MC api failed")
		}
	case "cleanup":
		err := DeleteCloudfareRecords()
		if err != nil {
			errors = append(errors, err.Error())
		}
		if Deployment.Cluster.MexManifest != "" {
			dir := path.Dir(config.SetupFile)
			err := DeleteK8sServices(dir)
			if err != nil {
				errors = append(errors, err.Error())
			}
		} else {
			if !CleanupRemoteProcesses() {
				errors = append(errors, "cleanup failed")
			}
		}
		err = intprocess.StopShepherdService(ctx, nil)
		if err != nil {
			errors = append(errors, err.Error())
		}
		err = intprocess.StopCloudletPrometheus(ctx)
		if err != nil {
			errors = append(errors, err.Error())
		}
		err = CleanupTmpFiles(ctx)
		if err != nil {
			errors = append(errors, err.Error())
		}
		err = intprocess.StopFakeEnvoyExporters(ctx)
		if err != nil {
			errors = append(errors, err.Error())
		}
		err = setupmex.Cleanup(ctx)
		if err != nil {
			errors = append(errors, err.Error())
		}
	case "fetchlogs":
		if !FetchRemoteLogs(outputDir) {
			errors = append(errors, "fetch failed")
		}
	case "runchefclient":
		err := RunChefClient(spec.ApiFile, vars)
		if err != nil {
			errors = append(errors, err.Error())
		}
	case "email":
		*retry = true
		err := RunEmailAPI(actionSubtype, spec.ApiFile, outputDir)
		if err != nil {
			errors = append(errors, err.Error())
		}
	case "slack":
		*retry = true
		err := RunSlackAPI(actionSubtype, spec.ApiFile, outputDir)
		if err != nil {
			errors = append(errors, err.Error())
		}
	case "pagerduty":
		*retry = true
		err := RunPagerDutyAPI(actionSubtype, spec.ApiFile, outputDir)
		if err != nil {
			errors = append(errors, err.Error())
		}
	default:
		ecSpec := util.TestSpec{}
		err := json.Unmarshal([]byte(specStr), &ecSpec)
		if err != nil {
			fmt.Fprintf(os.Stderr, "ERROR: unmarshaling setupmex TestSpec: %v", err)
			errors = append(errors, "Error in unmarshaling TestSpec")
		} else {
			errs := setupmex.RunAction(ctx, actionSpec, outputDir, &ecSpec, mods, vars, retry)
			errors = append(errors, errs...)
		}
	}
	return errors
}<|MERGE_RESOLUTION|>--- conflicted
+++ resolved
@@ -82,12 +82,9 @@
 	Alertmanagers       []*intprocess.Alertmanager        `yaml:"alertmanagers"`
 	Maildevs            []*intprocess.Maildev             `yaml:"maildevs"`
 	AlertmgrSidecars    []*intprocess.AlertmanagerSidecar `yaml:"alertmanagersidecars"`
-<<<<<<< HEAD
 	ThanosQueries       []*intprocess.ThanosQuery         `yaml:"thanosqueries"`
 	ThanosReceives      []*intprocess.ThanosReceive       `yaml:"thanosreceives"`
-=======
 	Qossessims          []*intprocess.QosSesSrvSim        `yaml:"qossessims"`
->>>>>>> d18e99b3
 }
 
 // a comparison and yaml friendly version of AllMetrics for e2e-tests
@@ -220,14 +217,13 @@
 	for _, p := range Deployment.Maildevs {
 		all = append(all, p)
 	}
-<<<<<<< HEAD
 	for _, p := range Deployment.ThanosQueries {
 		all = append(all, p)
 	}
 	for _, p := range Deployment.ThanosReceives {
-=======
+		all = append(all, p)
+	}
 	for _, p := range Deployment.Qossessims {
->>>>>>> d18e99b3
 		all = append(all, p)
 	}
 	return all
@@ -395,16 +391,17 @@
 			return false
 		}
 	}
-<<<<<<< HEAD
 	for _, p := range Deployment.ThanosQueries {
 		if !setupmex.StartLocal(processName, outputDir, p, opts...) {
 			return false
 		}
 	}
 	for _, p := range Deployment.ThanosReceives {
-=======
+		if !setupmex.StartLocal(processName, outputDir, p, opts...) {
+			return false
+		}
+	}
 	for _, p := range Deployment.Qossessims {
->>>>>>> d18e99b3
 		if !setupmex.StartLocal(processName, outputDir, p, opts...) {
 			return false
 		}
