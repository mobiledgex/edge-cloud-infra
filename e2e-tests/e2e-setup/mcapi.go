--- conflicted
+++ resolved
@@ -617,15 +617,7 @@
 	}
 	for ii, bOrg := range data.BillingOrgs {
 		st, err := mcClient.CreateBillingOrg(uri, token, &bOrg)
-<<<<<<< HEAD
-		outMcErr(output, fmt.Sprintf("CreateBillingOrgPrimer[%d]", ii), st, err)
-	}
-	for ii, acc := range data.AccountInfos {
-		st, err := mcClient.SetAccountInfo(uri, token, &acc)
-		outMcErr(output, fmt.Sprintf("CreateBillingOrgCommit[%d]", ii), st, err)
-=======
 		outMcErr(output, fmt.Sprintf("CreateBillingOrg[%d]", ii), st, err)
->>>>>>> 80bcb470
 	}
 	for ii, role := range data.Roles {
 		st, err := mcClient.AddUserRole(uri, token, &role)
