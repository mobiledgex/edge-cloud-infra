--- conflicted
+++ resolved
@@ -191,7 +191,6 @@
      Mc = prompt("Enter Master controller address", Mc)
      Mcuser = prompt("Enter MC userid for console/mc login", Mcuser)
      Mcpass = getpass.getpass(prompt="Enter MC password for console/mc login: ", stream=None)
-<<<<<<< HEAD
 
      print("Logging in to MC...")
      token = getMcToken(Mc, Mcuser, Mcpass)
@@ -211,11 +210,7 @@
          Region = ''
 
      Controller = regions[Region].split(':')[0]
-=======
-     Region = prompt("Enter region, e.g. US, EU, JP", Region)
-     Region = string.upper(Region)
      CloudletOrg = prompt("Enter cloudlet org", CloudletOrg)
->>>>>>> bcdb7901
      Controller = prompt("Enter controller", Controller)
 
      if Cloudlet == "UNSET":
