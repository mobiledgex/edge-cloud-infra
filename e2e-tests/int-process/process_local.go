--- conflicted
+++ resolved
@@ -772,7 +772,6 @@
 
 func (p *FRM) LookupArgs() string { return p.Name }
 
-<<<<<<< HEAD
 func (p *ThanosQuery) StartLocal(logfile string, opts ...process.StartOp) error {
 	args := p.GetRunArgs()
 	args = append(args,
@@ -809,7 +808,8 @@
 	cmd, err := process.StartLocal(p.Name, p.GetExeName(), args, p.GetEnv(), logfile)
 	p.SetCmd(cmd)
 	return err
-=======
+}
+
 //DT QOS Sessions API server simulator
 func (p *QosSesSrvSim) StartLocal(logfile string, opts ...process.StartOp) error {
 	args := []string{"-port", fmt.Sprintf("%d", p.Port)}
@@ -826,5 +826,4 @@
 
 func (p *QosSesSrvSim) LookupArgs() string {
 	return fmt.Sprintf("-port %d", p.Port)
->>>>>>> d18e99b3
 }