--- conflicted
+++ resolved
@@ -60,15 +60,6 @@
     vaultaddr: "vault.mobiledgex.net"
     physicalname: bonn
     envvars:
-<<<<<<< HEAD
-      OPENRC_URL: https://vault.mobiledgex.net/v1/secret/data/cloudlet/openstack/hamburg/openrc.json
-      MEXENV_URL: https://vault.mobiledgex.net/v1/secret/data/cloudlet/openstack/mexenv.json
-      VAULT_ROLE_ID: "{{crm_vault_role_id}}" 
-      VAULT_SECRET_ID: "{{crm_vault_secret_id}}"
-      MEX_OS_IMAGE: mobiledgex-v2.0.2
-      CLEANUP_ON_FAILURE: 'no'
-=======
       CLEANUP_ON_FAILURE: 'no'
       VAULT_ROLE_ID: e017fc39-dff7-adc3-364f-bb8e04805454
-      VAULT_SECRET_ID: 6e88cd75-7297-ba5e-6b27-9d612e3792b7
->>>>>>> ffffefcf
+      VAULT_SECRET_ID: 6e88cd75-7297-ba5e-6b27-9d612e3792b7