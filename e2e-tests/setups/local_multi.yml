vars:
  - locverurl: "http://127.0.0.1:8888/verifyLocation" 
  - toksrvurl: "http://127.0.0.1:9999/its?followURL=https://dme.mobiledgex.net/verifyLoc"
  - alertmgrresolvetimeout: 3s

tlscerts:
- commonname: localserver
  ips:
    - 127.0.0.1
    - 0.0.0.0

dockernetworks:
- name: e2e-logging
  hostname: "127.0.0.1"

locsims:
- name: locsim1
  port: 8888
  locfile: "{{datadir}}/locsim.yml"
  geofile: "{{datadir}}/geocode.dat"
  country: US
  hostname: "127.0.0.1"

toksims:
- name: toksim1
  port: 9999
  hostname: "127.0.0.1"

vaults:
- name: vault
  hostname: "127.0.0.1"
  regions: local,locala,PA,PS

influxs:
- name: influx1
  datadir: /var/tmp/edge-cloud-local-influx/influx1
  httpaddr: "127.0.0.1:8086"
  bindaddr: "127.0.0.1:8088"
  hostname: "127.0.0.1"

- name: influxa1
  datadir: /var/tmp/edge-cloud-local-influx/influx2
  httpaddr: "127.0.0.1:8087"
  bindaddr: "127.0.0.1:8089"
  hostname: "127.0.0.1"

etcds:
- name: etcd1
  datadir: /var/tmp/edge-cloud-local-etcd/etcd1
  peeraddrs: "http://127.0.0.1:30011"
  clientaddrs: "http://127.0.0.1:30001"
  initialcluster: "etcd1=http://127.0.0.1:30011,etcd2=http://127.0.0.1:30012,etcd3=http://127.0.0.1:30013"
  hostname: "127.0.0.1"

- name: etcd2
  datadir: /var/tmp/edge-cloud-local-etcd/etcd2
  peeraddrs: "http://127.0.0.1:30012"
  clientaddrs: "http://127.0.0.1:30002"
  initialcluster: "etcd1=http://127.0.0.1:30011,etcd2=http://127.0.0.1:30012,etcd3=http://127.0.0.1:30013"
  hostname: "127.0.0.1"

- name: etcd3
  datadir: /var/tmp/edge-cloud-local-etcd/etcd3
  peeraddrs: "http://127.0.0.1:30013"
  clientaddrs: "http://127.0.0.1:30003"
  initialcluster: "etcd1=http://127.0.0.1:30011,etcd2=http://127.0.0.1:30012,etcd3=http://127.0.0.1:30013"
  hostname: "127.0.0.1"

- name: etcda1
  datadir: /var/tmp/edge-cloud-local-etcd/etcda1
  peeraddrs: "http://127.0.0.1:30021"
  clientaddrs: "http://127.0.0.1:30031"
  initialcluster: "etcda1=http://127.0.0.1:30021,etcda2=http://127.0.0.1:30022,etcda3=http://127.0.0.1:30023"
  hostname: "127.0.0.1"

- name: etcda2
  datadir: /var/tmp/edge-cloud-local-etcd/etcda2
  peeraddrs: "http://127.0.0.1:30022"
  clientaddrs: "http://127.0.0.1:30032"
  initialcluster: "etcda1=http://127.0.0.1:30021,etcda2=http://127.0.0.1:30022,etcda3=http://127.0.0.1:30023"
  hostname: "127.0.0.1"

- name: etcda3
  datadir: /var/tmp/edge-cloud-local-etcd/etcda3
  peeraddrs: "http://127.0.0.1:30023"
  clientaddrs: "http://127.0.0.1:30033"
  initialcluster: "etcda1=http://127.0.0.1:30021,etcda2=http://127.0.0.1:30022,etcda3=http://127.0.0.1:30023"
  hostname: "127.0.0.1"

- name: etcd-partner1
  datadir: /var/tmp/edge-cloud-local-etcd/etcd-partner1
  peeraddrs: "http://127.0.0.1:30081"
  clientaddrs: "http://127.0.0.1:30008"
  initialcluster: "etcd-partner1=http://127.0.0.1:30081"
  hostname: "127.0.0.1"

- name: etcd-partner2
  datadir: /var/tmp/edge-cloud-local-etcd/etcd-partner2
  peeraddrs: "http://127.0.0.1:30091"
  clientaddrs: "http://127.0.0.1:30009"
  initialcluster: "etcd-partner2=http://127.0.0.1:30091"
  hostname: "127.0.0.1"

controllers:
- name: ctrl1
  etcdaddrs: "http://127.0.0.1:30001,http://127.0.0.1:30002,http://127.0.0.1:30003"
  apiaddr: "127.0.0.1:55001"
  httpaddr: "0.0.0.0:36001"
  notifyaddr: "127.0.0.1:37001"
  vaultaddr: "http://127.0.0.1:8200"
  hostname: "127.0.0.1"
  versiontag: "2019-10-24"
  testmode: true
  notifyparentaddrs: "127.0.0.1:52001"
  notifyrootaddrs: "127.0.0.1:53001"
  usevaultpki: true
  edgeturnaddr: "127.0.0.1:8081"
  appdnsroot: mobiledgex.net
  deploymenttag: dev
  accessapiaddr: "127.0.0.1:41001"
  envvars:
    ES_SERVER_URLS: https://localhost:9201
    E2ETEST_TLS: true

- name: ctrl2
  etcdaddrs: "http://127.0.0.1:30001,http://127.0.0.1:30002,http://127.0.0.1:30003"
  apiaddr: "127.0.0.1:55002"
  httpaddr: "0.0.0.0:36002"
  notifyaddr: "127.0.0.1:37002"
  vaultaddr: "http://127.0.0.1:8200"
  hostname: "127.0.0.1"
  versiontag: "2019-10-24"
  testmode: true
  notifyparentaddrs: "127.0.0.1:52002"
  notifyrootaddrs: "127.0.0.1:53001"
  usevaultpki: true
  edgeturnaddr: "127.0.0.1:8081"
  appdnsroot: mobiledgex.net
  deploymenttag: dev
  accessapiaddr: "127.0.0.1:41002"
  envvars:
    ES_SERVER_URLS: https://localhost:9201
    E2ETEST_TLS: true

- name: ctrla1
  etcdaddrs: "http://127.0.0.1:30031,http://127.0.0.1:30032,http://127.0.0.1:30033"
  apiaddr: "127.0.0.1:55011"
  httpaddr: "0.0.0.0:36011"
  notifyaddr: "127.0.0.1:37011"
  vaultaddr: "http://127.0.0.1:8200"
  hostname: "127.0.0.1"
  versiontag: "2019-10-24"
  testmode: true
  notifyparentaddrs: "127.0.0.1:52001"
  notifyrootaddrs: "127.0.0.1:53001"
  region: locala
  usevaultpki: true
  edgeturnaddr: "127.0.0.1:8082"
  appdnsroot: mobiledgex.net
  deploymenttag: dev
  influxaddr: "http://127.0.0.1:8087"
  accessapiaddr: "127.0.0.1:41011"
  envvars:
    ES_SERVER_URLS: https://localhost:9201
    E2ETEST_TLS: true

- name: ctrla2
  etcdaddrs: "http://127.0.0.1:30031,http://127.0.0.1:30032,http://127.0.0.1:30033"
  apiaddr: "127.0.0.1:55012"
  httpaddr: "0.0.0.0:36012"
  notifyaddr: "127.0.0.1:37012"
  vaultaddr: "http://127.0.0.1:8200"
  hostname: "127.0.0.1"
  versiontag: "2019-10-24"
  testmode: true
  notifyparentaddrs: "127.0.0.1:52002"
  notifyrootaddrs: "127.0.0.1:53001"
  region: locala
  usevaultpki: true
  edgeturnaddr: "127.0.0.1:8082"
  appdnsroot: mobiledgex.net
  deploymenttag: dev
  influxaddr: "http://127.0.0.1:8087"
  accessapiaddr: "127.0.0.1:41012"
  envvars:
    ES_SERVER_URLS: https://localhost:9201
    E2ETEST_TLS: true

- name: ctrl-partner1
  etcdaddrs: "http://127.0.0.1:30008"
  apiaddr: "127.0.0.1:55081"
  httpaddr: "0.0.0.0:36081"
  notifyaddr: "127.0.0.1:37081"
  vaultaddr: "http://127.0.0.1:8200"
  hostname: "127.0.0.1"
  versiontag: "2019-10-24"
  testmode: true
  region: "PA"
  usevaultpki: true
  appdnsroot: mobiledgex.net
  deploymenttag: dev
  accessapiaddr: "127.0.0.1:41081"
  envvars:
    ES_SERVER_URLS: https://localhost:9201
    E2ETEST_TLS: true

- name: ctrl-partner2
  etcdaddrs: "http://127.0.0.1:30009"
  apiaddr: "127.0.0.1:55091"
  httpaddr: "0.0.0.0:36091"
  notifyaddr: "127.0.0.1:37091"
  vaultaddr: "http://127.0.0.1:8200"
  hostname: "127.0.0.1"
  versiontag: "2019-10-24"
  testmode: true
  region: "PS"
  usevaultpki: true
  appdnsroot: mobiledgex.net
  deploymenttag: dev
  accessapiaddr: "127.0.0.1:41091"
  envvars:
    ES_SERVER_URLS: https://localhost:9201
    E2ETEST_TLS: true

clustersvcs:
- name: cluster-svc1
  notifyaddrs: "127.0.0.1:37001,127.0.0.1:37002"
  ctrladdrs: "127.0.0.1:55001"
  vaultaddr: "http://127.0.0.1:8200"
  pluginrequired: true
  usevaultpki: true
  hostname: "127.0.0.1"
  deploymenttag: dev
  envvars:
    ES_SERVER_URLS: https://localhost:9201
    E2ETEST_TLS: true

- name: cluster-svc2
  notifyaddrs: "127.0.0.1:37001,127.0.0.1:37002"
  ctrladdrs: "127.0.0.1:55002"
  vaultaddr: "http://127.0.0.1:8200"
  usevaultpki: true
  hostname: "127.0.0.1"
  deploymenttag: dev
  envvars:
    ES_SERVER_URLS: https://localhost:9201
    E2ETEST_TLS: true

- name: cluster-svca1
  notifyaddrs: "127.0.0.1:37011,127.0.0.1:37012"
  ctrladdrs: "127.0.0.1:55011"
  vaultaddr: "http://127.0.0.1:8200"
  pluginrequired: true
  usevaultpki: true
  region: locala
  hostname: "127.0.0.1"
  deploymenttag: dev
  envvars:
    ES_SERVER_URLS: https://localhost:9201
    E2ETEST_TLS: true

- name: cluster-svca2
  notifyaddrs: "127.0.0.1:37011,127.0.0.1:37012"
  ctrladdrs: "127.0.0.1:55012"
  vaultaddr: "http://127.0.0.1:8200"
  usevaultpki: true
  region: locala
  hostname: "127.0.0.1"
  deploymenttag: dev
  envvars:
    ES_SERVER_URLS: https://localhost:9201
    E2ETEST_TLS: true

dmes:
- name: dme1
  apiaddr: "0.0.0.0:50051"
  httpaddr: "0.0.0.0:38001"
  notifyaddrs: "127.0.0.1:37001,127.0.0.1:37002"
  locverurl: "{{locverurl}}"
  toksrvurl: "{{toksrvurl}}"
  carrier: TDG
  cloudletkey: '{"organization":"tmus","name":"tmus-cloud-1"}'
  vaultaddr: "http://127.0.0.1:8200"
  usevaultpki: true
  hostname: "127.0.0.1"
  deploymenttag: dev
  envvars:
    LOCAPI_USER: mexserver
    LOCAPI_PASSWD: eC2835!
    ES_SERVER_URLS: https://localhost:9201
    E2ETEST_TLS: true

- name: dme2
  apiaddr: "0.0.0.0:50052"
  httpaddr: "0.0.0.0:38002"
  notifyaddrs: "127.0.0.1:37001,127.0.0.1:37002"
  locverurl: "{{locverurl}}"
  toksrvurl: "{{toksrvurl}}"
  carrier: TDG
  cloudletkey: '{"organization":"tmus","name":"tmus-cloud-2"}'
  vaultaddr: "http://127.0.0.1:8200"
  usevaultpki: true
  hostname: "127.0.0.1"
  deploymenttag: dev
  envvars:
    LOCAPI_USER: mexserver
    LOCAPI_PASSWD: eC2835!
    ES_SERVER_URLS: https://localhost:9201
    E2ETEST_TLS: true

- name: dmea1
  apiaddr: "0.0.0.0:50061"
  httpaddr: "0.0.0.0:38011"
  notifyaddrs: "127.0.0.1:37011,127.0.0.1:37012"
  locverurl: "{{locverurl}}"
  toksrvurl: "{{toksrvurl}}"
  carrier: TDG
  cloudletkey: '{"organization":"tmus","name":"tmus-cloud-3"}'
  vaultaddr: "http://127.0.0.1:8200"
  region: locala
  usevaultpki: true
  hostname: "127.0.0.1"
  deploymenttag: dev
  envvars:
    LOCAPI_USER: mexserver
    LOCAPI_PASSWD: eC2835!
    ES_SERVER_URLS: https://localhost:9201
    E2ETEST_TLS: true

- name: dmea2
  apiaddr: "0.0.0.0:50062"
  httpaddr: "0.0.0.0:38012"
  notifyaddrs: "127.0.0.1:37011,127.0.0.1:37012"
  locverurl: "{{locverurl}}"
  toksrvurl: "{{toksrvurl}}"
  carrier: TDG
  cloudletkey: '{"organization":"tmus","name":"tmus-cloud-4"}'
  vaultaddr: "http://127.0.0.1:8200"
  region: locala
  usevaultpki: true
  hostname: "127.0.0.1"
  deploymenttag: dev
  envvars:
    LOCAPI_USER: mexserver
    LOCAPI_PASSWD: eC2835!
    ES_SERVER_URLS: https://localhost:9201
    E2ETEST_TLS: true

mcs:
- name: mc1
  addr: "127.0.0.1:9900"
  sqladdr: "127.0.0.1:5432"
  vaultaddr: "http://127.0.0.1:8200"
  usevaultpki: true
  hostname: "127.0.0.1"
  ldapaddr: "127.0.0.1:9389"
  federationaddr: "127.0.0.1:9801"
  notifysrvaddr: "127.0.0.1:52001"
  consoleproxyaddr: "127.0.0.1:6080"
  alertresolvetimeout: "{{alertmgrresolvetimeout}}"
  alertmgrapiaddr: "https://127.0.0.1:9094"
  apitlscert: "{{tlsoutdir}}/mex-server.crt"
  apitlskey: "{{tlsoutdir}}/mex-server.key"
  deploymenttag: dev
  testmode: true
  envvars:
    ES_SERVER_URLS: https://localhost:9201
    E2ETEST_TLS: true
  staticdir: "{{staticdir}}"

- name: mc2
  addr: "127.0.0.1:9901"
  sqladdr: "127.0.0.1:5432"
  vaultaddr: "http://127.0.0.1:8200"
  usevaultpki: true
  hostname: "127.0.0.1"
  ldapaddr: "127.0.0.1:9390"
  federationaddr: "127.0.0.1:9802"
  notifysrvaddr: "127.0.0.1:52002"
  consoleproxyaddr: "127.0.0.1:6081"
  alertmgrapiaddr: "https://127.0.0.1:9094"
  alertresolvetimeout: "{{alertmgrresolvetimeout}}"
  apitlscert: "{{tlsoutdir}}/mex-server.crt"
  apitlskey: "{{tlsoutdir}}/mex-server.key"
  deploymenttag: dev
  testmode: true
  envvars:
    ES_SERVER_URLS: https://localhost:9201
    E2ETEST_TLS: true
  staticdir: "{{staticdir}}"

- name: mc-partner1
  addr: "127.0.0.1:9908"
  sqladdr: "127.0.0.1:5438"
  vaultaddr: "http://127.0.0.1:8200"
  usevaultpki: true
  hostname: "127.0.0.1"
  ldapaddr: "127.0.0.1:9889"
  federationaddr: "127.0.0.1:9808"
  notifysrvaddr: "127.0.0.1:52081"
  apitlscert: "{{tlsoutdir}}/mex-server.crt"
  apitlskey: "{{tlsoutdir}}/mex-server.key"
  deploymenttag: dev
  testmode: true
  envvars:
    ES_SERVER_URLS: https://localhost:9201
    E2ETEST_TLS: true
  staticdir: "{{staticdir}}"

- name: mc-partner2
  addr: "127.0.0.1:9909"
  sqladdr: "127.0.0.1:5439"
  vaultaddr: "http://127.0.0.1:8200"
  usevaultpki: true
  hostname: "127.0.0.1"
  ldapaddr: "127.0.0.1:9989"
  federationaddr: "127.0.0.1:9809"
  notifysrvaddr: "127.0.0.1:52091"
  apitlscert: "{{tlsoutdir}}/mex-server.crt"
  apitlskey: "{{tlsoutdir}}/mex-server.key"
  deploymenttag: dev
  testmode: true
  envvars:
    ES_SERVER_URLS: https://localhost:9201
    E2ETEST_TLS: true
  staticdir: "{{staticdir}}"

sqls:
- name: sql1
  datadir: /var/tmp/edge-cloud-local-sql/sql1
  httpaddr: "127.0.0.1:5432"
  username: mcuser
  dbname: mcdb
  hostname: "127.0.0.1"

<<<<<<< HEAD
- name: sql-partner1
  datadir: /var/tmp/edge-cloud-local-sql/sql-partner1
  httpaddr: "127.0.0.1:5438"
  username: mcuser
  dbname: mcdb
  hostname: "127.0.0.1"

- name: sql-partner2
  datadir: /var/tmp/edge-cloud-local-sql/sql-partner2
  httpaddr: "127.0.0.1:5439"
  username: mcuser
  dbname: mcdb
  hostname: "127.0.0.1"

traefiks:
- name: traefik-e2e
  hostname: "127.0.0.1"
  tls:
    servercert: "{{tlsoutdir}}/mex-server.crt"
    serverkey: "{{tlsoutdir}}/mex-server.key"

=======
>>>>>>> b625040e
elasticsearchs:
- name: elasticsearch-e2e
  hostname: "127.0.0.1"
  dockernetwork: e2e-logging
- name: kibana-e2e
  type: kibana
  dockernetwork: e2e-logging
  hostname: "127.0.0.1"
  dockerenvvars:
    ELASTICSEARCH_HOSTS: http://elasticsearch-e2e:9200

nginxproxys:
- name: es-proxy
  dockernetwork: e2e-logging
  tls:
    servercert: "{{tlsoutdir}}/mex-server.crt"
    serverkey: "{{tlsoutdir}}/mex-server.key"
  servers:
  - servername: es-proxy
    tlsport: 9201
    target: http://elasticsearch-e2e:9200
  hostname: "127.0.0.1"
- name: jaeger-proxy
  dockernetwork: e2e-logging
  tls:
    servercert: "{{tlsoutdir}}/mex-server.crt"
    serverkey: "{{tlsoutdir}}/mex-server.key"
  servers:
  - servername: jaeger-ui
    port: 16687
    tlsport: 16686
    target: http://jaeger-e2e:16686
  - servername: jaeger-collector
    tlsport: 14268
    target: http://jaeger-e2e:14268
  hostname: "127.0.0.1"

jaegers:
- name: jaeger-e2e
  hostname: "127.0.0.1"
  dockernetwork: e2e-logging
  dockerenvvars:
    ES_SERVER_URLS: http://elasticsearch-e2e:9200
    SPAN_STORAGE_TYPE: elasticsearch

autoprovs:
- name: autoprov1
  notifyaddrs: "127.0.0.1:37001,127.0.0.1:37002"
  ctrladdrs: "127.0.0.1:55001"
  vaultaddr: "http://127.0.0.1:8200"
  influxaddr: "http://127.0.0.1:8086"
  usevaultpki: true
  hostname: "127.0.0.1"
  deploymenttag: dev
  envvars:
    ES_SERVER_URLS: https://localhost:9201
    E2ETEST_TLS: true

- name: autoprova1
  notifyaddrs: "127.0.0.1:37011,127.0.0.1:37012"
  ctrladdrs: "127.0.0.1:55011"
  vaultaddr: "http://127.0.0.1:8200"
  influxaddr: "http://127.0.0.1:8087"
  region: locala
  usevaultpki: true
  hostname: "127.0.0.1"
  deploymenttag: dev
  envvars:
    ES_SERVER_URLS: https://localhost:9201
    E2ETEST_TLS: true

prometheus:
- name: prom-e2e
  hostname: "127.0.0.1"
  port: 9090

httpservers:
- name: PromExporterSlackServer
  promdatafile: "{{datadir2}}/mc_metrics.yml"
  port: 9100
  hostname: "127.0.0.1"

notifyroots:
- name: notifyroot
  hostname: "127.0.0.1"
  vaultaddr: "http://127.0.0.1:8200"
  usevaultpki: true
  deploymenttag: dev

edgeturns:
- name: edgeturn
  region: local
  hostname: "127.0.0.1"
  testmode: true
  usevaultpki: true
  vaultaddr: "http://127.0.0.1:8200"
  listenaddr: "127.0.0.1:8081"
  proxyaddr: "127.0.0.1:8443"
  deploymenttag: dev

- name: edgeturna
  region: locala
  hostname: "127.0.0.1"
  testmode: true
  usevaultpki: true
  vaultaddr: "http://127.0.0.1:8200"
  listenaddr: "127.0.0.1:8082"
  proxyaddr: "127.0.0.1:9443"
  deploymenttag: dev

alertmanagers:
- name: alertmanager
  configfile: "{{datadir2}}/alertmanager.yml"
  templatefile: "{{datadir2}}/alertmanager.tmpl"
  port: 9093
  hostname: "127.0.0.1"

alertmanagersidecars:
- name: alertmgrsidecar
  alertmgraddr: "http://127.0.0.1:9093"
  # config is copied by the alertmanager startup from datadir to /tmp
  configfile: "/tmp/alertmanager.yml"
  httpaddr: "127.0.0.1:9094"
  tls:
    servercert: "{{tlsoutdir}}/mex-server.crt"
    serverkey: "{{tlsoutdir}}/mex-server.key"
    cacert: "/tmp/vault_pki/global.cert.pem"
  localtest: true
  hostname: "127.0.0.1"
  envvars:
    ALERTMANAGER_SMTP_EMAIL: alerts@mobiledgex.com
    ALERTMANAGER_SMTP_USER: alerts@mobiledgex.com
    ALERTMANAGER_SMTP_TOKEN: test123
    ALERTMANAGER_SMTP_SERVER: host.docker.internal
    ALERTMANAGER_SMTP_SERVER_PORT: 1025
    # maildev does not support STARTTLS protocol, so disable encryption for local testing
    ALERTMANAGER_SMTP_SERVER_TLS: false
    ALERTMANAGER_RESOLVE_TIMEOUT: "{{alertmgrresolvetimeout}}"
    ALERTMANAGER_PAGERDUTY_URL: "http://host.docker.internal:9100/pagerduty/event"

maildevs:
- name: maildev
  hostname: "127.0.0.1"
  uiport: 1080
  mailport: 1025<|MERGE_RESOLUTION|>--- conflicted
+++ resolved
@@ -432,15 +432,12 @@
   username: mcuser
   dbname: mcdb
   hostname: "127.0.0.1"
-
-<<<<<<< HEAD
 - name: sql-partner1
   datadir: /var/tmp/edge-cloud-local-sql/sql-partner1
   httpaddr: "127.0.0.1:5438"
   username: mcuser
   dbname: mcdb
   hostname: "127.0.0.1"
-
 - name: sql-partner2
   datadir: /var/tmp/edge-cloud-local-sql/sql-partner2
   httpaddr: "127.0.0.1:5439"
@@ -448,15 +445,6 @@
   dbname: mcdb
   hostname: "127.0.0.1"
 
-traefiks:
-- name: traefik-e2e
-  hostname: "127.0.0.1"
-  tls:
-    servercert: "{{tlsoutdir}}/mex-server.crt"
-    serverkey: "{{tlsoutdir}}/mex-server.key"
-
-=======
->>>>>>> b625040e
 elasticsearchs:
 - name: elasticsearch-e2e
   hostname: "127.0.0.1"
