description: adds and deletes from mc
tests:
- name: verify no users to start
  actions: [mcapi-showusers]
  curuserfile: '{{datadir2}}/mc_admin.yml'
  compareyaml:
    yaml1: '{{outputdir}}/show-commands.yml'
    yaml2: '{{datadir2}}/mcappdata_empty.yml'
    filetype: mcusers

- name: verify no provisioned data to start
  actions: [mcapi-show]
  curuserfile: '{{datadir2}}/mc_admin.yml'
  compareyaml:
    yaml1: '{{outputdir}}/show-commands.yml'
    yaml2: '{{datadir2}}/mcappdata_empty.yml'
    filetype: mcdata

- name: create users
  actions: [mcapi-createusers]
  apifile: '{{datadir2}}/mc_user1.yml,{{datadir2}}/mc_user2.yml,{{datadir2}}/mc_user3.yml'

- name: admin creates controllers, flavors, sets up enterprise; verify it is there
  actions: [mcapi-create, mcapi-show]
  apifile: '{{datadir2}}/mc_admin_data.yml'
  curuserfile: '{{datadir2}}/mc_admin.yml'
  compareyaml:
    yaml1: '{{outputdir}}/show-commands.yml'
    yaml2: '{{datadir2}}/mc_admin_data.yml'
    filetype: mcdata

- name: user1 creates operator/cloudlets; verify it is there
  actions: [mcapi-create, mcapi-show]
  apifile: '{{datadir2}}/mc_user1_data.yml'
  curuserfile: '{{datadir2}}/mc_user1.yml'
  compareyaml:
    yaml1: '{{outputdir}}/show-commands.yml'
    yaml2: '{{datadir2}}/mc_user1_data_show.yml'
    filetype: mcdata

<<<<<<< HEAD
- name: user1 upgrades cloudlet; verify it is upgraded
  actions: [mcapi-update, mcapi-show]
  apifile: '{{datadir2}}/mc_user1_cloudlet_update.yml'
  curuserfile: '{{datadir2}}/mc_user1.yml'
  compareyaml:
    yaml1: '{{outputdir}}/show-commands.yml'
    yaml2: '{{datadir2}}/mc_user1_data_upgrade_show.yml'
    filetype: mcdata
=======
- name: admin creates reservable clusterinst on user1 cloudlet
  actions: [mcapi-create]
  apifile: '{{datadir2}}/mc_admin_reservable.yml'
  curuserfile: '{{datadir2}}/mc_admin.yml'
>>>>>>> 20036462

- name: user2 creates apps; verify it is there
  actions: [mcapi-create, mcapi-show]
  apifile: '{{datadir2}}/mc_user2_data.yml'
  curuserfile: '{{datadir2}}/mc_user2.yml'
  compareyaml:
    yaml1: '{{outputdir}}/show-commands.yml'
    yaml2: '{{datadir2}}/mc_user2_data_show.yml'
    filetype: mcdata

- name: enterprise user3 creates apps; verify it is there
  actions: [mcapi-create, mcapi-show]
  apifile: '{{datadir2}}/mc_user3_data.yml'
  curuserfile: '{{datadir2}}/mc_user3.yml'
  compareyaml:
    yaml1: '{{outputdir}}/show-commands.yml'
    yaml2: '{{datadir2}}/mc_user3_data_show.yml'
    filetype: mcdata

- name: test RunCommand
  actions: [mcapi-runcommand]
  apifile: '{{datadir2}}/mc_runcommand.yml'
  curuserfile: '{{datadir2}}/mc_user2.yml'

  #going to need a second one for operator, or just use mexadmin instead of user2
- name: check developer shepherd metrics in influx
  actions: [mcapi-showmetrics]
  apifile: '{{datadir2}}/mc_metrics_targets.yml'
  curuserfile: '{{datadir2}}/mc_user2.yml'
  compareyaml:
    yaml1: '{{outputdir}}/show-commands.yml'
    yaml2: '{{datadir2}}/mc_metrics_show.yml'
    filetype: mcmetrics

# Note that once user2's org is deleted, they have no orgs so cannot see any cloudlets
- name: user2 deletes apps; verify it is empty
  actions: [mcapi-delete, mcapi-show]
  apifile: '{{datadir2}}/mc_user2_data.yml'
  curuserfile: '{{datadir2}}/mc_user2.yml'
  compareyaml:
    yaml1: '{{outputdir}}/show-commands.yml'
    yaml2: '{{datadir2}}/mc_flavors.yml'
    filetype: mcdata

- name: enterprise user3 deletes apps; verify it is empty
  actions: [mcapi-delete, mcapi-show]
  apifile: '{{datadir2}}/mc_user3_data.yml'
  curuserfile: '{{datadir2}}/mc_user3.yml'
  compareyaml:
    yaml1: '{{outputdir}}/show-commands.yml'
    yaml2: '{{datadir2}}/mc_user3_empty_show.yml'
    filetype: mcdata

- name: admin deletes reservable ClusterInst
  actions: [mcapi-delete]
  apifile: '{{datadir2}}/mc_admin_reservable.yml'
  curuserfile: '{{datadir2}}/mc_admin.yml'

- name: user1 deletes operator/cloudlets; verify it is empty
  actions: [mcapi-delete, mcapi-show]
  apifile: '{{datadir2}}/mc_user1_data.yml'
  curuserfile: '{{datadir2}}/mc_user1.yml'
  compareyaml:
    yaml1: '{{outputdir}}/show-commands.yml'
    yaml2: '{{datadir2}}/mc_flavors.yml'
    filetype: mcdata

- name: admin delete controllers, flavors, verify it is empty
  actions: [mcapi-delete, mcapi-show]
  apifile: '{{datadir2}}/mc_admin_data.yml'
  curuserfile: '{{datadir2}}/mc_admin.yml'
  compareyaml:
    yaml1: '{{outputdir}}/show-commands.yml'
    yaml2: '{{datadir2}}/mcappdata_empty.yml'
    filetype: mcdata

- name: delete users, verify no users left
  actions: [mcapi-deleteusers, mcapi-showusers]
  apifile: '{{datadir2}}/mc_user1.yml,{{datadir2}}/mc_user2.yml,{{datadir2}}/mc_user3.yml'
  curuserfile: '{{datadir2}}/mc_admin.yml'
  compareyaml:
    yaml1: '{{outputdir}}/show-commands.yml'
    yaml2: '{{datadir2}}/mcappdata_empty.yml'
    filetype: mcusers<|MERGE_RESOLUTION|>--- conflicted
+++ resolved
@@ -38,7 +38,6 @@
     yaml2: '{{datadir2}}/mc_user1_data_show.yml'
     filetype: mcdata
 
-<<<<<<< HEAD
 - name: user1 upgrades cloudlet; verify it is upgraded
   actions: [mcapi-update, mcapi-show]
   apifile: '{{datadir2}}/mc_user1_cloudlet_update.yml'
@@ -47,12 +46,11 @@
     yaml1: '{{outputdir}}/show-commands.yml'
     yaml2: '{{datadir2}}/mc_user1_data_upgrade_show.yml'
     filetype: mcdata
-=======
+
 - name: admin creates reservable clusterinst on user1 cloudlet
   actions: [mcapi-create]
   apifile: '{{datadir2}}/mc_admin_reservable.yml'
   curuserfile: '{{datadir2}}/mc_admin.yml'
->>>>>>> 20036462
 
 - name: user2 creates apps; verify it is there
   actions: [mcapi-create, mcapi-show]
