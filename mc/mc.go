--- conflicted
+++ resolved
@@ -59,7 +59,6 @@
 	}
 
 	config := orm.ServerConfig{
-<<<<<<< HEAD
 		ServAddr:              *addr,
 		SqlAddr:               *sqlAddr,
 		VaultAddr:             nodeMgr.VaultAddr,
@@ -81,35 +80,12 @@
 		NotifyAddrs:           *notifyAddrs,
 		NotifySrvAddr:         *notifySrvAddr,
 		NodeMgr:               &nodeMgr,
+		Billing:               billingEnabled,
+		BillingPath:           *billingPath,
 		AlertMgrAddr:          *alertMgrAddr,
 		AlertCache:            &alertCache,
 		AlertMgrConfigPath:    *alertMgrConfig,
 		AlertmgrResolveTimout: *alertMgrResolveTimeout,
-=======
-		ServAddr:         *addr,
-		SqlAddr:          *sqlAddr,
-		VaultAddr:        nodeMgr.VaultAddr,
-		ConsoleProxyAddr: *consoleProxyAddr,
-		RunLocal:         *localSql,
-		InitLocal:        *initSql,
-		LocalVault:       *localVault,
-		TlsCertFile:      nodeMgr.TlsCertFile,
-		TlsKeyFile:       *tlsKeyFile,
-		LDAPAddr:         *ldapAddr,
-		GitlabAddr:       *gitlabAddr,
-		ArtifactoryAddr:  *artifactoryAddr,
-		ClientCert:       *clientCert,
-		PingInterval:     *pingInterval,
-		SkipVerifyEmail:  *skipVerifyEmail,
-		JaegerAddr:       *jaegerAddr,
-		SkipOriginCheck:  *skipOriginCheck,
-		Hostname:         *hostname,
-		NotifyAddrs:      *notifyAddrs,
-		NotifySrvAddr:    *notifySrvAddr,
-		NodeMgr:          &nodeMgr,
-		Billing:          billingEnabled,
-		BillingPath:      *billingPath,
->>>>>>> 098b5bf7
 	}
 	server, err := orm.RunServer(&config)
 	if err != nil {
@@ -117,13 +93,11 @@
 	}
 	defer server.Stop()
 
-<<<<<<< HEAD
 	// Wait for server to set up the vault first
 	err = server.WaitUntilReady()
 	if err != nil {
 		log.FatalLog("Server could not be started", "err", err)
 	}
-=======
 	if billingEnabled {
 		span := log.StartSpan(log.DebugLevelInfo, "billing")
 		defer span.Finish()
@@ -134,7 +108,6 @@
 		go collections.CollectDailyUsage(ctx)
 	}
 
->>>>>>> 098b5bf7
 	// wait until process is killed/interrupted
 	signal.Notify(sigChan, os.Interrupt)
 	<-sigChan
