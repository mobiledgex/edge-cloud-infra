package main

import (
	"flag"
	"fmt"
	"os"
	"os/signal"
	"time"

	"github.com/mobiledgex/edge-cloud-infra/mc/orm"
	"github.com/mobiledgex/edge-cloud/log"
)

var addr = flag.String("addr", "127.0.0.1:9900", "REST listener address")
var sqlAddr = flag.String("sqlAddr", "127.0.0.1:5432", "Postgresql address")
var localSql = flag.Bool("localSql", false, "Run local postgres db")
var initSql = flag.Bool("initSql", false, "Init db when using localSql")
var debugLevels = flag.String("d", "", fmt.Sprintf("comma separated list of %v", log.DebugLevelStrings))
var tlsCertFile = flag.String("tls", "", "server tls cert file")
var tlsKeyFile = flag.String("tlskey", "", "server tls key file")
var clientCert = flag.String("clientCert", "", "internal tls client cert file")
var vaultAddr = flag.String("vaultAddr", "http://127.0.0.1:8200", "Vault address")
var localVault = flag.Bool("localVault", false, "Run local Vault")
var ldapAddr = flag.String("ldapAddr", "127.0.0.1:9389", "LDAP listener address")
var gitlabAddr = flag.String("gitlabAddr", "http://127.0.0.1:80", "Gitlab server address")
var artifactoryAddr = flag.String("artifactoryAddr", "http://127.0.0.1:80", "Artifactory server address")
var pingInterval = flag.Duration("pingInterval", 20*time.Second, "SQL database ping keep-alive interval")
var skipVerifyEmail = flag.Bool("skipVerifyEmail", false, "skip email verification, for testing only")

var sigChan chan os.Signal

func main() {
	flag.Parse()
	log.SetDebugLevelStrs(*debugLevels)
	sigChan = make(chan os.Signal, 1)

	config := orm.ServerConfig{
		ServAddr:        *addr,
		SqlAddr:         *sqlAddr,
		VaultAddr:       *vaultAddr,
		RunLocal:        *localSql,
		InitLocal:       *initSql,
		LocalVault:      *localVault,
		TlsCertFile:     *tlsCertFile,
		TlsKeyFile:      *tlsKeyFile,
		LDAPAddr:        *ldapAddr,
		GitlabAddr:      *gitlabAddr,
<<<<<<< HEAD
		ArtifactoryAddr: *artifactoryAddr,
		ClientCert:      *clientCert,
		PingInterval:    *pingInterval,
=======
		ClientCert:      *clientCert,
		PingInterval:    *pingInterval,
		SkipVerifyEmail: *skipVerifyEmail,
>>>>>>> 6046d5db
	}
	server, err := orm.RunServer(&config)
	if err != nil {
		log.FatalLog("Failed to run orm server", "err", err)
	}
	defer server.Stop()

	// wait until process is killed/interrupted
	signal.Notify(sigChan, os.Interrupt)
	<-sigChan
}<|MERGE_RESOLUTION|>--- conflicted
+++ resolved
@@ -45,15 +45,10 @@
 		TlsKeyFile:      *tlsKeyFile,
 		LDAPAddr:        *ldapAddr,
 		GitlabAddr:      *gitlabAddr,
-<<<<<<< HEAD
 		ArtifactoryAddr: *artifactoryAddr,
 		ClientCert:      *clientCert,
 		PingInterval:    *pingInterval,
-=======
-		ClientCert:      *clientCert,
-		PingInterval:    *pingInterval,
 		SkipVerifyEmail: *skipVerifyEmail,
->>>>>>> 6046d5db
 	}
 	server, err := orm.RunServer(&config)
 	if err != nil {
