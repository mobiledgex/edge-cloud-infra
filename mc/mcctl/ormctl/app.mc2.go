--- conflicted
+++ resolved
@@ -140,7 +140,6 @@
 	ProtobufApi:  true,
 }
 
-<<<<<<< HEAD
 var AddAppUserDefinedAlertCmd = &ApiCommand{
 	Name:         "AddAppUserDefinedAlert",
 	Use:          "adduserdefinedalert",
@@ -169,7 +168,8 @@
 	ReplyData:    &edgeproto.Result{},
 	Path:         "/auth/ctrl/RemoveAppUserDefinedAlert",
 	ProtobufApi:  true,
-=======
+}
+
 var ShowCloudletsForAppDeploymentCmd = &ApiCommand{
 	Name:                 "ShowCloudletsForAppDeployment",
 	Use:                  "showcloudletsfordeployment",
@@ -186,7 +186,6 @@
 	StreamOut:            true,
 	StreamOutIncremental: true,
 	ProtobufApi:          true,
->>>>>>> f1aebc74
 }
 
 var AppApiCmds = []*ApiCommand{
@@ -196,12 +195,9 @@
 	ShowAppCmd,
 	AddAppAutoProvPolicyCmd,
 	RemoveAppAutoProvPolicyCmd,
-<<<<<<< HEAD
 	AddAppUserDefinedAlertCmd,
 	RemoveAppUserDefinedAlertCmd,
-=======
 	ShowCloudletsForAppDeploymentCmd,
->>>>>>> f1aebc74
 }
 
 const AppGroup = "App"
@@ -360,7 +356,6 @@
 	"autoprovpolicy": "Auto provisioning policy name",
 }
 var AppAutoProvPolicySpecialArgs = map[string]string{}
-<<<<<<< HEAD
 var AppUserDefinedAlertRequiredArgs = []string{
 	"app-org",
 	"appname",
@@ -381,7 +376,6 @@
 	"alert-name": "Alert name",
 }
 var AppUserDefinedAlertSpecialArgs = map[string]string{}
-=======
 var DeploymentCloudletRequestRequiredArgs = []string{}
 var DeploymentCloudletRequestOptionalArgs = []string{
 	"app.fields",
@@ -419,8 +413,8 @@
 	"app.serverlessconfig.ram",
 	"app.serverlessconfig.minreplicas",
 	"app.vmappostype",
+	"app.userdefinedalerts",
 	"dryrundeploy",
-	"vmapptest",
 }
 var DeploymentCloudletRequestAliasArgs = []string{
 	"app.fields=deploymentcloudletrequest.app.fields",
@@ -465,8 +459,8 @@
 	"app.serverlessconfig.ram=deploymentcloudletrequest.app.serverlessconfig.ram",
 	"app.serverlessconfig.minreplicas=deploymentcloudletrequest.app.serverlessconfig.minreplicas",
 	"app.vmappostype=deploymentcloudletrequest.app.vmappostype",
+	"app.userdefinedalerts=deploymentcloudletrequest.app.userdefinedalerts",
 	"dryrundeploy=deploymentcloudletrequest.dryrundeploy",
-	"vmapptest=deploymentcloudletrequest.vmapptest",
 }
 var DeploymentCloudletRequestComments = map[string]string{
 	"app.fields":              "Fields are used for the Update API to specify which fields to apply",
@@ -493,7 +487,7 @@
 	"app.officialfqdn":        "Official FQDN is the FQDN that the app uses to connect by default",
 	"app.md5sum":              "MD5Sum of the VM-based app image",
 	"app.autoprovpolicy":      "(_deprecated_) Auto provisioning policy name",
-	"app.accesstype":          "Access type, one of AccessTypeDefaultForDeployment, AccessTypeDirect, AccessTypeLoadBalancer",
+	"app.accesstype":          "(Deprecated) Access type, one of AccessTypeDefaultForDeployment, AccessTypeDirect, AccessTypeLoadBalancer",
 	"app.deleteprepare":       "Preparing to be deleted",
 	"app.autoprovpolicies":    "Auto provisioning policy names, may be specified multiple times",
 	"app.templatedelimiter":   "Delimiter to be used for template parsing, defaults to [[ ]]",
@@ -507,11 +501,11 @@
 	"app.serverlessconfig.ram":                   "RAM allocation in megabytes per container when serverless",
 	"app.serverlessconfig.minreplicas":           "Minimum number of replicas when serverless",
 	"app.vmappostype":                            "OS Type for VM Apps, one of VmAppOsUnknown, VmAppOsLinux, VmAppOsWindows10, VmAppOsWindows2012, VmAppOsWindows2016, VmAppOsWindows2019",
+	"app.userdefinedalerts":                      "User Defined Alerts",
 	"dryrundeploy":                               "Attempt to qualify cloudlet resources for deployment",
-	"vmapptest":                                  "True if requesting vmAppInset deployment check",
 }
 var DeploymentCloudletRequestSpecialArgs = map[string]string{
-	"deploymentcloudletrequest.app.autoprovpolicies": "StringArray",
-	"deploymentcloudletrequest.app.fields":           "StringArray",
-}
->>>>>>> f1aebc74
+	"deploymentcloudletrequest.app.autoprovpolicies":  "StringArray",
+	"deploymentcloudletrequest.app.fields":            "StringArray",
+	"deploymentcloudletrequest.app.userdefinedalerts": "StringArray",
+}