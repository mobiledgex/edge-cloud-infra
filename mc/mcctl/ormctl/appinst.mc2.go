--- conflicted
+++ resolved
@@ -39,13 +39,8 @@
 
 var DeleteAppInstCmd = &cli.Command{
 	Use:                  "DeleteAppInst",
-<<<<<<< HEAD
-	RequiredArgs:         strings.Join(append([]string{"region"}, DeleteAppInstRequiredArgs...), " "),
+	RequiredArgs:         "region " + strings.Join(DeleteAppInstRequiredArgs, " "),
 	OptionalArgs:         strings.Join(DeleteAppInstOptionalArgs, " "),
-=======
-	RequiredArgs:         "region " + strings.Join(AppInstRequiredArgs, " "),
-	OptionalArgs:         strings.Join(AppInstOptionalArgs, " "),
->>>>>>> e94e20be
 	AliasArgs:            strings.Join(AppInstAliasArgs, " "),
 	SpecialArgs:          &AppInstSpecialArgs,
 	Comments:             addRegionComment(AppInstComments),
