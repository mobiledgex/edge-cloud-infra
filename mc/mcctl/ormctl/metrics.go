--- conflicted
+++ resolved
@@ -75,23 +75,9 @@
 		Comments:     mergeMetricComments(addRegionComment(MetricCommentsCommon), getClientTypeUsageMetricComments("app")),
 		ReqData:      &ormapi.RegionClientAppUsageMetrics{},
 		ReplyData:    &ormapi.AllMetrics{},
-<<<<<<< HEAD
-		Run:          runRest("/auth/metrics/clientappusage"),
-	}, &cli.Command{
-		Use:          "appv2",
-		RequiredArgs: strings.Join(append([]string{"region"}, AppMetricV2RequiredArgs...), " "),
-		OptionalArgs: strings.Join(AppMetricOptionalArgs, " "),
-		AliasArgs:    strings.Join(AppMetricV2AliasArgs, " "),
-		Comments:     mergeMetricComments(addRegionComment(MetricCommentsCommon), AppMetricComments),
-		ReqData:      &ormapi.RegionAppInstMetricsV2{},
-		ReplyData:    &ormapi.AllMetrics{},
-		Run:          runRest("/auth/metrics/v2/app"),
-	}, &cli.Command{
-=======
 		Path:         "/auth/metrics/clientappusage",
 	}, &ApiCommand{
 		Name:         "ShowClientCloudletUsageMetrics",
->>>>>>> 75e61005
 		Use:          "clientcloudletusage",
 		Short:        "View client Cloudlet usage",
 		RequiredArgs: strings.Join(append([]string{"region"}, ClientCloudletUsageMetricRequiredArgs...), " "),
@@ -101,6 +87,17 @@
 		ReqData:      &ormapi.RegionClientCloudletUsageMetrics{},
 		ReplyData:    &ormapi.AllMetrics{},
 		Path:         "/auth/metrics/clientcloudletusage",
+	}, &ApiCommand{
+		Name:         "ShowAppMetricsV2",
+		Use:          "appv2",
+		Short:        "View App metrics",
+		RequiredArgs: strings.Join(append([]string{"region"}, AppMetricV2RequiredArgs...), " "),
+		OptionalArgs: strings.Join(AppMetricOptionalArgs, " "),
+		AliasArgs:    strings.Join(AppMetricV2AliasArgs, " "),
+		Comments:     mergeMetricComments(addRegionComment(MetricCommentsCommon), AppMetricComments),
+		ReqData:      &ormapi.RegionAppInstMetricsV2{},
+		ReplyData:    &ormapi.AllMetrics{},
+		Path:         "/auth/metrics/v2/app",
 	}}
 	AllApis.AddGroup(MetricsGroup, "View metrics", cmds)
 }
