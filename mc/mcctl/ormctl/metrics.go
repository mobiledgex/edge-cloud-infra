--- conflicted
+++ resolved
@@ -70,8 +70,7 @@
 		Comments:     mergeMetricComments(addRegionComment(MetricCommentsCommon), getClientTypeUsageMetricComments("app")),
 		ReqData:      &ormapi.RegionClientAppUsageMetrics{},
 		ReplyData:    &ormapi.AllMetrics{},
-<<<<<<< HEAD
-		Run:          runRest("/auth/metrics/client"),
+		Run:          runRest("/auth/metrics/clientappusage"),
 	}, &cli.Command{
 		Use:          "appv2",
 		RequiredArgs: strings.Join(append([]string{"region"}, AppMetricV2RequiredArgs...), " "),
@@ -81,8 +80,6 @@
 		ReqData:      &ormapi.RegionAppInstMetricsV2{},
 		ReplyData:    &ormapi.AllMetrics{},
 		Run:          runRest("/auth/metrics/v2/app"),
-=======
-		Run:          runRest("/auth/metrics/clientappusage"),
 	}, &cli.Command{
 		Use:          "clientcloudletusage",
 		Short:        "View client Cloudlet usage",
@@ -93,7 +90,6 @@
 		ReqData:      &ormapi.RegionClientCloudletUsageMetrics{},
 		ReplyData:    &ormapi.AllMetrics{},
 		Run:          runRest("/auth/metrics/clientcloudletusage"),
->>>>>>> cd5089af
 	}}
 	return cli.GenGroup("metrics", "View metrics", cmds)
 }
