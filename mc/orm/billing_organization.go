package orm

import (
	"context"
	"encoding/json"
	"fmt"
	"io/ioutil"
	"net/http"
	"strings"

	"github.com/jinzhu/gorm"
	"github.com/labstack/echo"
	"github.com/mobiledgex/edge-cloud-infra/billing"
	"github.com/mobiledgex/edge-cloud-infra/mc/ormapi"
	"github.com/mobiledgex/edge-cloud-infra/mc/rbac"
	"github.com/mobiledgex/edge-cloud/cloudcommon"
	"github.com/mobiledgex/edge-cloud/log"
)

var deleteTypeChild = "child"
var deleteTypeSelf = "self"

func CreateBillingOrg(c echo.Context) error {
	claims, err := getClaims(c)
	if err != nil {
		return err
	}
	ctx := GetContext(c)
	org := ormapi.BillingOrganization{}
	if err := c.Bind(&org); err != nil {
		return bindErr(c, err)
	}
	span := log.SpanFromContext(ctx)
	span.SetTag("billing org", org.Name)

	err = CreateBillingOrgObj(ctx, claims, &org)
	return setReply(c, err, Msg("Billing Organization primed"))
}

// Parent billing orgs will have a billing Group, self billing orgs will just use the existing developer group from the org
func CreateBillingOrgObj(ctx context.Context, claims *UserClaims, org *ormapi.BillingOrganization) error {
	// TODO: remove this later, for now only mexadmin the permission to create billingOrgs
	roles, err := ShowUserRoleObj(ctx, claims.Username)
	if err != nil {
		return fmt.Errorf("Unable to discover user roles: %v", err)
	}
	isAdmin := false
	for _, role := range roles {
		if isAdminRole(role.Role) {
			isAdmin = true
		}
	}
	if !isAdmin && billingEnabled(ctx) {
		return fmt.Errorf("Currently only admins may create and commit billingOrgs")
	}
	if org.Name == "" {
		return fmt.Errorf("Name not specified")
	}
	err = ValidName(org.Name)
	if err != nil {
		return err
	}
	orgCheck, err := orgExists(ctx, org.Name)
	if err != nil {
		return err
	}
	db := loggedDB(ctx)
	if org.Type == billing.CUSTOMER_TYPE_SELF {
		if orgCheck == nil {
			return fmt.Errorf("Organization %s not found, cannot create a self BillingOrganization for it", org.Name)
		}
		if orgCheck.Type != OrgTypeDeveloper {
			return fmt.Errorf("Cannot create BillingOrganizations for operator orgs")
		}
		// for self billing orgs, the user must be an admin of the org hes adding billing info for. Anyone can create a Parent billing org
		if err := authorized(ctx, claims.Username, org.Name, ResourceBilling, ActionManage); err != nil {
			return fmt.Errorf("Not authorized to create a Billing Organization")
		}
		if orgCheck.Parent != "" {
			return fmt.Errorf("There is already a Billing Org (%s) assigned to this %s, please remove it before adding another", orgCheck.Parent, orgCheck.Name)
		}
		org.Children = org.Name
		// set the parent org of the organization
		orgCheck.Parent = org.Name
		err = db.Save(&orgCheck).Error
		if err != nil {
			return fmt.Errorf("Unable to set billing org in Organization: %v", dbErr(err))
		}
	} else if org.Type == billing.CUSTOMER_TYPE_PARENT {
		if orgCheck != nil {
			return fmt.Errorf("Cannot create a parent BillingOrganization. Name %s is already in use by an Organization", org.Name)
		}
	} else {
		return fmt.Errorf("Invalid type: %s. Type must be either \"%s\" or \"%s\"", org.Type, billing.CUSTOMER_TYPE_SELF, billing.CUSTOMER_TYPE_PARENT)
	}

	org.CreateInProgress = true
	err = db.Create(&org).Error
	if err != nil {
		if strings.Contains(err.Error(), "duplicate key value violates unique constraint \"organizations_pkey") {
			return fmt.Errorf("Billing Organization with name %s (case-insensitive) already exists", org.Name)
		}
		return dbErr(err)
	}

	// If its a self billing org, just use the same group that was created for the regular org.
	if org.Type == billing.CUSTOMER_TYPE_PARENT {
		// set user to admin role of organization
		psub := rbac.GetCasbinGroup(org.Name, claims.Username)
		err = enforcer.AddGroupingPolicy(ctx, psub, RoleBillingManager)
		if err != nil {
			return dbErr(err)
		}
	}

	err = createBillingAccount(ctx, org)
	if err != nil {
		// reset
		db.Delete(&org)
		if orgCheck != nil {
			orgCheck.Parent = ""
			db.Save(orgCheck)
		}
		enforcer.RemoveGroupingPolicy(ctx, rbac.GetCasbinGroup(org.Name, claims.Username), RoleBillingManager)
		return err
	}
	return nil
}

func createBillingAccount(ctx context.Context, info *ormapi.BillingOrganization) error {
	if !billingEnabled(ctx) {
		return nil
	}
	accountInfo := billing.AccountInfo{
		OrgName: info.Name,
		Type:    info.Type,
	}

	//put the account info in the db
	db := loggedDB(ctx)
	err := db.Create(&accountInfo).Error
	if err != nil {
		if strings.Contains(err.Error(), "duplicate key value violates unique constraint \"accountinfo_pkey") {
			return fmt.Errorf("AccountInfo with name %s (case-insensitive) already exists", info.Name)
		}
		return dbErr(err)
	}
	return nil
}

func UpdateAccountInfo(c echo.Context) error {
	claims, err := getClaims(c)
	if err != nil {
		return err
	}
	ctx := GetContext(c)
	acc := billing.AccountInfo{}
	if err := c.Bind(&acc); err != nil {
		return bindErr(c, err)
	}
	span := log.SpanFromContext(ctx)
	span.SetTag("billing org", acc.OrgName)
	err = UpdateAccountInfoObj(ctx, claims, &acc)
<<<<<<< HEAD
	return setReply(c, err, Msg("Account Info Updated"))
=======
	return setReply(c, err, Msg("Billing Organization committed"))
>>>>>>> 9c780e0f
}

func UpdateAccountInfoObj(ctx context.Context, claims *UserClaims, account *billing.AccountInfo) (reterr error) {
	// TODO: remove this later, for now only mexadmin has the permission to create billingOrgs
	roles, err := ShowUserRoleObj(ctx, claims.Username)
	if err != nil {
		return fmt.Errorf("Unable to discover user roles: %v", err)
	}
	isAdmin := false
	for _, role := range roles {
		if isAdminRole(role.Role) {
			isAdmin = true
		}
	}
	if !isAdmin && billingEnabled(ctx) {
		return fmt.Errorf("Currently only admins may create and commit billingOrgs")
	}
	if err := authorized(ctx, claims.Username, account.OrgName, ResourceBilling, ActionManage); err != nil {
		return fmt.Errorf("Not authorized to create a Billing Organization")
	}
	db := loggedDB(ctx)
	bOrg, err := billingOrgExists(ctx, account.OrgName)
	if err != nil {
		return dbErr(err)
	} else if bOrg == nil {
		return fmt.Errorf("No BillingOrg named %s to commit", account.OrgName)
	}
	// if they do specify, it must match
	if account.Type != "" && account.Type != bOrg.Type {
		return fmt.Errorf("Invalid account details")
	}
	if !bOrg.CreateInProgress {
		return fmt.Errorf("BillingOrganization %s already committed", account.OrgName)
	}
	if billingEnabled(ctx) {
		err = serverConfig.BillingService.ValidateCustomer(ctx, account)
		if err != nil {
			return err
		}
	}
	defer func() {
		// if we reach here this is a big problem, that means the account was OK'ed by us earlier in primer and we validated it was successfully
		// created in chargify, we need some sort of alert to have an admin go and manually delete the customer and sub from chargify
		if reterr != nil {
			bOrg.CreateInProgress = true
			db.Save(bOrg)
		}
	}()
	if billingEnabled(ctx) {
		acc, err := accountInfoExists(ctx, account.OrgName)
		if err != nil {
			return dbErr(err)
		} else if acc == nil {
			return fmt.Errorf("Could not locate account information to commit for %s", account.OrgName)
		}
		originalAcc := acc.AccountId
		originalSub := acc.SubscriptionId
		originalParent := acc.ParentId
		defer func() {
			// reset the acc if there is an err after this point
			if reterr != nil {
				acc.AccountId = originalAcc
				acc.SubscriptionId = originalSub
				acc.ParentId = originalParent
				db.Save(acc)
			}
		}()
		acc.AccountId = account.AccountId
		acc.SubscriptionId = account.SubscriptionId
		acc.ParentId = account.ParentId
		err = db.Save(acc).Error
		if err != nil {
			return dbErr(err)
		}
	}
	bOrg.CreateInProgress = false
	err = db.Save(bOrg).Error
	if err != nil {
		return dbErr(err)
	}
	return nil
}

func UpdateBillingOrg(c echo.Context) error {
	ctx := GetContext(c)
	claims, err := getClaims(c)
	if err != nil {
		return err
	}
	// Pull json directly so we can unmarshal twice.
	// First time is to do lookup, second time is to apply
	// modified fields.
	body, err := ioutil.ReadAll(c.Request().Body)
	in := ormapi.BillingOrganization{}
	err = json.Unmarshal(body, &in)
	if err != nil {
		return bindErr(c, err)
	}
	if in.Name == "" {
		return c.JSON(http.StatusBadRequest, Msg("BillingOrganization name not specified"))
	}

	lookup := ormapi.BillingOrganization{
		Name: in.Name,
	}
	org := ormapi.BillingOrganization{}
	db := loggedDB(ctx)
	res := db.Where(&lookup).First(&org)
	if res.RecordNotFound() {
		return c.JSON(http.StatusBadRequest, Msg("BillingOrganization not found"))
	}
	if res.Error != nil {
		return c.JSON(http.StatusInternalServerError, MsgErr(dbErr(res.Error)))
	}
	oldType := org.Type

	if err := authorized(ctx, claims.Username, in.Name, ResourceUsers, ActionManage); err != nil {
		return err
	}

	// apply specified fields
	err = json.Unmarshal(body, &org)
	if err != nil {
		return bindErr(c, err)
	}
	if org.Type != oldType {
		return c.JSON(http.StatusBadRequest, Msg("Cannot change BillingOrganization type"))
	}

	err = updateBillingInfo(ctx, &org)
	if err != nil {
		return err
	}

	err = db.Save(&org).Error
	if err != nil {
		return c.JSON(http.StatusInternalServerError, MsgErr(dbErr(err)))
	}
	return nil
}

func AddChildOrg(c echo.Context) error {
	claims, err := getClaims(c)
	if err != nil {
		return err
	}
	ctx := GetContext(c)
	org := ormapi.BillingOrganization{}
	if err := c.Bind(&org); err != nil {
		return bindErr(c, err)
	}
	span := log.SpanFromContext(ctx)
	span.SetTag("billing org", org.Name)

	err = AddChildOrgObj(ctx, claims, &org)
	return setReply(c, err, Msg("Organization added"))
}

func AddChildOrgObj(ctx context.Context, claims *UserClaims, parentOrg *ormapi.BillingOrganization) error {
	if err := authorized(ctx, claims.Username, parentOrg.Name, ResourceBilling, ActionManage); err != nil {
		return err
	}
	// get the parent and child
	parent, err := billingOrgExists(ctx, parentOrg.Name)
	if err != nil || parent == nil {
		return fmt.Errorf("Unable to find BillingOrganization: %s", parentOrg.Name)
	}
	if parent.Type != billing.CUSTOMER_TYPE_PARENT {
		return fmt.Errorf("Cannot add children to a non-parent Billing Org")
	}

	childrenNames := strings.Split(parentOrg.Children, ",")
	children := []*ormapi.Organization{}
	for _, childrenName := range childrenNames {
		child, err := orgExists(ctx, childrenName)
		if err != nil || child == nil {
			return fmt.Errorf("Unable to find Organization: %s", parentOrg.Children)
		}
		children = append(children, child)
	}

	addErrors := make(map[string]error)
	for _, child := range children {
		err = addChild(ctx, child, parent)
		if err != nil {
			addErrors[child.Name] = err
		}
	}
	if len(addErrors) > 0 {
		return fmt.Errorf("Unable to add one or more children: %v", addErrors)
	}
	return nil
}

func addChild(ctx context.Context, child *ormapi.Organization, parent *ormapi.BillingOrganization) error {
	if child.Type != OrgTypeDeveloper {
		return fmt.Errorf("Can only add %s orgs to a billing org", OrgTypeDeveloper)
	}
	if child.Parent != "" {
		return fmt.Errorf("Organization %s is already linked to a billing org: %s.", child.Name, child.Parent)
	}

	err := linkChildAccount(ctx, parent, child.Name)
	if err != nil {
		return err
	}

	child.Parent = parent.Name
	if parent.Children == "" {
		parent.Children = child.Name
	} else {
		parent.Children = parent.Children + "," + child.Name
	}

	db := loggedDB(ctx)
	err = db.Save(&child).Error
	if err != nil {
		return dbErr(err)
	}
	err = db.Save(&parent).Error
	if err != nil {
		return dbErr(err)
	}
	return nil
}

func RemoveChildOrg(c echo.Context) error {
	claims, err := getClaims(c)
	if err != nil {
		return err
	}
	ctx := GetContext(c)
	org := ormapi.BillingOrganization{}
	if err := c.Bind(&org); err != nil {
		return bindErr(c, err)
	}
	span := log.SpanFromContext(ctx)
	span.SetTag("billing org", org.Name)

	err = RemoveChildOrgObj(ctx, claims, &org)
	return setReply(c, err, Msg("Organization removed"))
}

func RemoveChildOrgObj(ctx context.Context, claims *UserClaims, billing *ormapi.BillingOrganization) error {
	if err := authorized(ctx, claims.Username, billing.Name, ResourceBilling, ActionManage); err != nil {
		return err
	}
	// get the parent and child
	parent, err := billingOrgExists(ctx, billing.Name)
	if err != nil || parent == nil {
		return fmt.Errorf("Unable to find BillingOrganization: %s", billing.Name)
	}

	childrenNames := strings.Split(billing.Children, ",")
	children := []*ormapi.Organization{}
	for _, childrenName := range childrenNames {
		child, err := orgExists(ctx, childrenName)
		if err != nil || child == nil {
			return fmt.Errorf("Unable to find Organization: %s", billing.Children)
		}
		children = append(children, child)
	}

	remErrors := make(map[string]error)
	for _, child := range children {
		err = removeChild(ctx, child, parent)
		if err != nil {
			remErrors[child.Name] = err
		}
	}
	if len(remErrors) > 0 {
		return fmt.Errorf("Unable to add one or more children: %v", remErrors)
	}
	return nil
}

func removeChild(ctx context.Context, child *ormapi.Organization, parent *ormapi.BillingOrganization) error {
	// check to make sure the child is really a child of the billingOrg
	isChild := false
	var index int
	children := strings.Split(parent.Children, ",")
	for i, childName := range children {
		if childName == child.Name && child.Parent == parent.Name {
			isChild = true
			index = i
			break
		}
	}
	if !isChild {
		return fmt.Errorf("Org %s and BillingOrg %s are not of the same billing family", child.Name, parent.Name)
	}

	inUse := orgInUse(ctx, child.Name)
	if inUse != nil {
		return inUse
	}

	child.Parent = ""
	parent.Children = strings.Join(append(children[0:index], children[index+1:len(children)]...), ",")
	db := loggedDB(ctx)
	err := db.Save(&child).Error
	if err != nil {
		return dbErr(err)
	}
	err = db.Save(&parent).Error
	if err != nil {
		return dbErr(err)
	}

	err = deleteBillingAccount(ctx, child.Name, deleteTypeChild)
	if err != nil {
		return err
	}

	return nil
}

func DeleteBillingOrg(c echo.Context) error {
	claims, err := getClaims(c)
	if err != nil {
		return err
	}
	ctx := GetContext(c)
	org := ormapi.BillingOrganization{}
	if err := c.Bind(&org); err != nil {
		return bindErr(c, err)
	}
	span := log.SpanFromContext(ctx)
	span.SetTag("billing org", org.Name)

	err = DeleteBillingOrgObj(ctx, claims, &org)
	return setReply(c, err, Msg("Billing Organization deleted"))
}

func DeleteBillingOrgObj(ctx context.Context, claims *UserClaims, org *ormapi.BillingOrganization) error {
	if org.Name == "" {
		return fmt.Errorf("Organization name not specified")
	}
	if err := authorized(ctx, claims.Username, org.Name, ResourceBilling, ActionManage); err != nil {
		return err
	}
	orgDetails, err := billingOrgExists(ctx, org.Name)
	// mark org for delete in progress
	db := loggedDB(ctx)
	doMark := true
	err = markBillingOrgForDelete(db, org.Name, doMark)
	if err != nil {
		return err
	}

	// check to see if orgs related to this BillingOrg are still up
	err = billingOrgDeletable(ctx, org.Name)
	if err != nil {
		undoerr := markBillingOrgForDelete(db, org.Name, !doMark)
		if undoerr != nil {
			log.SpanLog(ctx, log.DebugLevelApi, "undo mark org for delete", "undoerr", undoerr)
		}
		return err
	}

	// delete org
	err = db.Delete(&org).Error
	if err != nil {
		undoerr := markBillingOrgForDelete(db, org.Name, !doMark)
		if undoerr != nil {
			log.SpanLog(ctx, log.DebugLevelApi, "undo mark org for delete", "undoerr", undoerr)
		}
		return dbErr(err)
	}

	err = deleteBillingAccount(ctx, org.Name, deleteTypeSelf)
	if err != nil {
		return err
	}

	// delete all casbin groups associated with org if the org was a parent org
	if orgDetails.Type == billing.CUSTOMER_TYPE_PARENT {
		groups, err := enforcer.GetGroupingPolicy()
		if err != nil {
			return dbErr(err)
		}
		for _, grp := range groups {
			if len(grp) < 2 {
				continue
			}
			strs := strings.Split(grp[0], "::")
			if len(strs) == 2 && strs[0] == org.Name {
				err = enforcer.RemoveGroupingPolicy(ctx, grp[0], grp[1])
				if err != nil {
					return dbErr(err)
				}
			}
		}
	} else {
		lookup := ormapi.Organization{
			Name: org.Name,
		}
		org := ormapi.Organization{}
		db := loggedDB(ctx)
		res := db.Where(&lookup).First(&org)
		if res.RecordNotFound() {
			return fmt.Errorf("unable to find corresponding Organization")
		}
		org.Parent = ""
		err = db.Save(&org).Error
		if err != nil {
			return dbErr(err)
		}
	}
	return nil
}

// Show BillingOrganizations that current user belongs to.
func ShowBillingOrg(c echo.Context) error {
	ctx := GetContext(c)
	claims, err := getClaims(c)
	if err != nil {
		return err
	}
	orgs, err := ShowBillingOrgObj(ctx, claims)
	return setReply(c, err, orgs)
}

func ShowBillingOrgObj(ctx context.Context, claims *UserClaims) ([]ormapi.BillingOrganization, error) {
	orgs := []ormapi.BillingOrganization{}
	db := loggedDB(ctx)
	err := authorized(ctx, claims.Username, "", ResourceUsers, ActionView)
	if err == nil {
		// super user, show all orgs
		err := db.Find(&orgs).Error
		if err != nil {
			return nil, dbErr(err)
		}
	} else {
		// show orgs for current user
		groupings, err := enforcer.GetGroupingPolicy()
		if err != nil {
			return nil, dbErr(err)
		}
		for _, grp := range groupings {
			if len(grp) < 2 {
				continue
			}
			orguser := strings.Split(grp[0], "::")
			if len(orguser) > 1 && orguser[1] == claims.Username {
				org := ormapi.BillingOrganization{}
				org.Name = orguser[0]
				err := db.Where(&org).First(&org).Error
				show := true
				if err != nil {
					// check to make sure it wasnt a regular org before throwing an error
					regOrg := ormapi.Organization{Name: orguser[0]}
					regErr := db.Where(&regOrg).First(&regOrg).Error
					if regErr == nil {
						show = false
					} else {
						return nil, dbErr(err)
					}
				}
				if show {
					orgs = append(orgs, org)
				}
			}
		}
	}
	return orgs, nil
}

func billingOrgExists(ctx context.Context, orgName string) (*ormapi.BillingOrganization, error) {
	lookup := ormapi.BillingOrganization{
		Name: orgName,
	}
	db := loggedDB(ctx)
	org := ormapi.BillingOrganization{}
	res := db.Where(&lookup).First(&org)
	if res.RecordNotFound() {
		return nil, nil
	}
	if res.Error != nil {
		return nil, res.Error
	}
	return &org, nil
}

func accountInfoExists(ctx context.Context, orgName string) (*billing.AccountInfo, error) {
	lookup := billing.AccountInfo{
		OrgName: orgName,
	}
	db := loggedDB(ctx)
	info := billing.AccountInfo{}
	res := db.Where(&lookup).First(&info)
	if res.RecordNotFound() {
		return nil, nil
	}
	if res.Error != nil {
		return nil, res.Error
	}
	return &info, nil
}

func deleteBillingAccount(ctx context.Context, orgName, deleteType string) error {
	if !billingEnabled(ctx) {
		return nil
	}
	// and remove the customer from the db and the billing service
	// get the full accountInfo
	info, err := GetAccountObj(ctx, orgName)
	if err != nil {
		return err
	}
	// remove account from db
	db := loggedDB(ctx)
	err = db.Delete(info).Error
	if err != nil {
		return dbErr(err)
	}
	if deleteType == deleteTypeSelf {
		err = serverConfig.BillingService.DeleteCustomer(ctx, info)
		if err != nil {
			return err
		}
	} else if deleteType == deleteTypeChild {
		err = serverConfig.BillingService.DeleteCustomer(ctx, info)
		if err != nil {
			return err
		}
	} else {
		return fmt.Errorf("unknown delete type")
	}
	return nil
}

func GetAccountObj(ctx context.Context, orgName string) (*billing.AccountInfo, error) {
	if orgName == "" {
		return nil, fmt.Errorf("no orgName specified")
	}
	acc := billing.AccountInfo{
		OrgName: orgName,
	}
	db := loggedDB(ctx)
	res := db.Where(&acc).First(&acc)
	if res.Error != nil {
		if res.RecordNotFound() {
			return nil, fmt.Errorf("account \"%s\" not found", orgName)
		}
		return nil, res.Error
	}
	return &acc, nil
}

// Marking an org for delete must be done transactionally so other threads
// cannot accidentally run the delete in parallel.
func markBillingOrgForDelete(db *gorm.DB, name string, mark bool) (reterr error) {
	tx := db.Begin()
	defer func() {
		if reterr != nil {
			tx.Rollback()
		}
	}()
	// lookup org
	lookup := ormapi.BillingOrganization{
		Name: name,
	}
	findOrg := ormapi.BillingOrganization{}
	res := tx.Where(&lookup).First(&findOrg)
	if res.RecordNotFound() {
		return echo.NewHTTPError(http.StatusBadRequest, "org not found")
	}
	if res.Error != nil {
		return echo.NewHTTPError(http.StatusInternalServerError, res.Error.Error())
	}
	if mark {
		if findOrg.DeleteInProgress {
			return echo.NewHTTPError(http.StatusBadRequest, "org already being deleted")
		}
		findOrg.DeleteInProgress = true
	} else {
		findOrg.DeleteInProgress = false
	}
	err := tx.Save(&findOrg).Error
	if err != nil {
		return echo.NewHTTPError(http.StatusInternalServerError, err.Error())
	}
	return tx.Commit().Error
}

func billingOrgDeletable(ctx context.Context, orgName string) error {
	org, err := billingOrgExists(ctx, orgName)
	if err != nil {
		return fmt.Errorf("Unable to find Billing Org")
	}
	// When a self org is being deleted, check to see if the child is either:
	// 1. nonexistent(already deleted and DeleteOrg is calling DeleteBillingOrg)
	// 2. the child org is not in use(cant be racking up charges if we cant charge them anymore)
	if org.Type == billing.CUSTOMER_TYPE_SELF {
		child, err := orgExists(ctx, org.Children)
		if err != nil {
			// maybe should still allow deletion to go through in case parent-child relationships got corrupted?
			return fmt.Errorf("Unable to locate linked child organization")
		}
		if child == nil {
			return nil
		}
		return orgInUse(ctx, child.Name)
	}
	if org.Type == billing.CUSTOMER_TYPE_PARENT && org.Children != "" {
		return fmt.Errorf("BillingOrg in use by Organizations: %s", org.Children)
	}
	return nil
}

// Check to make sure Organization is attached able to be charged
func isBillable(ctx context.Context, orgName string) bool {
	if !billingEnabled(ctx) {
		return true
	}
	if strings.ToLower(orgName) == strings.ToLower(cloudcommon.OrganizationMobiledgeX) || strings.ToLower(orgName) == strings.ToLower(cloudcommon.OrganizationEdgeBox) {
		return true
	}
	org, _ := orgExists(ctx, orgName)
	if org == nil || org.Parent == "" {
		return false
	}
	// this should always pass but just in case
	bOrg, _ := billingOrgExists(ctx, org.Parent)
	if bOrg == nil || bOrg.CreateInProgress {
		return false
	}
	return true
}

func linkChildAccount(ctx context.Context, parent *ormapi.BillingOrganization, child string) error {
	if !billingEnabled(ctx) {
		return nil
	}
	parentAcc, err := GetAccountObj(ctx, parent.Name)
	if err != nil {
		return err
	}

	// chargify (and zuora) requires you to have billToContact info even if you are linked to a parent
	// so for now just use parent first and last name
	childAccountInfo := billing.AccountInfo{OrgName: child}
	billTo := billing.CustomerDetails{
		OrgName:   child,
		FirstName: parent.FirstName,
		LastName:  parent.LastName,
		Email:     parent.Email,
		Address1:  parent.Address,
		Address2:  parent.Address2,
		City:      parent.City,
		Country:   parent.Country,
		State:     parent.State,
		Zip:       parent.PostalCode,
		Phone:     parent.Phone,
	}
	err = serverConfig.BillingService.AddChild(ctx, parentAcc, &childAccountInfo, &billTo)
	if err != nil {
		return err
	}

	//put the account info in the db
	db := loggedDB(ctx)
	err = db.Create(&childAccountInfo).Error
	if err != nil {
		if strings.Contains(err.Error(), "duplicate key value violates unique constraint \"accountinfo_pkey") {
			return fmt.Errorf("AccountInfo with name %s (case-insensitive) already exists", child)
		}
		return dbErr(err)
	}
	err = db.Save(parentAcc).Error
	if err != nil {
		return dbErr(err)
	}
	return nil
}

func updateBillingInfo(ctx context.Context, info *ormapi.BillingOrganization) error {
	if !billingEnabled(ctx) {
		return nil
	}
	// get the accountInfo for this billingOrg
	acc, err := GetAccountObj(ctx, info.Name)
	if err != nil {
		return err
	}
	billTo := billing.CustomerDetails{
		FirstName: info.FirstName,
		LastName:  info.LastName,
		Email:     info.Email,
		Address1:  info.Address,
		Address2:  info.Address2,
		City:      info.City,
		Country:   info.Country,
		State:     info.State,
		Zip:       info.PostalCode,
		Phone:     info.Phone,
	}
	// update it
	return serverConfig.BillingService.UpdateCustomer(ctx, acc, &billTo)
}

func billingEnabled(ctx context.Context) bool {
	config, _ := getConfig(ctx)
	if config == nil {
		return false
	}
	return config.BillingEnable
}

func GetInvoice(c echo.Context) error {
	claims, err := getClaims(c)
	if err != nil {
		return err
	}
	ctx := GetContext(c)
	req := ormapi.InvoiceRequest{}
	if err := c.Bind(&req); err != nil {
		return bindErr(c, err)
	}
	span := log.SpanFromContext(ctx)
	span.SetTag("invoice", req.Name)
	if err := authorized(ctx, claims.Username, req.Name, ResourceBilling, ActionView); err != nil {
		return err
	}
	acc, err := GetAccountObj(ctx, req.Name)
	if err != nil {
		return err
	}
	invoice, err := serverConfig.BillingService.GetInvoice(ctx, acc, req.StartDate, req.EndDate)
	return setReply(c, err, invoice)
}<|MERGE_RESOLUTION|>--- conflicted
+++ resolved
@@ -161,11 +161,7 @@
 	span := log.SpanFromContext(ctx)
 	span.SetTag("billing org", acc.OrgName)
 	err = UpdateAccountInfoObj(ctx, claims, &acc)
-<<<<<<< HEAD
 	return setReply(c, err, Msg("Account Info Updated"))
-=======
-	return setReply(c, err, Msg("Billing Organization committed"))
->>>>>>> 9c780e0f
 }
 
 func UpdateAccountInfoObj(ctx context.Context, claims *UserClaims, account *billing.AccountInfo) (reterr error) {
