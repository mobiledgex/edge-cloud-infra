--- conflicted
+++ resolved
@@ -1635,7 +1635,6 @@
 	require.Contains(t, err.Error(), "No permissions for Cloudlet")
 }
 
-<<<<<<< HEAD
 // tokenOper is the token of the manager of the cloudlet pool
 // poolDevOrg is a developer org part of cloudlet pool
 // poolCloudletKey is the cloudlet key part of cloudlet pool
@@ -2296,14 +2295,14 @@
 	_, status, err = mcClient.ShowCloudletPoolUsage(uri, tokenDev1, cloudletPoolUsageData)
 	require.NotNil(t, err)
 	require.Equal(t, http.StatusForbidden, status)
-=======
+}
+
 func forbiddenTestShowApp(t *testing.T, mcClient *mctestclient.Client, uri, token, region, org string) {
 	// show is allowed but won't show anything
 	list, status, err := ormtestutil.TestPermShowApp(mcClient, uri, token, region, org)
 	require.NotNil(t, err)
 	require.Equal(t, http.StatusForbidden, status)
 	require.Equal(t, 0, len(list))
->>>>>>> 2f91ea0e
 }
 
 type StreamDummyServer struct {
