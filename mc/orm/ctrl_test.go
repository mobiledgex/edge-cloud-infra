--- conflicted
+++ resolved
@@ -462,15 +462,10 @@
 
 	// admin can do everything
 	goodPermTestFlavor(t, mcClient, uri, tokenAd, ctrl.Region, "", dcnt)
-<<<<<<< HEAD
 	goodPermTestCloudlet(t, mcClient, uri, tokenAd, ctrl.Region, org3, nil, ccount)
 	goodPermTestCloudlet(t, mcClient, uri, tokenAd, ctrl.Region, org4, nil, ccount)
-=======
-	goodPermTestCloudlet(t, mcClient, uri, tokenAd, ctrl.Region, org3, ccount)
-	goodPermTestCloudlet(t, mcClient, uri, tokenAd, ctrl.Region, org4, ccount)
 	goodPermTestCloudletAllianceOrg(t, mcClient, uri, tokenAd, ctrl.Region, org3, 0)
 	goodPermTestCloudletAllianceOrg(t, mcClient, uri, tokenAd, ctrl.Region, org4, 0)
->>>>>>> 0b3291a4
 	goodPermTestApp(t, mcClient, uri, tokenAd, ctrl.Region, org1, dcnt)
 	goodPermTestApp(t, mcClient, uri, tokenAd, ctrl.Region, org2, dcnt)
 	goodPermTestAppInst(t, mcClient, uri, tokenAd, ctrl.Region, org1, tc3, dcnt)
@@ -672,27 +667,17 @@
 	badPermTestShowClusterInst(t, mcClient, uri, tokenOper2, ctrl.Region, org1)
 
 	// make sure developer cannot create cloudlet (but they can see all of them)
-<<<<<<< HEAD
 	badPermTestCloudlet(t, mcClient, uri, tokenDev, ctrl.Region, org3, nil)
 	badPermTestCloudlet(t, mcClient, uri, tokenDev2, ctrl.Region, org3, nil)
+	badPermTestCloudletAllianceOrg(t, mcClient, uri, tokenDev, ctrl.Region, org3)
+	badPermTestCloudletAllianceOrg(t, mcClient, uri, tokenDev2, ctrl.Region, org3)
 
 	// test operators can modify their own objs but not each other's
 	badPermTestCloudlet(t, mcClient, uri, tokenOper, ctrl.Region, org4, nil)
 	badPermTestCloudlet(t, mcClient, uri, tokenOper2, ctrl.Region, org3, nil)
-	permTestCloudletPool(t, mcClient, uri, tokenOper, tokenOper2, ctrl.Region, org3, org4, dcnt)
-=======
-	badPermTestCloudlet(t, mcClient, uri, tokenDev, ctrl.Region, org3)
-	badPermTestCloudlet(t, mcClient, uri, tokenDev2, ctrl.Region, org3)
-	badPermTestCloudletAllianceOrg(t, mcClient, uri, tokenDev, ctrl.Region, org3)
-	badPermTestCloudletAllianceOrg(t, mcClient, uri, tokenDev2, ctrl.Region, org3)
-
-	// test operators can modify their own objs but not each other's
-	badPermTestCloudlet(t, mcClient, uri, tokenOper, ctrl.Region, org4)
-	badPermTestCloudlet(t, mcClient, uri, tokenOper2, ctrl.Region, org3)
 	badPermTestCloudletAllianceOrg(t, mcClient, uri, tokenOper, ctrl.Region, org4)
 	badPermTestCloudletAllianceOrg(t, mcClient, uri, tokenOper2, ctrl.Region, org3)
 	permTestCloudletPool(t, mcClient, uri, tokenOper, tokenOper2, ctrl.Region, org3, org4, dcnt, cpMod)
->>>>>>> 0b3291a4
 	permTestVMPool(t, mcClient, uri, tokenOper, tokenOper2, ctrl.Region, org3, org4, dcnt)
 	permTestTrustPolicy(t, mcClient, uri, tokenOper, tokenOper2, ctrl.Region, org3, org4, dcnt)
 
@@ -717,12 +702,8 @@
 	testInvalidOrgForCloudletUsage(t, mcClient, uri, tokenAd, ctrl.Region, org1)
 
 	// test users with different roles
-<<<<<<< HEAD
 	goodPermTestCloudlet(t, mcClient, uri, tokenOper3, ctrl.Region, org3, nil, ccount)
-=======
-	goodPermTestCloudlet(t, mcClient, uri, tokenOper3, ctrl.Region, org3, ccount)
 	goodPermTestCloudletAllianceOrg(t, mcClient, uri, tokenOper3, ctrl.Region, org3, ccount)
->>>>>>> 0b3291a4
 	goodPermTestClusterInst(t, mcClient, uri, tokenDev, ctrl.Region, org1, tc3, dcnt)
 	badPermTestClusterInst(t, mcClient, uri, tokenDev2, ctrl.Region, org1, tc3)
 
@@ -807,12 +788,8 @@
 	testFailCheckPermissionsAndGetCloudletList(t, ctx, dev3.Name, ctrl.Region, []string{org1}, ResourceAppAnalytics,
 		[]edgeproto.CloudletKey{org3Cloudlet.Key}, "Forbidden")
 	testRemoveUserRole(t, mcClient, uri, tokenOper, org3, "OperatorContributor", oper3.Name, Success)
-<<<<<<< HEAD
 	badPermTestCloudlet(t, mcClient, uri, tokenOper3, ctrl.Region, org3, nil)
-=======
-	badPermTestCloudlet(t, mcClient, uri, tokenOper3, ctrl.Region, org3)
 	badPermTestCloudletAllianceOrg(t, mcClient, uri, tokenOper3, ctrl.Region, org3)
->>>>>>> 0b3291a4
 
 	{
 		// Tests checks for adding cloudlets to cloudletpool that
@@ -2753,12 +2730,8 @@
 		ds.SetDummyObjs(ctx, testutil.Delete, tag, dcnt)
 		ds.SetDummyOrgObjs(ctx, testutil.Delete, operOrg.Name, dcnt)
 	}()
-<<<<<<< HEAD
 	goodPermTestCloudlet(t, mcClient, uri, apiKeyLoginToken, ctrl.Region, operOrg.Name, nil, count+2)
-=======
-	goodPermTestCloudlet(t, mcClient, uri, apiKeyLoginToken, ctrl.Region, operOrg.Name, count+2)
 	goodPermTestCloudletAllianceOrg(t, mcClient, uri, apiKeyLoginToken, ctrl.Region, operOrg.Name, count+2)
->>>>>>> 0b3291a4
 	goodPermTestShowCloudlet(t, mcClient, uri, apiKeyLoginToken, ctrl.Region, operOrg.Name, count+2)
 	tc := edgeproto.CloudletKey{
 		Organization: operOrg.Name,
