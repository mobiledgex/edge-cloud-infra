--- conflicted
+++ resolved
@@ -604,12 +604,8 @@
 	require.Nil(t, err)
 	require.Equal(t, http.StatusOK, status)
 
-<<<<<<< HEAD
-=======
-	testOrgCloudletPoolUpgrade(t, ctx)
 	testEdgeboxOnlyCloudletCreate(t, ctx, mcClient, uri, ctrl.Region)
 
->>>>>>> 687f250c
 	// delete controller
 	status, err = mcClient.DeleteController(uri, token, &ctrl)
 	require.Nil(t, err, "delete controller")
@@ -1472,30 +1468,7 @@
 	checkUpgraded := []ormapi.OrgCloudletPool{}
 	err = db.Find(&checkUpgraded).Error
 	require.Nil(t, err)
-<<<<<<< HEAD
 	require.ElementsMatch(t, expected, checkUpgraded)
-=======
-	require.ElementsMatch(t, expected, check)
-	// clean up
-	for _, d := range data {
-		// delete orgcloudletpools
-		p := d
-		p.Type = ormapi.CloudletPoolAccessInvitation
-		err = db.Delete(&p).Error
-		require.Nil(t, err)
-		p.Type = ormapi.CloudletPoolAccessConfirmation
-		err = db.Delete(&p).Error
-		require.Nil(t, err)
-		// delete dev org
-		org := ormapi.Organization{}
-		org.Name = d.Org
-		err := db.Delete(&org).Error
-		require.Nil(t, err)
-		// delete oper org
-		org.Name = d.CloudletPoolOrg
-		err = db.Delete(&org).Error
-		require.Nil(t, err)
-	}
 }
 
 func testEdgeboxOnlyCloudletCreate(t *testing.T, ctx context.Context, mcClient *ormclient.Client, uri, region string) {
@@ -1551,5 +1524,4 @@
 	// cleanup cloudlet
 	_, status, err = mcClient.DeleteCloudlet(uri, token, &regCloudlet)
 	require.Nil(t, err)
->>>>>>> 687f250c
 }