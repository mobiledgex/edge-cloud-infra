--- conflicted
+++ resolved
@@ -220,7 +220,6 @@
 	require.NotNil(t, err)
 	require.Contains(t, err.Error(), "Invalid dme selector: bad selector")
 	require.Equal(t, http.StatusBadRequest, status)
-<<<<<<< HEAD
 
 	// invalid input check
 	appInst := edgeproto.AppInstKey{
@@ -248,7 +247,6 @@
 	require.NotNil(t, err)
 	require.Contains(t, err.Error(), "Invalid cluster passed in")
 	require.Equal(t, http.StatusBadRequest, status)
-=======
 }
 
 func TestIsMeasurementOutputEmpty(t *testing.T) {
@@ -380,5 +378,4 @@
 	require.NotNil(t, err, "Invalid series data")
 	require.Contains(t, err.Error(), "Error parsing influx, unexpected format")
 	require.False(t, empty)
->>>>>>> 881dfd06
 }