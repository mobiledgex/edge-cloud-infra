--- conflicted
+++ resolved
@@ -67,13 +67,8 @@
 	if strings.ToLower(claims.Username) == strings.ToLower(org.Name) {
 		return fmt.Errorf("org name cannot be same as existing user name")
 	}
-<<<<<<< HEAD
 	if strings.ToLower(org.Name) == strings.ToLower(cloudcommon.DeveloperMobiledgeX) || strings.ToLower(org.Name) == strings.ToLower(cloudcommon.DeveloperEdgeBox) {
-		if !authorized(ctx, claims.Username, "", ResourceUsers, ActionManage) {
-=======
-	if strings.ToLower(org.Name) == strings.ToLower(cloudcommon.DeveloperMobiledgeX) {
 		if err := authorized(ctx, claims.Username, "", ResourceUsers, ActionManage); err != nil {
->>>>>>> 48917f73
 			return fmt.Errorf("Not authorized to create reserved org %s", org.Name)
 		}
 	}
