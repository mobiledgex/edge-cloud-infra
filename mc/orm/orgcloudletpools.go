--- conflicted
+++ resolved
@@ -589,11 +589,7 @@
 		filter.Type = typ
 	}
 
-<<<<<<< HEAD
-	authz, err := newAuthzOrgCloudletPool(ctx, filter.Region, username)
-=======
-	authz, err := newAuthzOrgCloudletPool(ctx, filter.Region, claims.Username, ActionView)
->>>>>>> 3324acbd
+	authz, err := newAuthzOrgCloudletPool(ctx, filter.Region, username, ActionView)
 	if err != nil {
 		return nil, err
 	}
