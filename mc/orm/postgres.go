package orm

import (
	"context"
	"encoding/json"
	"fmt"
	"strings"
	"time"

	"github.com/jinzhu/gorm"
	_ "github.com/labstack/echo"
	"github.com/lib/pq"
	_ "github.com/lib/pq"
	"github.com/mobiledgex/edge-cloud-infra/mc/gormlog"
	"github.com/mobiledgex/edge-cloud-infra/mc/ormapi"
	"github.com/mobiledgex/edge-cloud/log"
	"github.com/mobiledgex/edge-cloud/util"
	"github.com/mobiledgex/edge-cloud/util/tasks"
)

var retryInterval = 10 * time.Second
var psqlInfo string
var sqlListenerWorkers tasks.KeyWorkers
var sqlPingInterval = 90 * time.Second
var unitTest = false

func InitSql(ctx context.Context, addr, username, password, dbname string) (*gorm.DB, error) {
	hostport := strings.Split(addr, ":")
	if len(hostport) != 2 {
		return nil, fmt.Errorf("Invalid postgres address format %s", addr)
	}

	psqlInfo = fmt.Sprintf("host=%s port=%s user=%s "+
		"dbname=%s sslmode=disable password=%s",
		hostport[0], hostport[1], username, dbname, password)
	var err error
	db, err := gorm.Open("postgres", psqlInfo)
	if err != nil {
		log.SpanLog(ctx, log.DebugLevelInfo, "init sql", "host", hostport[0], "port", hostport[1],
			"dbname", dbname, "err", err)
		return nil, err
	}

	// Without a span defined on this context, any code path that
	// fails to call loggedDB() will panic (intentionally).
	db.SetLogger(&gormlog.Logger{Ctx: context.Background()})
	db.LogMode(true)

	return db, nil
}

func InitData(ctx context.Context, superuser, superpass string, pingInterval time.Duration, stop *bool, done chan struct{}, initDone chan error) {
	if database == nil {
		log.FatalLog("db not initialized")
	}
	db := loggedDB(ctx)
	isDone := false
	// do first attempt immediately, then retry after interval if needed
	retryInt := time.Duration(0)
	for !isDone {
		select {
		case <-done:
			isDone = true
		case <-time.After(retryInt):
			retryInt = retryInterval
		}
		if isDone {
			return
		}

		err := upgradeCustom(ctx, db)
		if err != nil {
			initDone <- err
			return
		}

		// create or update tables
		err = db.AutoMigrate(
			&ormapi.User{},
			&ormapi.Organization{},
			&ormapi.Controller{},
			&ormapi.Config{},
			&ormapi.OrgCloudletPool{},
			&ormapi.AccountInfo{},
			&ormapi.BillingOrganization{},
			&ormapi.UserApiKey{},
			&ormapi.Reporter{},
			&ormapi.McRateLimitFlowSettings{},
			&ormapi.McRateLimitMaxReqsSettings{},
			// Federation GORM Objects
			&ormapi.Federator{},
			&ormapi.Federation{},
			&ormapi.FederatorZone{},
			&ormapi.FederatedPartnerZone{},
			&ormapi.FederatedSelfZone{},
		).Error
		if err != nil {
			log.SpanLog(ctx, log.DebugLevelApi, "automigrate", "err", err)
			if unitTest {
				initDone <- err
				return
			}
			continue
		}
		// create initial database data
		err = InitRolePerms(ctx)
		if err != nil {
			log.SpanLog(ctx, log.DebugLevelApi, "init roles", "err", err)
			if unitTest {
				initDone <- err
				return
			}
			continue
		}
		err = InitAdmin(ctx, superuser, superpass)
		if err != nil {
			log.SpanLog(ctx, log.DebugLevelApi, "init admin", "err", err)
			if unitTest {
				initDone <- err
				return
			}
			continue
		}
		err = InitConfig(ctx)
		if err != nil {
			log.SpanLog(ctx, log.DebugLevelApi, "init config", "err", err)
			if unitTest {
				initDone <- err
				return
			}
			continue
		}
		err = InitOrgCloudletPool(ctx)
		if err != nil {
			log.SpanLog(ctx, log.DebugLevelApi, "init orgcloudletpool", "err", err)
			if unitTest {
				initDone <- err
				return
			}
			continue
		}
		err = InitRateLimitMc(ctx)
		if err != nil {
			log.SpanLog(ctx, log.DebugLevelApi, "init ratelimitmc", "err", err)
			if unitTest {
				initDone <- err
				return
			}
			continue
		}
		err = InitFederationAPIConstraints(loggedDB(ctx))
		if err != nil {
			log.SpanLog(ctx, log.DebugLevelApi, "init federation API constraints", "err", err)
			if unitTest {
				initDone <- err
				return
			}
			continue
		}
		log.SpanLog(ctx, log.DebugLevelApi, "init data done")

		if err := fixPostgresNullValues(ctx); err != nil {
			if unitTest {
				initDone <- err
				return
			}
			// not a fatal error, so just log it
			log.SpanLog(ctx, log.DebugLevelApi, "fix postgres null values failed", "err", err)
		}
		break
	}
	go func() {
		for {
			select {
			case <-done:
				return
			case <-time.After(pingInterval):
				database.DB().Ping()
			}
		}
	}()
	initDone <- nil
}

func loggedDB(ctx context.Context) *gorm.DB {
	return gormlog.LoggedDB(ctx, database)
}

const sqlEventsChannel = "events"

// Trigger function for sending a notification of what changed in a table
var postgresTriggerFunc = `
CREATE OR REPLACE FUNCTION notify_event() RETURNS TRIGGER AS $$

DECLARE
    notification json;
BEGIN
    notification = json_build_object(
        'table', TG_TABLE_NAME,
        'action', TG_OP);

    -- execute pg_notify(channel, notification)
    PERFORM pg_notify('` + sqlEventsChannel + `', notification::text);

    -- result is ignored since this is an AFTER trigger
    RETURN NULL;
END;

$$ LANGUAGE plpgsql;
`

type sqlNotice struct {
	Table  string `json:"table"`
	Action string `json:"action"`
}

func initSqlListener(ctx context.Context, done chan struct{}) (*pq.Listener, error) {
	log.SpanLog(ctx, log.DebugLevelInfo, "init sql listener")
	sqlListenerWorkers.Init("sqlListener", sqlListenerWorkFunc)

	db := loggedDB(ctx)
	// set up the trigger function
	err := db.Exec(postgresTriggerFunc).Error
	if err != nil {
		return nil, err
	}
	// register trigger for controllers table
	err = setSqlTrigger(ctx, &ormapi.Controller{})
	if err != nil {
		return nil, err
	}
	// set up listener
	minReconnectInterval := 5 * time.Second
	maxReconnectInterval := 60 * time.Second
	listener := pq.NewListener(psqlInfo, minReconnectInterval, maxReconnectInterval, sqlListenerEventCb)
	go func() {
		isDone := false
		for !isDone {
			select {
			case noticeData := <-listener.Notify:
				if noticeData == nil {
					// listener reconnected
					continue
				}
				span := log.StartSpan(log.DebugLevelApi, "sql-notice")
				ctx := log.ContextWithSpan(context.Background(), span)
				span.SetTag("channel", noticeData.Channel)
				notice := &sqlNotice{}
				err := json.Unmarshal([]byte(noticeData.Extra), notice)
				if err != nil {
					log.SpanLog(ctx, log.DebugLevelApi, "failed to unmarshal notice", "err", err, "data", string(noticeData.Extra))
					span.Finish()
					continue
				}
				sqlListenerWorkers.NeedsWork(ctx, notice.Table)
				span.Finish()
			case <-time.After(sqlPingInterval):
				go func() {
					listener.Ping()
				}()
			case <-done:
				isDone = true
			}
		}
	}()
	return listener, nil
}

func setSqlTrigger(ctx context.Context, tableData interface{}) error {
	scope := loggedDB(ctx).Unscoped().NewScope(tableData)
	tableName := scope.TableName()
	cmd := fmt.Sprintf(`
CREATE TRIGGER %s_notify_event
AFTER INSERT OR UPDATE OR DELETE ON %s
FOR EACH ROW EXECUTE PROCEDURE notify_event();`,
		tableName, tableName)
	err := loggedDB(ctx).Exec(cmd).Error
	if err != nil && strings.Contains(err.Error(), "already exists") {
		err = nil
	}
	return err
}

func sqlListenerEventCb(event pq.ListenerEventType, err error) {
	span := log.StartSpan(log.DebugLevelApi, "sql-listener-event")
	defer span.Finish()
	ctx := log.ContextWithSpan(context.Background(), span)

	log.SpanLog(ctx, log.DebugLevelApi, "callback event", "event", event, "err", err)
	if event == pq.ListenerEventConnected || event == pq.ListenerEventReconnected {
		sqlListenerWorkers.NeedsWork(ctx, "controllers")
	}
}

func sqlListenerWorkFunc(ctx context.Context, k interface{}) {
	key, ok := k.(string)
	if !ok {
		log.SpanLog(ctx, log.DebugLevelApi, "Unexpected failure, key not string", "key", k)
		return
	}
	if key == "controllers" {
		err := allRegionCaches.refreshRegions(ctx)
		if err != nil {
			log.SpanLog(ctx, log.DebugLevelApi, "failed to refresh controller clients", "err", err)
		}
	}
}

// fixPostgresNullValues fixes columns that are added to existing tables,
// which end up getting NULL values instead of empty values (0, "", false).
// This causes show filtering on those values to fail, because the filter
// query is looking for 0, but the value is NULL.
func fixPostgresNullValues(ctx context.Context) error {
	log.SpanLog(ctx, log.DebugLevelInfo, "fix postgres null values")
	db := loggedDB(ctx)
	// refresh null_frac stats
	err := db.Exec("ANALYZE").Error
	if err != nil {
		return err
	}
	// here, null_frac is the fractional amount of the column's
	// rows that have null values
	cmd := "SELECT tablename, attname, null_frac FROM pg_stats WHERE schemaname='public' AND null_frac > 0"
	res := db.Raw(cmd)
	if res.Error != nil {
		return res.Error
	}
	rows, err := res.Rows()
	if err != nil {
		return err
	}
	defer rows.Close()

	var colTypes map[postgresTableCol]string

	for rows.Next() {
		var tableName, colName string
		var nullFrac float64
		err = rows.Scan(&tableName, &colName, &nullFrac)
		if err != nil {
			return err
		}
		log.SpanLog(ctx, log.DebugLevelInfo, "fixing column null values", "table", tableName, "column", colName, "nullFrac", nullFrac)
		if tableName == "" || colName == "" {
			continue
		}
		if colTypes == nil {
			colTypes, err = getPostgresColumnTypes(ctx)
			if err != nil {
				return err
			}
		}
		tableCol := postgresTableCol{
			table: tableName,
			col:   colName,
		}
		dataType, ok := colTypes[tableCol]
		if !ok {
			return fmt.Errorf("column type for %s %s not found", tableName, colName)
		}
		emptyVal, err := getPostgresEmptyVal(dataType)
		if err != nil {
			return fmt.Errorf("get empty val for %s %s failed, %s", tableName, colName, err)
		}
		cmd := fmt.Sprintf("UPDATE %s SET %s = %s WHERE %s IS NULL", tableName, colName, emptyVal, colName)
		err = db.Exec(cmd).Error
		if err != nil {
			return fmt.Errorf("run cmd %q failed, %s", cmd, err)
		}
	}
	return nil
}

type postgresTableCol struct {
	table string
	col   string
}

func getPostgresColumnTypes(ctx context.Context) (map[postgresTableCol]string, error) {
	db := loggedDB(ctx)
	cmd := "SELECT table_name, column_name, data_type FROM information_schema.columns WHERE table_schema='public'"
	res := db.Raw(cmd)
	if res.Error != nil {
		return nil, res.Error
	}
	rows, err := res.Rows()
	if err != nil {
		return nil, err
	}
	defer rows.Close()
	colTypes := map[postgresTableCol]string{}

	for rows.Next() {
		var tableName, colName, dataType string
		err = rows.Scan(&tableName, &colName, &dataType)
		if err != nil {
			return nil, err
		}
		if tableName == "" || colName == "" || dataType == "" {
			continue
		}
		tableCol := postgresTableCol{
			table: tableName,
			col:   colName,
		}
		colTypes[tableCol] = dataType

	}
	return colTypes, nil
}

var postgresNumericTypes = []string{"bigint", "int8", "bigserial", "serial8",
	"double precision", "float8", "integer", "int", "int4",
	"numeric", "decimal", "real", "float4", "smallint", "int2",
	"smallserial", "serial2", "serial", "serial4", "money"}
var postgresStringTypes = []string{"bit", "bit varying", "varbit", "char",
	"varchar", "json", "text", "citext"}

func getPostgresEmptyVal(dataType string) (string, error) {
	if strings.HasPrefix(dataType, "boolean") {
		return `'false'`, nil
	}
	if strings.HasPrefix(dataType, "timestamp") {
		return "'epoch'", nil
	}
	for _, t := range postgresNumericTypes {
		if strings.HasPrefix(dataType, t) {
			return `0`, nil
		}
	}
	for _, t := range postgresStringTypes {
		if strings.HasPrefix(dataType, t) {
			return `''`, nil
		}
	}
	return "", fmt.Errorf("unrecognized type %s", dataType)
}

// custom upgrades that can't be done via AutoMigrate
func upgradeCustom(ctx context.Context, db *gorm.DB) error {
	// add unique not null DnsRegion column to controllers
	cmd := `ALTER TABLE IF EXISTS "controllers" ADD IF NOT EXISTS "dns_region" text NOT NULL DEFAULT ''`
	res := db.Exec(cmd)
	if res.Error != nil {
		return res.Error
	}
<<<<<<< HEAD
	// steal Lev's fix and test it

	// add Thanos column as empty string to the controller table
	cmd = `ALTER TABLE IF EXISTS "controllers" ADD IF NOT EXISTS "thanos_metrics" text`
	res = db.Exec(cmd)
	if res.Error != nil {
		return res.Error
	}
=======
>>>>>>> 9282b12a

	// change value to unique, desired values
	ctrls := []ormapi.Controller{}
	err := db.Find(&ctrls).Error
	updateControllers := true
	if err != nil && strings.Contains(err.Error(), `relation "controllers" does not exist`) {
		err = nil
		updateControllers = false
	}
	if err != nil {
		return err
	}
	if updateControllers {
		dnsRegions := make(map[string]*ormapi.Controller)

		for _, ctrl := range ctrls {
			if ctrl.DnsRegion == "" {
				ctrl.DnsRegion = util.DNSSanitize(ctrl.Region)
				if conflict, found := dnsRegions[ctrl.DnsRegion]; found {
					return fmt.Errorf("dns region name conflict, regions %s and %s both dns sanitizes to %s, please fix region names", conflict.Region, ctrl.Region, ctrl.DnsRegion)
				}
				cmd := fmt.Sprintf(`UPDATE "controllers" SET "dns_region" = '%s' WHERE "region" = '%s'`, ctrl.DnsRegion, ctrl.Region)
				res := db.Exec(cmd)
				if res.Error != nil {
					return res.Error
				}
			}
			dnsRegions[ctrl.DnsRegion] = &ctrl
		}
		// add unique constraint
		cmd = `ALTER TABLE IF EXISTS "controllers" ADD UNIQUE ("dns_region")`
		res = db.Exec(cmd)
		if res.Error != nil {
			return res.Error
		}
	}
	return nil
}<|MERGE_RESOLUTION|>--- conflicted
+++ resolved
@@ -444,17 +444,6 @@
 	if res.Error != nil {
 		return res.Error
 	}
-<<<<<<< HEAD
-	// steal Lev's fix and test it
-
-	// add Thanos column as empty string to the controller table
-	cmd = `ALTER TABLE IF EXISTS "controllers" ADD IF NOT EXISTS "thanos_metrics" text`
-	res = db.Exec(cmd)
-	if res.Error != nil {
-		return res.Error
-	}
-=======
->>>>>>> 9282b12a
 
 	// change value to unique, desired values
 	ctrls := []ormapi.Controller{}
