--- conflicted
+++ resolved
@@ -330,19 +330,14 @@
 	}
 	// validate report schedule
 	if _, ok := edgeproto.ReportSchedule_name[int32(reporter.Schedule)]; !ok {
-<<<<<<< HEAD
-		return setReply(c, fmt.Errorf("Invalid reporter schedule"), nil)
-=======
-		return fmt.Errorf("invalid schedule")
->>>>>>> 2303a9d4
+		return fmt.Errorf("Invalid reporter schedule")
 	}
 	// StartScheduleDate defaults to now
 	if reporter.StartScheduleDate.IsZero() {
 		reporter.StartScheduleDate = time.Now()
 	} else {
-<<<<<<< HEAD
 		if err := validScheduleDate(reporter.StartScheduleDate, reporter.Schedule); err != nil {
-			return setReply(c, err, nil)
+			return err
 		}
 	}
 
@@ -351,32 +346,13 @@
 		// that start schedule day is <= 28, so that we have consistent
 		// next schedule day
 		if reporter.StartScheduleDate.Day() > 28 {
-			return setReply(c, fmt.Errorf("For reporter schedule 'EveryMonth', StartScheduleDate's day "+
-				"should be less than 28 so that we have consistent schedule period"), nil)
-=======
-		if err := validScheduleDate(reporter.StartScheduleDateUTC); err != nil {
-			return err
-		}
-	}
-
-	if !reporter.NextScheduleDateUTC.IsZero() {
-		return fmt.Errorf("NextScheduleDateUTC is for internal-use only")
-	}
-
-	if reporter.Timezone == "" {
-		// check if timezone is present as part of user's setting
-		// this is set from console UI
-		reporter.Timezone, _ = GetUserTimezone(ctx, claims.Username)
-	} else {
-		_, err = time.LoadLocation(reporter.Timezone)
-		if err != nil {
-			return fmt.Errorf("Invalid timezone %s, %v", reporter.Timezone, err)
->>>>>>> 2303a9d4
+			return fmt.Errorf("For reporter schedule 'EveryMonth', StartScheduleDate's day " +
+				"should be less than 28 so that we have consistent schedule period")
 		}
 	}
 
 	if !reporter.NextScheduleDate.IsZero() {
-		return setReply(c, fmt.Errorf("NextScheduleDate is for internal-use only"), nil)
+		return fmt.Errorf("NextScheduleDate is for internal-use only")
 	}
 
 	// Schedule date should only be date with no time value
@@ -476,31 +452,13 @@
 		applyUpdate = true
 	}
 
-<<<<<<< HEAD
 	if reporter.StartScheduleDate != oldReporter.StartScheduleDate {
 		if err := validScheduleDate(reporter.StartScheduleDate, reporter.Schedule); err != nil {
-			return setReply(c, err, nil)
+			return err
 		}
 		// Schedule date should only be date with no time value
 		reporter.StartScheduleDate = ormapi.StripTime(reporter.StartScheduleDate)
 		reporter.NextScheduleDate = reporter.StartScheduleDate
-=======
-	if reporter.StartScheduleDateUTC != oldReporter.StartScheduleDateUTC {
-		if err := validScheduleDate(reporter.StartScheduleDateUTC); err != nil {
-			return err
-		}
-		// Schedule date should only be date with no time value
-		reporter.StartScheduleDateUTC = ormapi.StripTimeUTC(reporter.StartScheduleDateUTC)
-		reporter.NextScheduleDateUTC = reporter.StartScheduleDateUTC
-		applyUpdate = true
-	}
-
-	if reporter.Timezone != oldReporter.Timezone {
-		_, err = time.LoadLocation(reporter.Timezone)
-		if err != nil {
-			return fmt.Errorf("invalid timezone %s, %v", reporter.Timezone, err)
-		}
->>>>>>> 2303a9d4
 		applyUpdate = true
 	}
 
@@ -650,63 +608,25 @@
 		return err
 	}
 
-<<<<<<< HEAD
 	_, startTimeZoneOffset := report.StartTime.Zone()
 	_, endTimeZoneOffset := report.EndTime.Zone()
 	if startTimeZoneOffset != endTimeZoneOffset {
-		return setReply(c, fmt.Errorf("StartTime and EndTime must be in same timezone"), nil)
+		return fmt.Errorf("StartTime and EndTime must be in same timezone")
 	}
 	if !report.StartTime.Before(report.EndTime) {
-		return c.JSON(http.StatusBadRequest, Msg("start time must be before end time"))
+		return fmt.Errorf("start time must be before end time")
 	}
 
 	if !report.EndTime.Before(time.Now().In(report.EndTime.Location())) {
-		return c.JSON(http.StatusBadRequest, Msg("end time must be historical time"))
+		return fmt.Errorf("end time must be historical time")
 	}
 
 	if report.EndTime.Sub(report.StartTime).Hours() < (7 * 24) {
-		return c.JSON(http.StatusBadRequest, Msg("time range must be at least 7 days"))
+		return fmt.Errorf("time range must be at least 7 days")
 	}
 
 	if report.EndTime.Sub(report.StartTime).Hours() > (31 * 24) {
-		return c.JSON(http.StatusBadRequest, Msg("time range must not be more than 31 days"))
-=======
-	if report.Timezone == "" {
-		// check if timezone is present as part of user's setting
-		// this is set from console UI
-		report.Timezone, _ = GetUserTimezone(ctx, claims.Username)
-	} else {
-		_, err = time.LoadLocation(report.Timezone)
-		if err != nil {
-			return fmt.Errorf("Invalid timezone %s, %v", report.Timezone, err)
-		}
-	}
-	if report.Timezone == "" {
-		// defaults to UTC
-		report.Timezone = "UTC"
-	}
-
-	if !ormapi.IsUTCTimezone(report.StartTimeUTC) {
-		return fmt.Errorf("StartTimeUTC must be in UTC timezone")
-	}
-	if !ormapi.IsUTCTimezone(report.EndTimeUTC) {
-		return fmt.Errorf("EndTimeUTC must be in UTC timezone")
-	}
-	if !report.StartTimeUTC.Before(report.EndTimeUTC) {
-		return fmt.Errorf("start time must be before end time")
-	}
-
-	if !report.EndTimeUTC.Before(time.Now().UTC()) {
-		return fmt.Errorf("end time must be historical time")
-	}
-
-	if report.EndTimeUTC.Sub(report.StartTimeUTC).Hours() < (7 * 24) {
-		return fmt.Errorf("time range must be at least 7 days")
-	}
-
-	if report.EndTimeUTC.Sub(report.StartTimeUTC).Hours() > (31 * 24) {
 		return fmt.Errorf("time range must not be more than 31 days")
->>>>>>> 2303a9d4
 	}
 
 	regions, err := getAllRegions(ctx)
