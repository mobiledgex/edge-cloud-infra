package orm

import (
	"context"
	"crypto/tls"
	"encoding/json"
	"fmt"
	"io"
	"net"
	"net/http"
	"net/http/httputil"
	"os"
	"strings"
	"time"

	"github.com/gorilla/websocket"
	"github.com/jinzhu/gorm"
	"github.com/labstack/echo"
	"github.com/mobiledgex/edge-cloud-infra/billing/zuora"
	intprocess "github.com/mobiledgex/edge-cloud-infra/e2e-tests/int-process"
	"github.com/mobiledgex/edge-cloud-infra/mc/orm/alertmgr"
	"github.com/mobiledgex/edge-cloud-infra/mc/ormapi"
	"github.com/mobiledgex/edge-cloud-infra/mc/rbac"
	"github.com/mobiledgex/edge-cloud/cloudcommon"
	"github.com/mobiledgex/edge-cloud/cloudcommon/node"
	edgecli "github.com/mobiledgex/edge-cloud/edgectl/cli"
	edgeproto "github.com/mobiledgex/edge-cloud/edgeproto"
	"github.com/mobiledgex/edge-cloud/integration/process"
	"github.com/mobiledgex/edge-cloud/log"
	"github.com/mobiledgex/edge-cloud/notify"
	edgetls "github.com/mobiledgex/edge-cloud/tls"
	"github.com/mobiledgex/edge-cloud/vault"
	"github.com/mobiledgex/edge-cloud/version"
	"github.com/nmcclain/ldap"
	gitlab "github.com/xanzy/go-gitlab"
	"google.golang.org/grpc/status"
)

// Server struct is just to track sql/db so we can stop them later.
type Server struct {
	config       *ServerConfig
	sql          *intprocess.Sql
	database     *gorm.DB
	echo         *echo.Echo
	vault        *process.Vault
	stopInitData bool
	initDataDone chan struct{}
	initJWKDone  chan struct{}
	notifyServer *notify.ServerMgr
	notifyClient *notify.Client
}

type ServerConfig struct {
<<<<<<< HEAD
	ServAddr              string
	SqlAddr               string
	VaultAddr             string
	ConsoleProxyAddr      string
	RunLocal              bool
	InitLocal             bool
	IgnoreEnv             bool
	TlsCertFile           string
	TlsKeyFile            string
	LocalVault            bool
	LDAPAddr              string
	GitlabAddr            string
	ArtifactoryAddr       string
	ClientCert            string
	PingInterval          time.Duration
	SkipVerifyEmail       bool
	JaegerAddr            string
	vaultConfig           *vault.Config
	SkipOriginCheck       bool
	Hostname              string
	NotifyAddrs           string
	NotifySrvAddr         string
	NodeMgr               *node.NodeMgr
	AlertCache            *edgeproto.AlertCache
	AlertMgrAddr          string
	AlertMgrConfigPath    string
	AlertmgrResolveTimout time.Duration
=======
	ServAddr         string
	SqlAddr          string
	VaultAddr        string
	ConsoleProxyAddr string
	RunLocal         bool
	InitLocal        bool
	IgnoreEnv        bool
	TlsCertFile      string
	TlsKeyFile       string
	LocalVault       bool
	LDAPAddr         string
	GitlabAddr       string
	ArtifactoryAddr  string
	ClientCert       string
	PingInterval     time.Duration
	SkipVerifyEmail  bool
	JaegerAddr       string
	vaultConfig      *vault.Config
	SkipOriginCheck  bool
	Hostname         string
	NotifyAddrs      string
	NotifySrvAddr    string
	NodeMgr          *node.NodeMgr
	Billing          bool
	BillingPath      string
>>>>>>> 098b5bf7
}

var DefaultDBUser = "mcuser"
var DefaultDBName = "mcdb"
var DefaultDBPass = ""
var DefaultSuperuser = "mexadmin"
var DefaultSuperpass = "mexadmin123"
var Superuser string

var database *gorm.DB

//var enforcer *casbin.SyncedEnforcer
var enforcer *rbac.Enforcer
var serverConfig *ServerConfig
var gitlabClient *gitlab.Client
var gitlabSync *AppStoreSync
var artifactorySync *AppStoreSync
var nodeMgr *node.NodeMgr
var AlertManagerServer *alertmgr.AlertMgrServer

func RunServer(config *ServerConfig) (*Server, error) {
	server := Server{config: config}
	// keep global pointer to config stored in server for easy access
	serverConfig = server.config
	if config.NodeMgr == nil {
		config.NodeMgr = &node.NodeMgr{}
	}
	nodeMgr = config.NodeMgr

	span := log.StartSpan(log.DebugLevelInfo, "main")
	defer span.Finish()
	ctx := log.ContextWithSpan(context.Background(), span)

	dbuser := os.Getenv("db_username")
	dbpass := os.Getenv("db_password")
	dbname := os.Getenv("db_name")
	Superuser = os.Getenv("superuser")
	superpass := os.Getenv("superpass")
	gitlabToken := os.Getenv("gitlab_token")
	if dbuser == "" || config.IgnoreEnv {
		dbuser = DefaultDBUser
	}
	if dbname == "" || config.IgnoreEnv {
		dbname = DefaultDBName
	}
	if dbpass == "" || config.IgnoreEnv {
		dbpass = DefaultDBPass
	}
	if Superuser == "" || config.IgnoreEnv {
		Superuser = DefaultSuperuser
	}
	if superpass == "" || config.IgnoreEnv {
		superpass = DefaultSuperpass
	}

	err := nodeMgr.Init(ctx, "mc", node.WithName(config.Hostname))

	if config.LocalVault {
		vaultProc := process.Vault{
			Common: process.Common{
				Name: "vault",
			},
			DmeSecret: "123456",
		}
		_, err := vaultProc.StartLocalRoles()
		if err != nil {
			return nil, err
		}
		roles, err := intprocess.SetupVault(&vaultProc)
		if err != nil {
			return nil, err
		}
		roleID := roles.MCRoleID
		secretID := roles.MCSecretID
		config.VaultAddr = process.VaultAddress
		server.vault = &vaultProc
		auth := vault.NewAppRoleAuth(roleID, secretID)
		config.vaultConfig = vault.NewConfig(process.VaultAddress, auth)
	}
	// vaultConfig should only be set by unit tests
	if config.vaultConfig == nil {
		vaultConfig, err := vault.BestConfig(config.VaultAddr)
		if err != nil {
			return nil, err
		}
		config.vaultConfig = vaultConfig
	}
	log.SpanLog(ctx, log.DebugLevelInfo, "vault auth", "type", config.vaultConfig.Auth.Type())
	server.initJWKDone = make(chan struct{}, 1)
	InitVault(config.vaultConfig, server.initJWKDone)

	if config.Billing {
		err = zuora.InitZuora(config.vaultConfig, config.BillingPath)
		if err != nil {
			return nil, fmt.Errorf("Unable to initialize zuora: %v", err)
		}
	}

	if gitlabToken == "" {
		log.InfoLog("Note: No gitlab_token env var found")
	}
	gitlabClient = gitlab.NewClient(nil, gitlabToken)
	if err = gitlabClient.SetBaseURL(config.GitlabAddr); err != nil {
		return nil, fmt.Errorf("Gitlab client set base URL to %s, %s",
			config.GitlabAddr, err.Error())
	}

	if config.RunLocal {
		sql := intprocess.Sql{
			Common: process.Common{
				Name: "sql1",
			},
			DataDir:  "./.postgres",
			HttpAddr: config.SqlAddr,
			Username: dbuser,
			Dbname:   dbname,
		}
		_, err := os.Stat(sql.DataDir)
		if config.InitLocal || os.IsNotExist(err) {
			sql.InitDataDir()
		}
		err = sql.StartLocal("")
		if err != nil {
			return nil, fmt.Errorf("local sql start failed, %s",
				err.Error())
		}
		server.sql = &sql
	}

	initdb, err := InitSql(ctx, config.SqlAddr, dbuser, dbpass, dbname)
	if err != nil {
		return nil, fmt.Errorf("sql init failed, %s", err.Error())
	}
	database = initdb
	server.database = database

	enforcer = rbac.NewEnforcer(initdb)
	err = enforcer.Init(ctx)
	if err != nil {
		return nil, fmt.Errorf("enforcer init failed, %v", err)
	}

	server.initDataDone = make(chan struct{}, 1)
	go InitData(ctx, Superuser, superpass, config.PingInterval, &server.stopInitData, server.initDataDone)

	if config.AlertMgrAddr != "" {
		AlertManagerServer, err = alertmgr.NewAlertMgrServer(config.AlertMgrAddr, config.AlertMgrConfigPath,
			config.vaultConfig, config.LocalVault, config.AlertCache, config.AlertmgrResolveTimout)
		if err != nil {
			// TODO - this needs to be a fatal failure when we add alertmanager deployment to the ansible scripts
			log.SpanLog(ctx, log.DebugLevelInfo, "Failed to start alertmanger seerver", "error", err)
		}
	}
	go server.setupConsoleProxy(ctx)

	e := echo.New()
	e.HideBanner = true
	server.echo = e

	e.GET("/", func(c echo.Context) error {
		return c.String(http.StatusOK, "OK")
	})
	e.Use(logger)

	// login route
	root := "api/v1"
	// accessible routes

	// swagger:route POST /login Security Login
	// Login.
	// Login to MC.
	// responses:
	//   200: authToken
	//   400: loginBadRequest
	e.POST(root+"/login", Login)
	// swagger:route POST /usercreate User CreateUser
	// Create User.
	// Creates a new user and allows them to access and manage resources.
	// responses:
	//   200: success
	//   400: badRequest
	//   403: forbidden
	//   404: notFound
	e.POST(root+"/usercreate", CreateUser)
	e.POST(root+"/passwordresetrequest", PasswordResetRequest)
	// swagger:route POST /passwordreset Security PasswdReset
	// Reset Login Password.
	// This resets your login password.
	// responses:
	//   200: success
	//   400: badRequest
	e.POST(root+"/passwordreset", PasswordReset)
	e.POST(root+"/verifyemail", VerifyEmail)
	e.POST(root+"/resendverify", ResendVerify)
	// authenticated routes - jwt middleware
	auth := e.Group(root + "/auth")
	auth.Use(AuthCookie)
	// authenticated routes - gorm router

	// swagger:route POST /auth/user/show User ShowUser
	// Show Users.
	// Displays existing users to which you are authorized to access.
	// Security:
	//   Bearer:
	// responses:
	//   200: listUsers
	//   400: badRequest
	//   403: forbidden
	//   404: notFound
	auth.POST("/user/show", ShowUser)
	auth.POST("/user/current", CurrentUser)
	// swagger:route POST /auth/user/delete User DeleteUser
	// Delete User.
	// Deletes existing user.
	// Security:
	//   Bearer:
	// responses:
	//   200: success
	//   400: badRequest
	//   403: forbidden
	//   404: notFound
	auth.POST("/user/delete", DeleteUser)
	auth.POST("/user/newpass", NewPassword)
	auth.POST("/role/assignment/show", ShowRoleAssignment)
	auth.POST("/role/perms/show", ShowRolePerms)
	auth.POST("/role/show", ShowRole)
	auth.POST("/role/adduser", AddUserRole)
	auth.POST("/role/removeuser", RemoveUserRole)
	auth.POST("/role/showuser", ShowUserRole)
	// swagger:route POST /auth/org/create Organization CreateOrg
	// Create Organization.
	// Create an Organization to access operator/cloudlet APIs.
	// Security:
	//   Bearer:
	// responses:
	//   200: success
	//   400: badRequest
	//   403: forbidden
	//   404: notFound
	auth.POST("/org/create", CreateOrg)
	// swagger:route POST /auth/org/update Organization UpdateOrg
	// Update Organization.
	// API to update an existing Organization.
	// Security:
	//   Bearer:
	// responses:
	//   200: success
	//   400: badRequest
	//   403: forbidden
	//   404: notFound
	auth.POST("/org/update", UpdateOrg)
	// swagger:route POST /auth/org/show Organization ShowOrg
	// Show Organizations.
	// Displays existing Organizations in which you are authorized to access.
	// Security:
	//   Bearer:
	// responses:
	//   200: listOrgs
	//   400: badRequest
	//   403: forbidden
	//   404: notFound
	auth.POST("/org/show", ShowOrg)
	// swagger:route POST /auth/org/delete Organization DeleteOrg
	// Delete Organization.
	// Deletes an existing Organization.
	// Security:
	//   Bearer:
	// responses:
	//   200: success
	//   400: badRequest
	//   403: forbidden
	//   404: notFound
	auth.POST("/org/delete", DeleteOrg)

	// swagger:route POST /auth/billingorg/create BillingOrganization CreateBillingOrg
	// Create BillingOrganization.
	// Create a BillingOrganization to set up billing info.
	// Security:
	//   Bearer:
	// responses:
	//   200: success
	//   400: badRequest
	//   403: forbidden
	//   404: notFound
	auth.POST("/billingorg/create", CreateBillingOrg)
	// swagger:route POST /auth/billingorg/update BillingOrganization UpdateBillingOrg
	// Update BillingOrganization.
	// API to update an existing BillingOrganization.
	// Security:
	//   Bearer:
	// responses:
	//   200: success
	//   400: badRequest
	//   403: forbidden
	//   404: notFound
	auth.POST("/billingorg/update", UpdateBillingOrg)
	// swagger:route POST /auth/billingorg/addchild BillingOrganization AddChildOrg
	// Add Child to BillingOrganization.
	// Adds an Organization to an existing parent BillingOrganization.
	// Security:
	//   Bearer:
	// responses:
	//   200: success
	//   400: badRequest
	//   403: forbidden
	//   404: notFound
	auth.POST("/billingorg/addchild", AddChildOrg)
	// swagger:route POST /auth/billingorg/removechild BillingOrganization RemoveChildOrg
	// Remove Child from BillingOrganization.
	// Removes an Organization from an existing parent BillingOrganization.
	// Security:
	//   Bearer:
	// responses:
	//   200: success
	//   400: badRequest
	//   403: forbidden
	//   404: notFound
	auth.POST("/billingorg/removechild", RemoveChildOrg)
	// swagger:route POST /auth/billingorg/show BillingOrganization ShowBillingOrg
	// Show BillingOrganizations.
	// Displays existing BillingOrganizations in which you are authorized to access.
	// Security:
	//   Bearer:
	// responses:
	//   200: listBillingOrgs
	//   400: badRequest
	//   403: forbidden
	//   404: notFound
	auth.POST("/billingorg/show", ShowBillingOrg)
	// swagger:route POST /auth/billingorg/delete BillingOrganization DeleteBillingOrg
	// Delete BillingOrganization.
	// Deletes an existing BillingOrganization.
	// Security:
	//   Bearer:
	// responses:
	//   200: success
	//   400: badRequest
	//   403: forbidden
	//   404: notFound
	auth.POST("/billingorg/delete", DeleteBillingOrg)

	auth.POST("/controller/create", CreateController)
	auth.POST("/controller/delete", DeleteController)
	auth.POST("/controller/show", ShowController)
	auth.POST("/gitlab/resync", GitlabResync)
	auth.POST("/artifactory/resync", ArtifactoryResync)
	auth.POST("/artifactory/summary", ArtifactorySummary)
	auth.POST("/config/update", UpdateConfig)
	auth.POST("/config/reset", ResetConfig)
	auth.POST("/config/show", ShowConfig)
	auth.POST("/config/version", ShowVersion)
	auth.POST("/restricted/user/update", RestrictedUserUpdate)
	auth.POST("/audit/showself", ShowAuditSelf)
	auth.POST("/audit/showorg", ShowAuditOrg)
	auth.POST("/audit/operations", GetAuditOperations)
	auth.POST("/orgcloudletpool/create", CreateOrgCloudletPool)
	auth.POST("/orgcloudletpool/delete", DeleteOrgCloudletPool)
	auth.POST("/orgcloudletpool/show", ShowOrgCloudletPool)
	auth.POST("/orgcloudlet/show", ShowOrgCloudlet)
	auth.POST("/orgcloudletinfo/show", ShowOrgCloudletInfo)

	// Support multiple connection types: HTTP(s), Websockets
	addControllerApis("POST", auth)
	// Metrics api route use auth to serve a query to influxDB
	auth.POST("/metrics/app", GetMetricsCommon)
	auth.POST("/metrics/cluster", GetMetricsCommon)
	auth.POST("/metrics/cloudlet", GetMetricsCommon)
	auth.POST("/metrics/client", GetMetricsCommon)
	auth.POST("/events/app", GetEventsCommon)
	auth.POST("/events/cluster", GetEventsCommon)
	auth.POST("/events/cloudlet", GetEventsCommon)

	// Alertmanager apis
	auth.POST("/alertreceiver/create", CreateAlertReceiver)
	auth.POST("/alertreceiver/delete", DeleteAlertReceiver)
	auth.POST("/alertreceiver/show", ShowAlertReceiver)

	// Use GET method for websockets as thats the method used
	// in setting up TCP connection by most of the clients
	// Also, authorization is handled as part of websocketUpgrade
	ws := e.Group("ws/"+root+"/auth", server.websocketUpgrade)
	addControllerApis("GET", ws)
	// Metrics api route use ws to serve a query to influxDB
	ws.GET("/metrics/app", GetMetricsCommon)
	ws.GET("/metrics/cluster", GetMetricsCommon)
	ws.GET("/metrics/cloudlet", GetMetricsCommon)
	ws.GET("/metrics/client", GetMetricsCommon)
	// WebRTC based APIs
	ws.GET("/ctrl/RunCommand", RunWebrtcStream)
	ws.GET("/ctrl/ShowLogs", RunWebrtcStream)
	ws.GET("/ctrl/RunConsole", RunWebrtcStream)

	if config.NotifySrvAddr != "" {
		server.notifyServer = &notify.ServerMgr{}
		nodeMgr.RegisterServer(server.notifyServer)

		tlsConfig, err := nodeMgr.InternalPki.GetServerTlsConfig(ctx,
			nodeMgr.CommonName(),
			node.CertIssuerGlobal,
			[]node.MatchCA{node.AnyRegionalMatchCA()})
		if err != nil {
			return nil, err
		}
		edgeproto.InitAlertCache(config.AlertCache)
		// sets the callback to be the alertMgr thread callback
		server.notifyServer.RegisterRecvAlertCache(config.AlertCache)
		if AlertManagerServer != nil {
			config.AlertCache.SetUpdatedCb(AlertManagerServer.UpdateAlert)
		}
		server.notifyServer.Start(nodeMgr.Name(), config.NotifySrvAddr, tlsConfig)
	}
	if config.NotifyAddrs != "" {
		tlsConfig, err := nodeMgr.InternalPki.GetClientTlsConfig(ctx,
			nodeMgr.CommonName(),
			node.CertIssuerGlobal,
			[]node.MatchCA{node.GlobalMatchCA()})
		if err != nil {
			return nil, err
		}
		addrs := strings.Split(config.NotifyAddrs, ",")
		server.notifyClient = notify.NewClient(nodeMgr.Name(), addrs, edgetls.GetGrpcDialOption(tlsConfig))
		nodeMgr.RegisterClient(server.notifyClient)

		server.notifyClient.Start()
	}

	go func() {
		var err error
		if config.TlsCertFile != "" {
			err = e.StartTLS(config.ServAddr, config.TlsCertFile, config.TlsKeyFile)
		} else {
			err = e.Start(config.ServAddr)
		}
		if err != nil && err != http.ErrServerClosed {
			server.Stop()
			log.FatalLog("Failed to serve", "err", err)
		}
	}()

	ldapServer := ldap.NewServer()
	handler := &ldapHandler{}
	ldapServer.BindFunc("", handler)
	ldapServer.SearchFunc("", handler)
	go func() {
		var err error
		if config.TlsCertFile != "" {
			err = ldapServer.ListenAndServeTLS(config.LDAPAddr, config.TlsCertFile, config.TlsKeyFile)
		} else {
			err = ldapServer.ListenAndServe(config.LDAPAddr)
		}
		if err != nil {
			server.Stop()
			log.FatalLog("LDAP Server Failed", "err", err)
		}
	}()

	gitlabSync = GitlabNewSync()
	artifactorySync = ArtifactoryNewSync()

	// gitlab/artifactory sync and alertmanager requires data to be initialized
	<-server.initDataDone
	gitlabSync.Start()
	artifactorySync.Start()
	if AlertManagerServer != nil {
		AlertManagerServer.Start()
	}

	return &server, err
}

func (s *Server) WaitUntilReady() error {
	// login won't work until jwt keys are pulled
	<-s.initJWKDone

	// wait until server is online
	for ii := 0; ii < 10; ii++ {
		// if TLS specified, status response will be BadRequest.
		// In any case, as long as the server is responding,
		// then it is ready.
		resp, err := http.Get("http://" + s.config.ServAddr)
		if err == nil {
			resp.Body.Close()
			return nil
		}
		time.Sleep(10 * time.Millisecond)
	}
	return fmt.Errorf("timed out waiting for server ready")
}

func (s *Server) Stop() {
	s.stopInitData = true
	s.echo.Close()
	s.database.Close()
	if s.sql != nil {
		s.sql.StopLocal()
	}
	if s.vault != nil {
		s.vault.StopLocal()
	}
	if s.notifyServer != nil {
		s.notifyServer.Stop()
	}
	if s.notifyClient != nil {
		s.notifyClient.Stop()
	}
	if AlertManagerServer != nil {
		AlertManagerServer.Stop()
	}
}

func ShowVersion(c echo.Context) error {
	claims, err := getClaims(c)
	if err != nil {
		return err
	}
	ctx := GetContext(c)

	if err := authorized(ctx, claims.Username, "", ResourceConfig, ActionView); err != nil {
		return err
	}
	ver := ormapi.Version{
		BuildMaster: version.BuildMaster,
		BuildHead:   version.BuildHead,
		BuildAuthor: version.BuildAuthor,
		Hostname:    cloudcommon.Hostname(),
	}
	return c.JSON(http.StatusOK, ver)
}

func (s *Server) websocketUpgrade(next echo.HandlerFunc) echo.HandlerFunc {
	return func(c echo.Context) error {
		upgrader := websocket.Upgrader{}
		if s.config.SkipOriginCheck {
			// Skip origin check restriction.
			// This is to be used for testing purpose only, as it is
			// not safe to allow all origins
			upgrader.CheckOrigin = func(r *http.Request) bool { return true }
		}
		ws, err := upgrader.Upgrade(c.Response(), c.Request(), nil)
		if err != nil {
			return nil
		}
		defer ws.Close()

		// Verify Auth
		// ===========
		// JWT token is received after websocket connection is established, although
		// Websocket server can receive full request header from client before
		// upgrade to websocket

		// Infact most of the golang websocket clients do support that. But the problem
		// is on the UI side. Javascript doesn't support it directly

		// Following are some links describing this issue:
		//  - https://stackoverflow.com/questions/22383089/is-it-possible-to-use-bearer-authentication-for-websocket-upgrade-requests/26123316#26123316
		// The above URL does give another way to send access token, but then it is not
		// safe enough to use

		// Here's another way to solve this, but again complicated and insecure:
		//  - https://devcenter.heroku.com/articles/websocket-security#authentication-authorization

		// In summary, it is not straightforward to implement this from our console UI
		// as we plan to call this directly from React (browser)
		isAuth, err := AuthWSCookie(c, ws)
		if !isAuth {
			ws.Close()
			return err
		}

		// Set ws on echo context
		SetWs(c, ws)

		// call next handler
		return next(c)
	}
}

func ReadConn(c echo.Context, in interface{}) (bool, error) {
	var err error

	// Init header state while reading connection.
	// This will be used to track if headers is written
	// for response.
	c.Set("WroteHeader", false)

	if ws := GetWs(c); ws != nil {
		err = ws.ReadJSON(in)
		if err == nil {
			out, err := json.Marshal(in)
			if err == nil {
				LogWsRequest(c, out)
			}
		}
	} else {
		err = c.Bind(in)
	}
	if err != nil {
		if err == io.EOF || err == io.ErrUnexpectedEOF {
			return false, setReply(c, fmt.Errorf("Invalid data"), nil)
		}
		errStr := checkForTimeError(fmt.Sprintf("Invalid data: %v", err))
		return false, setReply(c, fmt.Errorf(errStr), nil)
	}

	return true, nil
}

func CloseConn(c echo.Context) {
	if ws := GetWs(c); ws != nil {
		ws.WriteMessage(websocket.CloseMessage, websocket.FormatCloseMessage(websocket.CloseNormalClosure, ""))
		ws.Close()
	}
}

func WaitForConnClose(c echo.Context, serverClosed chan bool) {
	if ws := GetWs(c); ws != nil {
		clientClosed := make(chan error)
		go func() {
			// Handling close events from client is different here
			// A close message is sent from client, hence just wait
			// on getting a close message
			_, _, err := ws.ReadMessage()
			clientClosed <- err
		}()
		select {
		case <-serverClosed:
			return
		case err := <-clientClosed:
			if _, ok := err.(*websocket.CloseError); !ok {
				ws.WriteMessage(websocket.CloseMessage,
					websocket.FormatCloseMessage(websocket.CloseAbnormalClosure, ""))
				ws.Close()
			}
		}
	} else {
		if <-serverClosed {
			return
		}
	}
}

func WriteStream(c echo.Context, payload *ormapi.StreamPayload) error {
	if ws := GetWs(c); ws != nil {
		wsPayload := ormapi.WSStreamPayload{
			Code: http.StatusOK,
			Data: (*payload).Data,
		}
		out, err := json.Marshal(wsPayload)
		if err == nil {
			LogWsResponse(c, string(out))
		}
		return ws.WriteJSON(wsPayload)
	} else {
		headerFlag := c.Get("WroteHeader")
		wroteHeader := false
		if headerFlag != nil {
			if h, ok := headerFlag.(bool); ok {
				wroteHeader = h
			}
		}
		// stream func may return "forbidden", so don't write
		// header until we know it's ok
		if !wroteHeader {
			c.Response().Header().Set(echo.HeaderContentType, echo.MIMEApplicationJSON)
			c.Response().WriteHeader(http.StatusOK)
			c.Set("WroteHeader", true)
		}
		json.NewEncoder(c.Response()).Encode(*payload)
		c.Response().Flush()
	}

	return nil
}

func WriteError(c echo.Context, err error) error {
	if st, ok := status.FromError(err); ok {
		err = fmt.Errorf("%s", st.Message())
	}
	headerFlag := c.Get("WroteHeader")
	wroteHeader := false
	if headerFlag != nil {
		if h, ok := headerFlag.(bool); ok {
			wroteHeader = h
		}
	}
	if !wroteHeader {
		return setReply(c, err, nil)
	}
	if ws := GetWs(c); ws != nil {
		wsPayload := ormapi.WSStreamPayload{
			Code: http.StatusBadRequest,
			Data: MsgErr(err),
		}
		out, err := json.Marshal(wsPayload)
		if err == nil {
			LogWsResponse(c, string(out))
		}
		return ws.WriteJSON(wsPayload)
	} else {
		res := ormapi.Result{}
		res.Message = err.Error()
		res.Code = http.StatusBadRequest
		payload := ormapi.StreamPayload{Result: &res}
		json.NewEncoder(c.Response()).Encode(payload)
	}

	return nil
}

func (s *Server) setupConsoleProxy(ctx context.Context) {
	var err error

	if s.config.ConsoleProxyAddr == "" {
		return
	}

	log.SpanLog(ctx, log.DebugLevelInfo, "setup console proxy", "addr", s.config.ConsoleProxyAddr)

	director := func(req *http.Request) {
		token := ""
		queryArgs := req.URL.Query()
		tokenVals, ok := queryArgs["token"]
		if !ok || len(tokenVals) != 1 {
			// try token from cookies
			for _, cookie := range req.Cookies() {
				if cookie.Name == "mextoken" {
					token = cookie.Value
					break
				}
			}
		} else {
			token = tokenVals[0]
		}
		if s.config.TlsCertFile != "" {
			req.URL.Scheme = "https"
		} else {
			req.URL.Scheme = "http"
		}
		req.URL.Host = s.config.ConsoleProxyAddr
		port := edgecli.ConsoleProxy.Get(token)
		if port != "" {
			addrObj := strings.Split(s.config.ConsoleProxyAddr, ":")
			if len(addrObj) == 2 {
				req.URL.Host = strings.Replace(req.URL.Host, addrObj[1], port, -1)
			}
		} else {
			req.Close = true
		}
		if _, ok := req.Header["User-Agent"]; !ok {
			// explicitly disable User-Agent so it's not set to default value
			req.Header.Set("User-Agent", "")
		}
	}
	proxy := &httputil.ReverseProxy{Director: director}

	proxy.Transport = &http.Transport{
		Proxy: http.ProxyFromEnvironment,
		Dial: (&net.Dialer{
			Timeout:   30 * time.Second,
			KeepAlive: 30 * time.Second,
		}).Dial,
		TLSHandshakeTimeout: 10 * time.Second,
		TLSClientConfig:     &tls.Config{InsecureSkipVerify: true},
	}

	http.HandleFunc("/", func(w http.ResponseWriter, r *http.Request) {
		queryArgs := r.URL.Query()
		tokenVals, ok := queryArgs["token"]
		if ok && len(tokenVals) == 1 {
			token := tokenVals[0]
			expire := time.Now().Add(10 * time.Minute)
			cookie := http.Cookie{
				Name:    "mextoken",
				Value:   tokenVals[0],
				Expires: expire,
			}
			http.SetCookie(w, &cookie)
			log.SpanLog(ctx, log.DebugLevelInfo, "setup console proxy cookies", "url", r.URL, "token", token)
		}
		proxy.ServeHTTP(w, r)
	})

	if s.config.TlsCertFile != "" {
		err = http.ListenAndServeTLS(s.config.ConsoleProxyAddr, s.config.TlsCertFile, s.config.TlsKeyFile, nil)
	} else {
		err = http.ListenAndServe(s.config.ConsoleProxyAddr, nil)
	}
	if err != nil && err != http.ErrServerClosed {
		s.Stop()
		log.FatalLog("Failed to start console proxy server", "err", err)
	}
}<|MERGE_RESOLUTION|>--- conflicted
+++ resolved
@@ -51,7 +51,6 @@
 }
 
 type ServerConfig struct {
-<<<<<<< HEAD
 	ServAddr              string
 	SqlAddr               string
 	VaultAddr             string
@@ -75,37 +74,12 @@
 	NotifyAddrs           string
 	NotifySrvAddr         string
 	NodeMgr               *node.NodeMgr
+	Billing               bool
+	BillingPath           string
 	AlertCache            *edgeproto.AlertCache
 	AlertMgrAddr          string
 	AlertMgrConfigPath    string
 	AlertmgrResolveTimout time.Duration
-=======
-	ServAddr         string
-	SqlAddr          string
-	VaultAddr        string
-	ConsoleProxyAddr string
-	RunLocal         bool
-	InitLocal        bool
-	IgnoreEnv        bool
-	TlsCertFile      string
-	TlsKeyFile       string
-	LocalVault       bool
-	LDAPAddr         string
-	GitlabAddr       string
-	ArtifactoryAddr  string
-	ClientCert       string
-	PingInterval     time.Duration
-	SkipVerifyEmail  bool
-	JaegerAddr       string
-	vaultConfig      *vault.Config
-	SkipOriginCheck  bool
-	Hostname         string
-	NotifyAddrs      string
-	NotifySrvAddr    string
-	NodeMgr          *node.NodeMgr
-	Billing          bool
-	BillingPath      string
->>>>>>> 098b5bf7
 }
 
 var DefaultDBUser = "mcuser"
