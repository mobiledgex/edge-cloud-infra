--- conflicted
+++ resolved
@@ -230,12 +230,8 @@
 			config.vaultConfig, config.LocalVault, config.AlertCache, config.AlertmgrResolveTimout)
 		if err != nil {
 			// TODO - this needs to be a fatal failure when we add alertmanager deployment to the ansible scripts
-<<<<<<< HEAD
-			log.SpanLog(ctx, log.DebugLevelInfo, "Failed to start alertmanager seerver", "error", err)
+			log.SpanLog(ctx, log.DebugLevelInfo, "Failed to start alertmanager server", "error", err)
 			err = nil
-=======
-			log.SpanLog(ctx, log.DebugLevelInfo, "Failed to start alertmanger server", "error", err)
->>>>>>> cdda7a03
 		}
 	}
 	go server.setupConsoleProxy(ctx)
