package orm

import (
	"encoding/json"
	"fmt"
	"io"
	"io/ioutil"
	"net/http"
	"os"
	"reflect"
	"strconv"
	"strings"
	"time"

	"github.com/gorilla/websocket"
	"github.com/jinzhu/gorm"
	"github.com/labstack/echo"
	"github.com/lib/pq"
	"github.com/mobiledgex/edge-cloud-infra/billing"
	"github.com/mobiledgex/edge-cloud-infra/billing/chargify"
	"github.com/mobiledgex/edge-cloud-infra/billing/fakebilling"
	intprocess "github.com/mobiledgex/edge-cloud-infra/e2e-tests/int-process"
	"github.com/mobiledgex/edge-cloud-infra/mc/federation"
	"github.com/mobiledgex/edge-cloud-infra/mc/orm/alertmgr"
	"github.com/mobiledgex/edge-cloud-infra/mc/ormapi"
	"github.com/mobiledgex/edge-cloud-infra/mc/ormutil"
	"github.com/mobiledgex/edge-cloud-infra/mc/rbac"
	"github.com/mobiledgex/edge-cloud-infra/version"
	"github.com/mobiledgex/edge-cloud/cli"
	"github.com/mobiledgex/edge-cloud/cloudcommon"
	"github.com/mobiledgex/edge-cloud/cloudcommon/node"
	"github.com/mobiledgex/edge-cloud/cloudcommon/ratelimit"
	edgeproto "github.com/mobiledgex/edge-cloud/edgeproto"
	"github.com/mobiledgex/edge-cloud/integration/process"
	"github.com/mobiledgex/edge-cloud/log"
	"github.com/mobiledgex/edge-cloud/notify"
	edgetls "github.com/mobiledgex/edge-cloud/tls"
	"github.com/mobiledgex/edge-cloud/vault"
	"github.com/nmcclain/ldap"
	gitlab "github.com/xanzy/go-gitlab"
)

// Server struct is just to track sql/db so we can stop them later.
type Server struct {
	config          *ServerConfig
	sql             *intprocess.Sql
	database        *gorm.DB
	echo            *echo.Echo
	vault           *process.Vault
	stopInitData    bool
	initDataDone    chan error
	initJWKDone     chan struct{}
	notifyServer    *notify.ServerMgr
	notifyClient    *notify.Client
	sqlListener     *pq.Listener
	ldapServer      *ldap.Server
	done            chan struct{}
	alertMgrStarted bool
	federationEcho  *echo.Echo
}

type ServerConfig struct {
	ServAddr                string
	SqlAddr                 string
	VaultAddr               string
	FederationAddr          string
	RunLocal                bool
	InitLocal               bool
	SqlDataDir              string
	IgnoreEnv               bool
	ApiTlsCertFile          string
	ApiTlsKeyFile           string
	LocalVault              bool
	LDAPAddr                string
	LDAPUsername            string
	LDAPPassword            string
	GitlabAddr              string
	ArtifactoryAddr         string
	PingInterval            time.Duration
	SkipVerifyEmail         bool
	JaegerAddr              string
	vaultConfig             *vault.Config
	SkipOriginCheck         bool
	Hostname                string
	NotifyAddrs             string
	NotifySrvAddr           string
	NodeMgr                 *node.NodeMgr
	BillingPlatform         string
	BillingService          billing.BillingService
	AlertCache              *edgeproto.AlertCache
	AlertMgrAddr            string
	AlertmgrResolveTimout   time.Duration
	UsageCheckpointInterval string
	DomainName              string
	StaticDir               string
	DeploymentTag           string
	ControllerNotifyPort    string
}

var DefaultDBUser = "mcuser"
var DefaultDBName = "mcdb"
var DefaultDBPass = ""
var DefaultSuperuser = "mexadmin"
var DefaultSuperpass = "mexadminfastedgecloudinfra"
var Superuser string

var database *gorm.DB

var enforcer *rbac.Enforcer
var serverConfig *ServerConfig
var gitlabClient *gitlab.Client
var gitlabSync *AppStoreSync
var artifactorySync *AppStoreSync
var nodeMgr *node.NodeMgr
var AlertManagerServer *alertmgr.AlertMgrServer
var allRegionCaches AllRegionCaches
var connCache *ConnCache

var unitTestNodeMgrOps []node.NodeOp
var rateLimitMgr *ratelimit.RateLimitManager

func RunServer(config *ServerConfig) (retserver *Server, reterr error) {
	server := Server{config: config}
	// keep global pointer to config stored in server for easy access
	serverConfig = server.config
	if config.NodeMgr == nil {
		config.NodeMgr = &node.NodeMgr{}
	}
	nodeMgr = config.NodeMgr
	server.done = make(chan struct{})

	dbuser := os.Getenv("db_username")
	dbpass := os.Getenv("db_password")
	dbname := os.Getenv("db_name")
	Superuser = os.Getenv("superuser")
	superpass := os.Getenv("superpass")
	gitlabToken := os.Getenv("gitlab_token")
	if dbuser == "" || config.IgnoreEnv {
		dbuser = DefaultDBUser
	}
	if dbname == "" || config.IgnoreEnv {
		dbname = DefaultDBName
	}
	if dbpass == "" || config.IgnoreEnv {
		dbpass = DefaultDBPass
	}
	if Superuser == "" || config.IgnoreEnv {
		Superuser = DefaultSuperuser
	}
	if superpass == "" || config.IgnoreEnv {
		superpass = DefaultSuperpass
	}
	if serverConfig.LDAPUsername == "" && !config.IgnoreEnv {
		serverConfig.LDAPUsername = os.Getenv("LDAP_USERNAME")
	}
	if serverConfig.LDAPPassword == "" && !config.IgnoreEnv {
		serverConfig.LDAPPassword = os.Getenv("LDAP_PASSWORD")
	}
	allRegionCaches.init()

	if config.DeploymentTag == "" {
		return nil, fmt.Errorf("Missing deployment tag")
	}

	ops := []node.NodeOp{
		node.WithName(config.Hostname),
		node.WithCloudletPoolLookup(&allRegionCaches),
		node.WithCloudletLookup(&allRegionCaches),
	}
	ops = append(ops, unitTestNodeMgrOps...)
	ctx, span, err := nodeMgr.Init(node.NodeTypeMC, node.CertIssuerGlobal, ops...)
	if err != nil {
		return nil, err
	}
	defer span.Finish()
	defer func() {
		if reterr != nil {
			server.Stop()
		}
	}()
	nodeMgr.UpdateNodeProps(ctx, version.InfraBuildProps("Infra"))

	if config.LocalVault {
		vaultProc := process.Vault{
			Common: process.Common{
				Name: "vault",
			},
			DmeSecret: "123456",
		}
		_, err := vaultProc.StartLocalRoles()
		if err != nil {
			return nil, err
		}
		roles, err := intprocess.SetupVault(&vaultProc)
		if err != nil {
			return nil, err
		}
		roleID := roles.MCRoleID
		secretID := roles.MCSecretID
		config.VaultAddr = vaultProc.ListenAddr
		server.vault = &vaultProc
		auth := vault.NewAppRoleAuth(roleID, secretID)
		config.vaultConfig = vault.NewConfig(vaultProc.ListenAddr, auth)
	}
	// vaultConfig should only be set by unit tests
	if config.vaultConfig == nil {
		vaultConfig, err := vault.BestConfig(config.VaultAddr)
		if err != nil {
			return nil, err
		}
		config.vaultConfig = vaultConfig
	}
	log.SpanLog(ctx, log.DebugLevelInfo, "vault auth", "type", config.vaultConfig.Auth.Type())
	server.initJWKDone = make(chan struct{}, 1)
	InitVault(config.vaultConfig, server.done, server.initJWKDone)

	switch serverConfig.BillingPlatform {
	case "fake":
		serverConfig.BillingService = &fakebilling.BillingService{}
	case "chargify":
		serverConfig.BillingService = &chargify.BillingService{}
	default:
		return nil, fmt.Errorf("Unable to determine billing platform: %s\n", serverConfig.BillingPlatform)
	}

	err = serverConfig.BillingService.Init(ctx, config.vaultConfig)
	if err != nil {
		return nil, fmt.Errorf("Unable to initialize billing services: %v", err)
	}

	if err = checkUsageCheckpointInterval(); err != nil {
		return nil, err
	}

	if gitlabToken == "" {
		log.InfoLog("Note: No gitlab_token env var found")
	}
	gitlabClient = gitlab.NewClient(nil, gitlabToken)
	if err = gitlabClient.SetBaseURL(config.GitlabAddr); err != nil {
		return nil, fmt.Errorf("Gitlab client set base URL to %s, %s",
			config.GitlabAddr, err.Error())
	}

	if config.RunLocal {
		if config.SqlDataDir == "" {
			config.SqlDataDir = "./.postgres"
		}
		sql := intprocess.Sql{
			Common: process.Common{
				Name: "sql1",
			},
			DataDir:  config.SqlDataDir,
			HttpAddr: config.SqlAddr,
			Username: dbuser,
			Dbname:   dbname,
		}
		_, err := os.Stat(sql.DataDir)
		if config.InitLocal || os.IsNotExist(err) {
			sql.InitDataDir()
		}
		err = sql.StartLocal("")
		if err != nil {
			return nil, fmt.Errorf("local sql start failed, %s",
				err.Error())
		}
		server.sql = &sql
	}

	initdb, err := InitSql(ctx, config.SqlAddr, dbuser, dbpass, dbname)
	if err != nil {
		return nil, fmt.Errorf("sql init failed, %s", err.Error())
	}
	database = initdb
	server.database = database

	enforcer = rbac.NewEnforcer(initdb)
	err = enforcer.Init(ctx)
	if err != nil {
		return nil, fmt.Errorf("enforcer init failed, %v", err)
	}

	server.initDataDone = make(chan error, 1)
	go InitData(ctx, Superuser, superpass, config.PingInterval, &server.stopInitData, server.done, server.initDataDone)

	if config.AlertCache != nil {
		edgeproto.InitAlertCache(config.AlertCache)
	}
	if config.AlertMgrAddr != "" {
		tlsConfig, err := nodeMgr.GetPublicClientTlsConfig(ctx)
		if err != nil {
			return nil, fmt.Errorf("Unable to get a client tls config, %s", err.Error())
		}
		AlertManagerServer, err = alertmgr.NewAlertMgrServer(config.AlertMgrAddr, tlsConfig,
			config.AlertCache, config.AlertmgrResolveTimout)
		if err != nil {
			// TODO - this needs to be a fatal failure when we add alertmanager deployment to the ansible scripts
			log.SpanLog(ctx, log.DebugLevelInfo, "Failed to start alertmanager server", "error", err)
			err = nil
		}
	}

	connCache = NewConnCache()
	connCache.Start()

	e := echo.New()
	e.HideBanner = true
	e.Binder = &CustomBinder{}
	server.echo = e

	e.GET("/", func(c echo.Context) error {
		return c.String(http.StatusOK, "OK")
	})

	// AuthCookie needs to be done here at the root so it can run before RateLimit and extract the user information needed by the RateLimit middleware.
	// AuthCookie will only run for the /auth path.
	e.Use(logger, AuthCookie, RateLimit)

	// login route
	root := "api/v1"
	// accessible routes

	// swagger:route POST /login Security Login
	// Login.
	// Login to MC.
	// responses:
	//   200: authToken
	//   400: loginBadRequest
	e.POST(root+"/login", Login)
	// swagger:route POST /usercreate User CreateUser
	// Create User.
	// Creates a new user and allows them to access and manage resources.
	// responses:
	//   200: success
	//   400: badRequest
	//   403: forbidden
	//   404: notFound
	e.POST(root+"/usercreate", CreateUser)
	e.POST(root+"/passwordresetrequest", PasswordResetRequest)
	// swagger:route POST /publicconfig Config PublicConfig
	// Show Public Configuration.
	// Show Public Configuration for UI
	// responses:
	//   200: success
	//   400: badRequest
	//   404: notFound
	e.POST(root+"/publicconfig", PublicConfig)
	// swagger:route POST /passwordreset Security PasswdReset
	// Reset Login Password.
	// This resets your login password.
	// responses:
	//   200: success
	//   400: badRequest
	e.POST(root+"/passwordreset", PasswordReset)
	e.POST(root+"/verifyemail", VerifyEmail)
	e.POST(root+"/resendverify", ResendVerify)
	// authenticated routes - jwt middleware
	auth := e.Group(root + "/auth")
	// refresh auth cookie
	auth.POST("/refresh", RefreshAuthCookie)

	// swagger:route POST /auth/user/show User ShowUser
	// Show Users.
	// Displays existing users to which you are authorized to access.
	// Security:
	//   Bearer:
	// responses:
	//   200: listUsers
	//   400: badRequest
	//   403: forbidden
	//   404: notFound
	auth.POST("/user/show", ShowUser)
	auth.POST("/user/current", CurrentUser)
	// swagger:route POST /auth/user/delete User DeleteUser
	// Delete User.
	// Deletes existing user.
	// Security:
	//   Bearer:
	// responses:
	//   200: success
	//   400: badRequest
	//   403: forbidden
	//   404: notFound
	auth.POST("/user/delete", DeleteUser)
	// swagger:route POST /auth/user/update User UpdateUser
	// Update User.
	// Updates current user.
	// Security:
	//   Bearer:
	// responses:
	//   200: success
	//   400: badRequest
	//   403: forbidden
	//   404: notFound
	auth.POST("/user/update", UpdateUser)
	auth.POST("/user/newpass", NewPassword)
	auth.POST("/user/create/apikey", CreateUserApiKey)
	auth.POST("/user/delete/apikey", DeleteUserApiKey)
	auth.POST("/user/show/apikey", ShowUserApiKey)
	// swagger:route POST /auth/role/assignment/show Role ShowRoleAssignment
	// Show Role Assignment.
	// Show roles for the current user.
	// Security:
	//   Bearer:
	// responses:
	//   200: listRoles
	//   400: badRequest
	//   403: forbidden
	//   404: notFound
	auth.POST("/role/assignment/show", ShowRoleAssignment)
	// swagger:route POST /auth/role/perms/show Role ShowRolePerm
	// Show Role Permissions.
	// Show permissions associated with each role.
	// Security:
	//   Bearer:
	// responses:
	//   200: listPerms
	//   400: badRequest
	//   403: forbidden
	//   404: notFound
	auth.POST("/role/perms/show", ShowRolePerms)
	// swagger:route POST /auth/role/show Role ShowRoleNames
	// Show Role Names.
	// Show role names.
	// Security:
	//   Bearer:
	// responses:
	//   200: success
	//   400: badRequest
	//   403: forbidden
	//   404: notFound
	auth.POST("/role/show", ShowRole)
	// swagger:route POST /auth/role/adduser Role AddUserRole
	// Add User Role.
	// Add a role for the organization to the user.
	// Security:
	//   Bearer:
	// responses:
	//   200: success
	//   400: badRequest
	//   403: forbidden
	//   404: notFound
	auth.POST("/role/adduser", AddUserRole)
	// swagger:route POST /auth/role/removeuser Role RemoveUserRole
	// Remove User Role.
	// Remove the role for the organization from the user.
	// Security:
	//   Bearer:
	// responses:
	//   200: success
	//   400: badRequest
	//   403: forbidden
	//   404: notFound
	auth.POST("/role/removeuser", RemoveUserRole)
	// swagger:route POST /auth/role/showuser Role ShowUserRole
	// Show User Role.
	// Show roles for the organizations the current user can add or remove roles to
	// Security:
	//   Bearer:
	// responses:
	//   200: listRoles
	//   400: badRequest
	//   403: forbidden
	//   404: notFound
	auth.POST("/role/showuser", ShowUserRole)
	// swagger:route POST /auth/org/create Organization CreateOrg
	// Create Organization.
	// Create an Organization to access operator/cloudlet APIs.
	// Security:
	//   Bearer:
	// responses:
	//   200: success
	//   400: badRequest
	//   403: forbidden
	//   404: notFound
	auth.POST("/org/create", CreateOrg)
	// swagger:route POST /auth/org/update Organization UpdateOrg
	// Update Organization.
	// API to update an existing Organization.
	// Security:
	//   Bearer:
	// responses:
	//   200: success
	//   400: badRequest
	//   403: forbidden
	//   404: notFound
	auth.POST("/org/update", UpdateOrg)
	// swagger:route POST /auth/org/show Organization ShowOrg
	// Show Organizations.
	// Displays existing Organizations in which you are authorized to access.
	// Security:
	//   Bearer:
	// responses:
	//   200: listOrgs
	//   400: badRequest
	//   403: forbidden
	//   404: notFound
	auth.POST("/org/show", ShowOrg)
	// swagger:route POST /auth/org/delete Organization DeleteOrg
	// Delete Organization.
	// Deletes an existing Organization.
	// Security:
	//   Bearer:
	// responses:
	//   200: success
	//   400: badRequest
	//   403: forbidden
	//   404: notFound
	auth.POST("/org/delete", DeleteOrg)

	auth.POST("/billingorg/create", CreateBillingOrg)
	// swagger:route POST /auth/billingorg/update BillingOrganization UpdateBillingOrg
	// Update BillingOrganization.
	// API to update an existing BillingOrganization.
	// Security:
	//   Bearer:
	// responses:
	//   200: success
	//   400: badRequest
	//   403: forbidden
	//   404: notFound
	auth.POST("/billingorg/update", UpdateBillingOrg)
	// swagger:route POST /auth/billingorg/addchild BillingOrganization AddChildOrg
	// Add Child to BillingOrganization.
	// Adds an Organization to an existing parent BillingOrganization.
	// Security:
	//   Bearer:
	// responses:
	//   200: success
	//   400: badRequest
	//   403: forbidden
	//   404: notFound
	auth.POST("/billingorg/addchild", AddChildOrg)
	// swagger:route POST /auth/billingorg/removechild BillingOrganization RemoveChildOrg
	// Remove Child from BillingOrganization.
	// Removes an Organization from an existing parent BillingOrganization.
	// Security:
	//   Bearer:
	// responses:
	//   200: success
	//   400: badRequest
	//   403: forbidden
	//   404: notFound
	auth.POST("/billingorg/removechild", RemoveChildOrg)
	// swagger:route POST /auth/billingorg/show BillingOrganization ShowBillingOrg
	// Show BillingOrganizations.
	// Displays existing BillingOrganizations in which you are authorized to access.
	// Security:
	//   Bearer:
	// responses:
	//   200: listBillingOrgs
	//   400: badRequest
	//   403: forbidden
	//   404: notFound
	auth.POST("/billingorg/show", ShowBillingOrg)
	// swagger:route POST /auth/billingorg/delete BillingOrganization DeleteBillingOrg
	// Delete BillingOrganization.
	// Deletes an existing BillingOrganization.
	// Security:
	//   Bearer:
	// responses:
	//   200: success
	//   400: badRequest
	//   403: forbidden
	//   404: notFound
	auth.POST("/billingorg/delete", DeleteBillingOrg)
	auth.POST("/billingorg/invoice", GetInvoice)
	auth.POST("/billingorg/showaccount", ShowAccountInfo)
	auth.POST("/billingorg/showpaymentprofiles", ShowPaymentInfo)
	auth.POST("/billingorg/deletepaymentprofile", DeletePaymentInfo)

	auth.POST("/controller/create", CreateController)
	auth.POST("/controller/delete", DeleteController)
	auth.POST("/controller/show", ShowController)
	auth.POST("/gitlab/resync", GitlabResync)
	auth.POST("/artifactory/resync", ArtifactoryResync)
	auth.POST("/artifactory/summary", ArtifactorySummary)
	auth.POST("/config/update", UpdateConfig)
	auth.POST("/config/reset", ResetConfig)
	auth.POST("/config/show", ShowConfig)
	auth.POST("/config/version", ShowVersion)
	auth.POST("/restricted/user/update", RestrictedUserUpdate)
	auth.POST("/restricted/org/update", RestrictedUpdateOrg)
	auth.POST("/audit/showself", ShowAuditSelf)
	auth.POST("/audit/showorg", ShowAuditOrg)
	auth.POST("/audit/operations", GetAuditOperations)
	auth.POST("/cloudletpoolaccessinvitation/create", CreateCloudletPoolAccessInvitation)
	auth.POST("/cloudletpoolaccessinvitation/delete", DeleteCloudletPoolAccessInvitation)
	auth.POST("/cloudletpoolaccessinvitation/show", ShowCloudletPoolAccessInvitation)
	auth.POST("/cloudletpoolaccessresponse/create", CreateCloudletPoolAccessResponse)
	auth.POST("/cloudletpoolaccessresponse/delete", DeleteCloudletPoolAccessResponse)
	auth.POST("/cloudletpoolaccessresponse/show", ShowCloudletPoolAccessResponse)
	auth.POST("/cloudletpoolaccessgranted/show", ShowCloudletPoolAccessGranted)
	auth.POST("/cloudletpoolaccesspending/show", ShowCloudletPoolAccessPending)
	auth.POST("/orgcloudlet/show", ShowOrgCloudlet)
	auth.POST("/orgcloudletinfo/show", ShowOrgCloudletInfo)
	auth.POST("/ratelimitsettingsmc/show", ShowRateLimitSettingsMc)
	auth.POST("/ratelimitsettingsmc/createflow", CreateFlowRateLimitSettingsMc)
	auth.POST("/ratelimitsettingsmc/deleteflow", DeleteFlowRateLimitSettingsMc)
	auth.POST("/ratelimitsettingsmc/updateflow", UpdateFlowRateLimitSettingsMc)
	auth.POST("/ratelimitsettingsmc/showflow", ShowFlowRateLimitSettingsMc)
	auth.POST("/ratelimitsettingsmc/createmaxreqs", CreateMaxReqsRateLimitSettingsMc)
	auth.POST("/ratelimitsettingsmc/deletemaxreqs", DeleteMaxReqsRateLimitSettingsMc)
	auth.POST("/ratelimitsettingsmc/updatemaxreqs", UpdateMaxReqsRateLimitSettingsMc)
	auth.POST("/ratelimitsettingsmc/showmaxreqs", ShowMaxReqsRateLimitSettingsMc)

	// Support multiple connection types: HTTP(s), Websockets
	addControllerApis("POST", auth)

	// Metrics api route use auth to serve a query to influxDB

	// swagger:route POST /auth/metrics/app DeveloperMetrics AppMetrics
	// App related metrics.
	// Display app related metrics.
	// Security:
	//   Bearer:
	// responses:
	//   200: success
	//   400: badRequest
	//   403: forbidden
	//   404: notFound
	auth.POST("/metrics/app", GetMetricsCommon)

	// swagger:route POST /auth/metrics/cluster DeveloperMetrics ClusterMetrics
	// Cluster related metrics.
	// Display cluster related metrics.
	// Security:
	//   Bearer:
	// responses:
	//   200: success
	//   400: badRequest
	//   403: forbidden
	//   404: notFound
	auth.POST("/metrics/cluster", GetMetricsCommon)

	// swagger:route POST /auth/metrics/cloudlet OperatorMetrics CloudletMetrics
	// Cloudlet related metrics.
	// Display cloudlet related metrics.
	// Security:
	//   Bearer:
	// responses:
	//   200: success
	//   400: badRequest
	//   403: forbidden
	//   404: notFound
	auth.POST("/metrics/cloudlet", GetMetricsCommon)

	// swagger:route POST /auth/metrics/cloudlet/usage OperatorMetrics CloudletUsageMetrics
	// Cloudlet usage related metrics.
	// Display cloudlet usage related metrics.
	// Security:
	//   Bearer:
	// responses:
	//   200: success
	//   400: badRequest
	//   403: forbidden
	//   404: notFound
	auth.POST("/metrics/cloudlet/usage", GetMetricsCommon)

	// swagger:route POST /auth/metrics/clientapiusage DeveloperMetrics ClientApiUsageMetrics
	// Client api usage related metrics.
	// Display client api usage related metrics.
	// Security:
	//   Bearer:
	// responses:
	//   200: success
	//   400: badRequest
	//   403: forbidden
	//   404: notFound
	auth.POST("/metrics/clientapiusage", GetMetricsCommon)

	// swagger:route POST /auth/metrics/clientappusage DeveloperMetrics ClientAppUsageMetrics
	// Client app usage related metrics.
	// Display client app usage related metrics.
	// Security:
	//   Bearer:
	// responses:
	//   200: success
	//   400: badRequest
	//   403: forbidden
	//   404: notFound
	auth.POST("/metrics/clientappusage", GetMetricsCommon)

	// swagger:route POST /auth/metrics/clientcloudletusage DeveloperMetrics ClientCloudletUsageMetrics
	// Client cloudlet usage related metrics.
	// Display client cloudlet usage related metrics.
	// Security:
	//   Bearer:
	// responses:
	//   200: success
	//   400: badRequest
	//   403: forbidden
	//   404: notFound
	auth.POST("/metrics/clientcloudletusage", GetMetricsCommon)

	auth.POST("/events/app", GetEventsCommon)
	auth.POST("/events/cluster", GetEventsCommon)
	auth.POST("/events/cloudlet", GetEventsCommon)

	// new events/audit apis
	// swagger:route POST /auth/events/show Events SearchEvents
	// Search events
	// Display events based on search filter.
	// Security:
	//   Bearer:
	// responses:
	//   200: success
	//   400: badRequest
	//   403: forbidden
	//   404: notFound
	auth.POST("/events/show", ShowEvents)
	// swagger:route POST /auth/events/find Events FindEvents
	// Find events
	// Display events based on find filter.
	// Security:
	//   Bearer:
	// responses:
	//   200: success
	//   400: badRequest
	//   403: forbidden
	//   404: notFound
	auth.POST("/events/find", FindEvents)
	// swagger:route POST /auth/events/terms Events TermsEvents
	// Terms Events
	// Display events terms.
	// Security:
	//   Bearer:
	// responses:
	//   200: success
	//   400: badRequest
	//   403: forbidden
	//   404: notFound
	auth.POST("/events/terms", EventTerms)

	auth.POST("/spans/terms", SpanTerms)
	auth.POST("/spans/show", ShowSpans)
	auth.POST("/spans/showverbose", ShowSpansVerbose)

	// swagger:route POST /auth/usage/app DeveloperUsage AppUsage
	// App Usage
	// Display app usage.
	// Security:
	//   Bearer:
	// responses:
	//   200: success
	//   400: badRequest
	//   403: forbidden
	//   404: notFound
	auth.POST("/usage/app", GetUsageCommon)
	// swagger:route POST /auth/usage/cluster DeveloperUsage ClusterUsage
	// Cluster Usage
	// Display cluster usage.
	// Security:
	//   Bearer:
	// responses:
	//   200: success
	//   400: badRequest
	//   403: forbidden
	//   404: notFound
	auth.POST("/usage/cluster", GetUsageCommon)
	// swagger:route POST /auth/usage/cloudletpool OperatorUsage CloudletPoolUsage
	// CloudletPool Usage
	// Display cloudletpool usage.
	// Security:
	//   Bearer:
	// responses:
	//   200: success
	//   400: badRequest
	//   403: forbidden
	//   404: notFound
	auth.POST("/usage/cloudletpool", GetCloudletPoolUsageCommon)

	// Alertmanager apis
	// swagger:route POST /auth/alertreceiver/create AlertReceiver CreateAlertReceiver
	// Create Alert Receiver
	// Create alert receiver.
	// Security:
	//   Bearer:
	// responses:
	//   200: success
	//   400: badRequest
	//   403: forbidden
	//   404: notFound
	auth.POST("/alertreceiver/create", CreateAlertReceiver)
	// swagger:route POST /auth/alertreceiver/delete AlertReceiver DeleteAlertReceiver
	// Delete Alert Receiver
	// Delete alert receiver.
	// Security:
	//   Bearer:
	// responses:
	//   200: success
	//   400: badRequest
	//   403: forbidden
	//   404: notFound
	auth.POST("/alertreceiver/delete", DeleteAlertReceiver)
	// swagger:route POST /auth/alertreceiver/show AlertReceiver ShowAlertReceiver
	// Show Alert Receiver
	// Show alert receiver.
	// Security:
	//   Bearer:
	// responses:
	//   200: success
	//   400: badRequest
	//   403: forbidden
	//   404: notFound
	auth.POST("/alertreceiver/show", ShowAlertReceiver)

	auth.POST("/reporter/create", CreateReporter)
	auth.POST("/reporter/update", UpdateReporter)
	auth.POST("/reporter/delete", DeleteReporter)
	auth.POST("/reporter/show", ShowReporter)
	auth.POST("/report/generatedata", GenerateReportData)
	auth.POST("/report/generate", GenerateReport)
	auth.POST("/report/show", ShowReport)
	auth.POST("/report/download", DownloadReport)

	// Plan and manage federation
	auth.POST("/federator/self/create", CreateSelfFederator)
	auth.POST("/federator/self/update", UpdateSelfFederator)
	auth.POST("/federator/self/delete", DeleteSelfFederator)
	auth.POST("/federator/self/show", ShowSelfFederator)
	auth.POST("/federator/self/zone/create", CreateSelfFederatorZone)
	auth.POST("/federator/self/zone/delete", DeleteSelfFederatorZone)
	auth.POST("/federator/self/zone/show", ShowSelfFederatorZone)
	auth.POST("/federator/self/zone/share", ShareSelfFederatorZone)
	auth.POST("/federator/self/zone/unshare", UnshareSelfFederatorZone)
	auth.POST("/federator/partner/zone/register", RegisterPartnerFederatorZone)
	auth.POST("/federator/partner/zone/deregister", DeregisterPartnerFederatorZone)
	auth.POST("/federation/create", CreateFederation)
	auth.POST("/federation/delete", DeleteFederation)
	auth.POST("/federation/register", RegisterFederation)
	auth.POST("/federation/deregister", DeregisterFederation)
	auth.POST("/federation/show", ShowFederation)
	auth.POST("/federation/self/zone/show", ShowFederatedSelfZone)
	auth.POST("/federation/partner/zone/show", ShowFederatedPartnerZone)

	// Generate new short-lived token to authenticate websocket connections
	// Note: Web-client should not store auth token as part of local storage,
	//       instead browser should store it as secure cookies.
	//       For HTTP endpoints, server responds with "set-cookie" to store
	//       cookie in browser. But the same cannot be used for websockets
	//       due to browser limitations.
	//       Hence, authenticated clients can use this API endpoint to
	//       fetch a short-lived token to authenticate websocket endpoints
	auth.POST("/wstoken", GenerateWSAuthToken)

	// Use GET method for websockets as thats the method used
	// in setting up TCP connection by most of the clients
	// Also, authorization is handled as part of websocketUpgrade
	ws := e.Group("ws/"+root+"/auth", server.websocketUpgrade)
	addControllerApis("GET", ws)
	// Metrics api route use ws to serve a query to influxDB
	ws.GET("/metrics/app", GetMetricsCommon)
	ws.GET("/metrics/cluster", GetMetricsCommon)
	ws.GET("/metrics/cloudlet", GetMetricsCommon)
	ws.GET("/metrics/cloudlet/usage", GetMetricsCommon)
	ws.GET("/metrics/clientapiusage", GetMetricsCommon)
	ws.GET("/metrics/clientappusage", GetMetricsCommon)
	ws.GET("/metrics/clientcloudletusage", GetMetricsCommon)

	if config.NotifySrvAddr != "" {
		server.notifyServer = &notify.ServerMgr{}
		nodeMgr.RegisterServer(server.notifyServer)

		tlsConfig, err := nodeMgr.InternalPki.GetServerTlsConfig(ctx,
			nodeMgr.CommonName(),
			node.CertIssuerGlobal,
			[]node.MatchCA{node.AnyRegionalMatchCA()})
		if err != nil {
			return nil, err
		}
		// sets the callback to be the alertMgr thread callback
		server.notifyServer.RegisterRecvAlertCache(config.AlertCache)
		if AlertManagerServer != nil {
			config.AlertCache.SetUpdatedCb(AlertManagerServer.UpdateAlert)
		}
		server.notifyServer.Start(nodeMgr.Name(), config.NotifySrvAddr, tlsConfig)
	}
	if config.NotifyAddrs != "" {
		tlsConfig, err := nodeMgr.InternalPki.GetClientTlsConfig(ctx,
			nodeMgr.CommonName(),
			node.CertIssuerGlobal,
			[]node.MatchCA{node.GlobalMatchCA()})
		if err != nil {
			return nil, err
		}
		addrs := strings.Split(config.NotifyAddrs, ",")
		server.notifyClient = notify.NewClient(nodeMgr.Name(), addrs, edgetls.GetGrpcDialOption(tlsConfig))
		nodeMgr.RegisterClient(server.notifyClient)

		server.notifyClient.Start()
	}

	go func() {
		var err error
		if config.ApiTlsCertFile != "" {
			err = e.StartTLS(config.ServAddr, config.ApiTlsCertFile, config.ApiTlsKeyFile)
		} else {
			err = e.Start(config.ServAddr)
		}
		if err != nil && err != http.ErrServerClosed {
			server.Stop()
			log.FatalLog("Failed to serve", "err", err)
		}
	}()

	ldapServer := ldap.NewServer()
	handler := &ldapHandler{}
	ldapServer.BindFunc("", handler)
	ldapServer.SearchFunc("", handler)
	server.ldapServer = ldapServer
	go func() {
		var err error
		if config.ApiTlsCertFile != "" {
			err = ldapServer.ListenAndServeTLS(config.LDAPAddr, config.ApiTlsCertFile, config.ApiTlsKeyFile)
		} else {
			err = ldapServer.ListenAndServe(config.LDAPAddr)
		}
		if err != nil {
			log.FatalLog("LDAP Server Failed", "err", err)
		}
	}()

	if config.FederationAddr != "" {
		// Global Operator Platform Federation
		federationEcho := echo.New()
		federationEcho.HideBanner = true
		federationEcho.Binder = &CustomBinder{}
		federationEcho.Use(logger)
		server.federationEcho = federationEcho

		partnerApi := federation.PartnerApi{
			Database:  database,
			ConnCache: connCache,
		}
		partnerApi.InitAPIs(federationEcho)

		go func() {
<<<<<<< HEAD
			// TODO mTLS
			err := federationEcho.Start(config.FederationAddr)
=======
			if config.ApiTlsCertFile != "" {
				err = federationEcho.StartTLS(config.FederationAddr, config.ApiTlsCertFile, config.ApiTlsKeyFile)
			} else {
				err = federationEcho.Start(config.FederationAddr)
			}
>>>>>>> 7491bebf
			if err != nil && err != http.ErrServerClosed {
				server.Stop()
				log.FatalLog("Failed to serve federation", "err", err)
			}
		}()
	}

	gitlabSync = GitlabNewSync()
	artifactorySync = ArtifactoryNewSync()

	// gitlab/artifactory sync and alertmanager requires data to be initialized
	err = <-server.initDataDone
	if err != nil {
		return nil, err
	}
	gitlabSync.Start(server.done)
	artifactorySync.Start(server.done)
	if AlertManagerServer != nil {
		AlertManagerServer.Start()
		server.alertMgrStarted = true
	}
	sqlListener, err := initSqlListener(ctx, server.done)
	if err != nil {
		return nil, err
	}
	server.sqlListener = sqlListener
	go func() {
		err := server.sqlListener.Listen(sqlEventsChannel)
		if err != nil && !strings.Contains(err.Error(), "Listener has been closed") {
			log.FatalLog("Failed to listen for sql events", "err", err)
		}
	}()
	if err := allRegionCaches.refreshRegions(ctx); err != nil {
		return nil, err
	}

	return &server, err
}

func (s *Server) WaitUntilReady() error {
	// login won't work until jwt keys are pulled
	<-s.initJWKDone

	// wait until server is online
	for ii := 0; ii < 10; ii++ {
		// if TLS specified, status response will be BadRequest.
		// In any case, as long as the server is responding,
		// then it is ready.
		resp, err := http.Get("http://" + s.config.ServAddr)
		if err == nil {
			resp.Body.Close()
			return nil
		}
		time.Sleep(10 * time.Millisecond)
	}
	return fmt.Errorf("timed out waiting for server ready")
}

func (s *Server) Stop() {
	s.stopInitData = true
	close(s.done)
	if s.ldapServer != nil {
		close(s.ldapServer.Quit)
	}
	if s.echo != nil {
		s.echo.Close()
	}
	if s.federationEcho != nil {
		s.federationEcho.Close()
	}
	if connCache != nil {
		connCache.Finish()
	}
	if s.database != nil {
		s.database.Close()
	}
	if s.sqlListener != nil {
		s.sqlListener.Close()
	}
	if s.sql != nil {
		s.sql.StopLocal()
	}
	if s.vault != nil {
		s.vault.StopLocal()
	}
	if s.notifyServer != nil {
		s.notifyServer.Stop()
	}
	if s.notifyClient != nil {
		s.notifyClient.Stop()
	}
	if AlertManagerServer != nil {
		if s.alertMgrStarted {
			AlertManagerServer.Stop()
		}
		AlertManagerServer = nil
	}
	nodeMgr.Finish()
}

func ShowVersion(c echo.Context) error {
	claims, err := getClaims(c)
	if err != nil {
		return err
	}
	ctx := ormutil.GetContext(c)

	if err := authorized(ctx, claims.Username, "", ResourceConfig, ActionView); err != nil {
		return err
	}
	ver := ormapi.Version{
		BuildMaster: version.BuildMaster,
		BuildHead:   version.BuildHead,
		BuildAuthor: version.BuildAuthor,
		Hostname:    cloudcommon.Hostname(),
	}
	return c.JSON(http.StatusOK, ver)
}

func (s *Server) websocketUpgrade(next echo.HandlerFunc) echo.HandlerFunc {
	return func(c echo.Context) error {
		upgrader := websocket.Upgrader{}
		if s.config.SkipOriginCheck {
			// Skip origin check restriction.
			// This is to be used for testing purpose only, as it is
			// not safe to allow all origins
			upgrader.CheckOrigin = func(r *http.Request) bool { return true }
		}
		ws, err := upgrader.Upgrade(c.Response(), c.Request(), nil)
		if err != nil {
			return nil
		}
		defer ws.Close()

		// Verify Auth
		// ===========
		// JWT token is received after websocket connection is established, although
		// Websocket server can receive full request header from client before
		// upgrade to websocket

		// Infact most of the golang websocket clients do support that. But the problem
		// is on the UI side. Javascript doesn't support it directly

		// Following are some links describing this issue:
		//  - https://stackoverflow.com/questions/22383089/is-it-possible-to-use-bearer-authentication-for-websocket-upgrade-requests/26123316#26123316
		// The above URL does give another way to send access token, but then it is not
		// safe enough to use

		// Here's another way to solve this, but again complicated and insecure:
		//  - https://devcenter.heroku.com/articles/websocket-security#authentication-authorization

		// In summary, it is not straightforward to implement this from our console UI
		// as we plan to call this directly from React (browser)
		isAuth, err := AuthWSCookie(c, ws)
		if !isAuth {
			return err
		}

		// Set ws on echo context
		ormutil.SetWs(c, ws)

		// call next handler
		err = next(c)

		// Any handler errors are sent via the websocket here before
		// it is closed. The error is also passed to the caller, but
		// only for being recorded in the audit log.
		if err != nil {
			code, res := getErrorResult(err)
			wsPayload := ormapi.WSStreamPayload{
				Code: code,
				Data: res,
			}
			writeErr := writeWS(c, ws, &wsPayload)
			if writeErr != nil {
				ctx := ormutil.GetContext(c)
				log.SpanLog(ctx, log.DebugLevelApi, "Failed to write error to websocket stream", "err", err, "writeErr", writeErr)
			}
		}

		ws.WriteMessage(websocket.CloseMessage, websocket.FormatCloseMessage(websocket.CloseNormalClosure, ""))

		return err
	}
}

const StreamAPITag = "StreamAPITag"

func ReadConn(c echo.Context, in interface{}) ([]byte, error) {
	var dat []byte
	var err error

	// Mark stream API
	c.Set(StreamAPITag, true)

	if ws := ormutil.GetWs(c); ws != nil {
		_, dat, err = ws.ReadMessage()
		if err == nil {
			ormutil.LogWsRequest(c, dat)
		}
	} else {
		// This plus json.Umarshal is the equivalent of c.Bind()
		dat, err = ioutil.ReadAll(c.Request().Body)
	}
	if err == nil {
		err = BindJson(dat, in)
	}

	if err != nil {
		if err == io.EOF || err == io.ErrUnexpectedEOF {
			return nil, fmt.Errorf("Invalid data")
		}
		return nil, err
	}

	return dat, nil
}

// Override the echo.DefaultBinder so we can have better error messages.
// It's also slightly more secure in that it only accepts JSON.
type CustomBinder struct{}

func (s *CustomBinder) Bind(i interface{}, c echo.Context) error {
	// reference echo.DefaultBinder
	req := c.Request()
	if req.ContentLength == 0 {
		return fmt.Errorf("Request body can't be empty")
	}
	// we only accept JSON
	ctype := req.Header.Get(echo.HeaderContentType)
	switch {
	case strings.HasPrefix(ctype, echo.MIMEApplicationJSON):
		dat, err := ioutil.ReadAll(req.Body)
		if err != nil {
			return err
		}
		return BindJson(dat, i)
	default:
		return echo.ErrUnsupportedMediaType
	}
}

func BindJson(js []byte, i interface{}) error {
	err := json.Unmarshal(js, i)
	if err == nil {
		return nil
	}
	// Unfortunately, if the json library hits an error using
	// a custom unmarshaler, it simply passes that error up instead
	// of wrapping it in a custom error type that would include the
	// field and offset. Therefore we have subpar error messages
	// for custom unmarshalers (time, duration) that do not include
	// the field and offset. The only way to fix this would be to
	// fork the json package, and add a new CustomUnmarshalTypeError
	// that would include the original time.ParseError plus the
	// field and offset.

	switch e := err.(type) {
	case *json.UnmarshalTypeError:
		errType, help, _ := cli.GetParseHelp(e.Type)
		err = fmt.Errorf("Unmarshal error: expected %v, but got %v for field %q at offset %v%s", errType, e.Value, e.Field, e.Offset, help)
	case *json.SyntaxError:
		err = fmt.Errorf("Syntax error at offset %v, %v", e.Offset, e.Error())
	case *time.ParseError:
		val := e.Value
		if valuq, err := strconv.Unquote(val); err == nil {
			val = valuq
		}
		errType, help, _ := cli.GetParseHelp(reflect.TypeOf(time.Time{}))
		err = fmt.Errorf("Unmarshal %s %q failed%s", errType, val, help)
	case *edgeproto.DurationParseError:
		errType, help, _ := cli.GetParseHelp(reflect.TypeOf(time.Duration(0)))
		err = fmt.Errorf("Unmarshal %s %q failed%s", errType, e.Value, help)
	}
	return fmt.Errorf("Invalid JSON data: %v", err)
}

func WaitForConnClose(c echo.Context, serverClosed chan bool) {
	if ws := ormutil.GetWs(c); ws != nil {
		clientClosed := make(chan error)
		go func() {
			// Handling close events from client is different here
			// A close message is sent from client, hence just wait
			// on getting a close message
			_, _, err := ws.ReadMessage()
			clientClosed <- err
		}()
		select {
		case <-serverClosed:
			return
		case err := <-clientClosed:
			if _, ok := err.(*websocket.CloseError); !ok {
				ws.WriteMessage(websocket.CloseMessage,
					websocket.FormatCloseMessage(websocket.CloseAbnormalClosure, ""))
				ws.Close()
			}
		}
	} else {
		if <-serverClosed {
			return
		}
	}
}

func writeWS(c echo.Context, ws *websocket.Conn, wsPayload *ormapi.WSStreamPayload) error {
	out, err := json.Marshal(wsPayload)
	if err == nil {
		ormutil.LogWsResponse(c, string(out))
	}
	return ws.WriteJSON(wsPayload)
}

func WriteStream(c echo.Context, payload *ormapi.StreamPayload) error {
	if ws := ormutil.GetWs(c); ws != nil {
		wsPayload := ormapi.WSStreamPayload{
			Code: http.StatusOK,
			Data: (*payload).Data,
		}
		return writeWS(c, ws, &wsPayload)
	} else {
		// stream func may return "forbidden", so don't write
		// header until we know it's ok
		if !c.Response().Committed {
			// Write header now that we're streaming back data
			c.Response().Header().Set(echo.HeaderContentType, echo.MIMEApplicationJSON)
			c.Response().WriteHeader(http.StatusOK)
		}
		err := json.NewEncoder(c.Response()).Encode(*payload)
		if err != nil {
			return err
		}
		c.Response().Flush()
	}
	return nil
}<|MERGE_RESOLUTION|>--- conflicted
+++ resolved
@@ -935,16 +935,11 @@
 		partnerApi.InitAPIs(federationEcho)
 
 		go func() {
-<<<<<<< HEAD
-			// TODO mTLS
-			err := federationEcho.Start(config.FederationAddr)
-=======
 			if config.ApiTlsCertFile != "" {
 				err = federationEcho.StartTLS(config.FederationAddr, config.ApiTlsCertFile, config.ApiTlsKeyFile)
 			} else {
 				err = federationEcho.Start(config.FederationAddr)
 			}
->>>>>>> 7491bebf
 			if err != nil && err != http.ErrServerClosed {
 				server.Stop()
 				log.FatalLog("Failed to serve federation", "err", err)
