package orm

import (
	"context"
	"crypto/tls"
	"encoding/json"
	"fmt"
	"io"
	"net"
	"net/http"
	"net/http/httputil"
	"os"
	"strings"
	"time"

	"github.com/gorilla/websocket"
	"github.com/jinzhu/gorm"
	"github.com/labstack/echo"
	intprocess "github.com/mobiledgex/edge-cloud-infra/e2e-tests/int-process"
	"github.com/mobiledgex/edge-cloud-infra/mc/ormapi"
	"github.com/mobiledgex/edge-cloud-infra/mc/rbac"
	"github.com/mobiledgex/edge-cloud/cloudcommon"
<<<<<<< HEAD
	"github.com/mobiledgex/edge-cloud/cloudcommon/node"
=======
	edgecli "github.com/mobiledgex/edge-cloud/edgectl/cli"
>>>>>>> 07972eec
	"github.com/mobiledgex/edge-cloud/integration/process"
	"github.com/mobiledgex/edge-cloud/log"
	"github.com/mobiledgex/edge-cloud/notify"
	"github.com/mobiledgex/edge-cloud/vault"
	"github.com/mobiledgex/edge-cloud/version"
	"github.com/nmcclain/ldap"
	gitlab "github.com/xanzy/go-gitlab"
	"google.golang.org/grpc/status"
)

// Server struct is just to track sql/db so we can stop them later.
type Server struct {
	config       *ServerConfig
	sql          *intprocess.Sql
	database     *gorm.DB
	echo         *echo.Echo
	vault        *process.Vault
	stopInitData bool
	initDataDone chan struct{}
	initJWKDone  chan struct{}
	notifyServer *notify.ServerMgr
	notifyClient *notify.Client
}

type ServerConfig struct {
<<<<<<< HEAD
	ServAddr        string
	SqlAddr         string
	VaultAddr       string
	RunLocal        bool
	InitLocal       bool
	IgnoreEnv       bool
	TlsCertFile     string
	TlsKeyFile      string
	LocalVault      bool
	LDAPAddr        string
	GitlabAddr      string
	ArtifactoryAddr string
	ClientCert      string
	PingInterval    time.Duration
	SkipVerifyEmail bool
	JaegerAddr      string
	vaultConfig     *vault.Config
	SkipOriginCheck bool
	Hostname        string
	NotifyAddrs     string
	NotifySrvAddr   string
=======
	ServAddr         string
	SqlAddr          string
	VaultAddr        string
	ConsoleProxyAddr string
	RunLocal         bool
	InitLocal        bool
	IgnoreEnv        bool
	TlsCertFile      string
	TlsKeyFile       string
	LocalVault       bool
	LDAPAddr         string
	GitlabAddr       string
	ArtifactoryAddr  string
	ClientCert       string
	PingInterval     time.Duration
	SkipVerifyEmail  bool
	JaegerAddr       string
	vaultConfig      *vault.Config
	SkipOriginCheck  bool
>>>>>>> 07972eec
}

var DefaultDBUser = "mcuser"
var DefaultDBName = "mcdb"
var DefaultDBPass = ""
var DefaultSuperuser = "mexadmin"
var DefaultSuperpass = "mexadmin123"
var Superuser string

var database *gorm.DB

//var enforcer *casbin.SyncedEnforcer
var enforcer *rbac.Enforcer
var serverConfig *ServerConfig
var gitlabClient *gitlab.Client
var gitlabSync *AppStoreSync
var artifactorySync *AppStoreSync
var nodeMgr *node.NodeMgr

func RunServer(config *ServerConfig) (*Server, error) {
	server := Server{config: config}
	// keep global pointer to config stored in server for easy access
	serverConfig = server.config

	span := log.StartSpan(log.DebugLevelInfo, "main")
	defer span.Finish()
	ctx := log.ContextWithSpan(context.Background(), span)

	dbuser := os.Getenv("db_username")
	dbpass := os.Getenv("db_password")
	dbname := os.Getenv("db_name")
	Superuser = os.Getenv("superuser")
	superpass := os.Getenv("superpass")
	gitlabToken := os.Getenv("gitlab_token")
	if dbuser == "" || config.IgnoreEnv {
		dbuser = DefaultDBUser
	}
	if dbname == "" || config.IgnoreEnv {
		dbname = DefaultDBName
	}
	if dbpass == "" || config.IgnoreEnv {
		dbpass = DefaultDBPass
	}
	if Superuser == "" || config.IgnoreEnv {
		Superuser = DefaultSuperuser
	}
	if superpass == "" || config.IgnoreEnv {
		superpass = DefaultSuperpass
	}

	nodeMgr = node.Init(ctx, "mc", node.WithName(config.Hostname))

	if config.LocalVault {
		vaultProc := process.Vault{
			Common: process.Common{
				Name: "vault",
			},
			DmeSecret: "123456",
		}
		_, err := vaultProc.StartLocalRoles()
		if err != nil {
			return nil, err
		}
		roles, err := intprocess.SetupVault(&vaultProc)
		if err != nil {
			return nil, err
		}
		roleID := roles.MCRoleID
		secretID := roles.MCSecretID
		config.VaultAddr = process.VaultAddress
		server.vault = &vaultProc
		auth := vault.NewAppRoleAuth(roleID, secretID)
		config.vaultConfig = vault.NewConfig(process.VaultAddress, auth)
	}
	// vaultConfig should only be set by unit tests
	if config.vaultConfig == nil {
		vaultConfig, err := vault.BestConfig(config.VaultAddr)
		if err != nil {
			return nil, err
		}
		config.vaultConfig = vaultConfig
	}
	log.SpanLog(ctx, log.DebugLevelInfo, "vault auth", "type", config.vaultConfig.Auth.Type())
	server.initJWKDone = make(chan struct{}, 1)
	InitVault(config.vaultConfig, server.initJWKDone)

	if gitlabToken == "" {
		log.InfoLog("Note: No gitlab_token env var found")
	}
	gitlabClient = gitlab.NewClient(nil, gitlabToken)
	if err := gitlabClient.SetBaseURL(config.GitlabAddr); err != nil {
		return nil, fmt.Errorf("Gitlab client set base URL to %s, %s",
			config.GitlabAddr, err.Error())
	}

	if config.RunLocal {
		sql := intprocess.Sql{
			Common: process.Common{
				Name: "sql1",
			},
			DataDir:  "./.postgres",
			HttpAddr: config.SqlAddr,
			Username: dbuser,
			Dbname:   dbname,
		}
		_, err := os.Stat(sql.DataDir)
		if config.InitLocal || os.IsNotExist(err) {
			sql.InitDataDir()
		}
		err = sql.StartLocal("")
		if err != nil {
			return nil, fmt.Errorf("local sql start failed, %s",
				err.Error())
		}
		server.sql = &sql
	}

	initdb, err := InitSql(ctx, config.SqlAddr, dbuser, dbpass, dbname)
	if err != nil {
		return nil, fmt.Errorf("sql init failed, %s", err.Error())
	}
	database = initdb
	server.database = database

	enforcer = rbac.NewEnforcer(initdb)
	err = enforcer.Init(ctx)
	if err != nil {
		return nil, fmt.Errorf("enforcer init failed, %v", err)
	}

	server.initDataDone = make(chan struct{}, 1)
	go InitData(ctx, Superuser, superpass, config.PingInterval, &server.stopInitData, server.initDataDone)

	go server.setupConsoleProxy(ctx)

	e := echo.New()
	e.HideBanner = true
	server.echo = e

	e.GET("/", func(c echo.Context) error {
		return c.String(http.StatusOK, "OK")
	})
	e.Use(logger)

	// login route
	root := "api/v1"
	// accessible routes

	// swagger:route POST /login Security Login
	// Login.
	// Login to MC.
	// responses:
	//   200: authToken
	//   400: loginBadRequest
	e.POST(root+"/login", Login)
	// swagger:route POST /usercreate User CreateUser
	// Create User.
	// Creates a new user and allows them to access and manage resources.
	// responses:
	//   200: success
	//   400: badRequest
	//   403: forbidden
	//   404: notFound
	e.POST(root+"/usercreate", CreateUser)
	e.POST(root+"/passwordresetrequest", PasswordResetRequest)
	// swagger:route POST /passwordreset Security PasswdReset
	// Reset Login Password.
	// This resets your login password.
	// responses:
	//   200: success
	//   400: badRequest
	e.POST(root+"/passwordreset", PasswordReset)
	e.POST(root+"/verifyemail", VerifyEmail)
	e.POST(root+"/resendverify", ResendVerify)
	// authenticated routes - jwt middleware
	auth := e.Group(root + "/auth")
	auth.Use(AuthCookie)
	// authenticated routes - gorm router

	// swagger:route POST /auth/user/show User ShowUser
	// Show Users.
	// Displays existing users to which you are authorized to access.
	// Security:
	//   Bearer:
	// responses:
	//   200: listUsers
	//   400: badRequest
	//   403: forbidden
	//   404: notFound
	auth.POST("/user/show", ShowUser)
	auth.POST("/user/current", CurrentUser)
	// swagger:route POST /auth/user/delete User DeleteUser
	// Delete User.
	// Deletes existing user.
	// Security:
	//   Bearer:
	// responses:
	//   200: success
	//   400: badRequest
	//   403: forbidden
	//   404: notFound
	auth.POST("/user/delete", DeleteUser)
	auth.POST("/user/newpass", NewPassword)
	auth.POST("/role/assignment/show", ShowRoleAssignment)
	auth.POST("/role/perms/show", ShowRolePerms)
	auth.POST("/role/show", ShowRole)
	auth.POST("/role/adduser", AddUserRole)
	auth.POST("/role/removeuser", RemoveUserRole)
	auth.POST("/role/showuser", ShowUserRole)
	// swagger:route POST /auth/org/create Organization CreateOrg
	// Create Organization.
	// Create an Organization to access operator/cloudlet APIs.
	// Security:
	//   Bearer:
	// responses:
	//   200: success
	//   400: badRequest
	//   403: forbidden
	//   404: notFound
	auth.POST("/org/create", CreateOrg)
	// swagger:route POST /auth/org/update Organization UpdateOrg
	// Update Organization.
	// API to update an existing Organization.
	// Security:
	//   Bearer:
	// responses:
	//   200: success
	//   400: badRequest
	//   403: forbidden
	//   404: notFound
	auth.POST("/org/update", UpdateOrg)
	// swagger:route POST /auth/org/show Organization ShowOrg
	// Show Organizations.
	// Displays existing Organizations in which you are authorized to access.
	// Security:
	//   Bearer:
	// responses:
	//   200: listOrgs
	//   400: badRequest
	//   403: forbidden
	//   404: notFound
	auth.POST("/org/show", ShowOrg)
	// swagger:route POST /auth/org/delete Organization DeleteOrg
	// Delete Organization.
	// Deletes an existing Organization.
	// Security:
	//   Bearer:
	// responses:
	//   200: success
	//   400: badRequest
	//   403: forbidden
	//   404: notFound
	auth.POST("/org/delete", DeleteOrg)
	auth.POST("/controller/create", CreateController)
	auth.POST("/controller/delete", DeleteController)
	auth.POST("/controller/show", ShowController)
	auth.POST("/data/create", CreateData)
	auth.POST("/data/delete", DeleteData)
	auth.POST("/data/show", ShowData)
	auth.POST("/gitlab/resync", GitlabResync)
	auth.POST("/artifactory/resync", ArtifactoryResync)
	auth.POST("/artifactory/summary", ArtifactorySummary)
	auth.POST("/config/update", UpdateConfig)
	auth.POST("/config/show", ShowConfig)
	auth.POST("/config/version", ShowVersion)
	auth.POST("/restricted/user/update", RestrictedUserUpdate)
	auth.POST("/audit/showself", ShowAuditSelf)
	auth.POST("/audit/showorg", ShowAuditOrg)
	auth.POST("/orgcloudletpool/create", CreateOrgCloudletPool)
	auth.POST("/orgcloudletpool/delete", DeleteOrgCloudletPool)
	auth.POST("/orgcloudletpool/show", ShowOrgCloudletPool)
	auth.POST("/orgcloudlet/show", ShowOrgCloudlet)

	// Support multiple connection types: HTTP(s), Websockets
	addControllerApis("POST", auth)
	// Metrics api route use auth to serve a query to influxDB
	auth.POST("/metrics/app", GetMetricsCommon)
	auth.POST("/metrics/cluster", GetMetricsCommon)
	auth.POST("/metrics/cloudlet", GetMetricsCommon)
	auth.POST("/metrics/client", GetMetricsCommon)
	auth.POST("/events/app", GetEventsCommon)
	auth.POST("/events/cluster", GetEventsCommon)
	auth.POST("/events/cloudlet", GetEventsCommon)

	// Use GET method for websockets as thats the method used
	// in setting up TCP connection by most of the clients
	// Also, authorization is handled as part of websocketUpgrade
	ws := e.Group("ws/"+root+"/auth", server.websocketUpgrade)
	addControllerApis("GET", ws)
	// Metrics api route use ws to serve a query to influxDB
	ws.GET("/metrics/app", GetMetricsCommon)
	ws.GET("/metrics/cluster", GetMetricsCommon)
	ws.GET("/metrics/cloudlet", GetMetricsCommon)
	ws.GET("/metrics/client", GetMetricsCommon)
	// WebRTC based APIs
	ws.GET("/ctrl/RunCommand", RunWebrtcStream)
	ws.GET("/ctrl/ShowLogs", RunWebrtcStream)
	ws.GET("/ctrl/RunConsole", RunWebrtcStream)

	if config.NotifySrvAddr != "" {
		server.notifyServer = &notify.ServerMgr{}
		nodeMgr.RegisterServer(server.notifyServer)

		server.notifyServer.Start(config.NotifySrvAddr, config.TlsCertFile)
	}
	if config.NotifyAddrs != "" {
		addrs := strings.Split(config.NotifyAddrs, ",")
		server.notifyClient = notify.NewClient(addrs, config.TlsCertFile)
		nodeMgr.RegisterClient(server.notifyClient)

		server.notifyClient.Start()
	}

	go func() {
		var err error
		if config.TlsCertFile != "" {
			err = e.StartTLS(config.ServAddr, config.TlsCertFile, config.TlsKeyFile)
		} else {
			err = e.Start(config.ServAddr)
		}
		if err != nil && err != http.ErrServerClosed {
			server.Stop()
			log.FatalLog("Failed to serve", "err", err)
		}
	}()

	ldapServer := ldap.NewServer()
	handler := &ldapHandler{}
	ldapServer.BindFunc("", handler)
	ldapServer.SearchFunc("", handler)
	go func() {
		var err error
		if config.TlsCertFile != "" {
			err = ldapServer.ListenAndServeTLS(config.LDAPAddr, config.TlsCertFile, config.TlsKeyFile)
		} else {
			err = ldapServer.ListenAndServe(config.LDAPAddr)
		}
		if err != nil {
			server.Stop()
			log.FatalLog("LDAP Server Failed", "err", err)
		}
	}()

	gitlabSync = GitlabNewSync()
	artifactorySync = ArtifactoryNewSync()

	// gitlab/artifactory sync requires data to be initialized
	<-server.initDataDone
	gitlabSync.Start()
	artifactorySync.Start()

	return &server, err
}

func (s *Server) WaitUntilReady() error {
	// login won't work until jwt keys are pulled
	<-s.initJWKDone

	// wait until server is online
	for ii := 0; ii < 10; ii++ {
		// if TLS specified, status response will be BadRequest.
		// In any case, as long as the server is responding,
		// then it is ready.
		resp, err := http.Get("http://" + s.config.ServAddr)
		if err == nil {
			resp.Body.Close()
			return nil
		}
		time.Sleep(10 * time.Millisecond)
	}
	return fmt.Errorf("timed out waiting for server ready")
}

func (s *Server) Stop() {
	s.stopInitData = true
	s.echo.Close()
	s.database.Close()
	if s.sql != nil {
		s.sql.StopLocal()
	}
	if s.vault != nil {
		s.vault.StopLocal()
	}
	if s.notifyServer != nil {
		s.notifyServer.Stop()
	}
	if s.notifyClient != nil {
		s.notifyClient.Stop()
	}
}

func ShowVersion(c echo.Context) error {
	claims, err := getClaims(c)
	if err != nil {
		return err
	}
	ctx := GetContext(c)

	if !authorized(ctx, claims.Username, "", ResourceConfig, ActionView) {
		return echo.ErrForbidden
	}
	ver := ormapi.Version{
		BuildMaster: version.BuildMaster,
		BuildHead:   version.BuildHead,
		BuildAuthor: version.BuildAuthor,
		Hostname:    cloudcommon.Hostname(),
	}
	return c.JSON(http.StatusOK, ver)
}

func (s *Server) websocketUpgrade(next echo.HandlerFunc) echo.HandlerFunc {
	return func(c echo.Context) error {
		upgrader := websocket.Upgrader{}
		if s.config.SkipOriginCheck {
			// Skip origin check restriction.
			// This is to be used for testing purpose only, as it is
			// not safe to allow all origins
			upgrader.CheckOrigin = func(r *http.Request) bool { return true }
		}
		ws, err := upgrader.Upgrade(c.Response(), c.Request(), nil)
		if err != nil {
			return nil
		}
		defer ws.Close()

		// Verify Auth
		// ===========
		// JWT token is received after websocket connection is established, although
		// Websocket server can receive full request header from client before
		// upgrade to websocket

		// Infact most of the golang websocket clients do support that. But the problem
		// is on the UI side. Javascript doesn't support it directly

		// Following are some links describing this issue:
		//  - https://stackoverflow.com/questions/22383089/is-it-possible-to-use-bearer-authentication-for-websocket-upgrade-requests/26123316#26123316
		// The above URL does give another way to send access token, but then it is not
		// safe enough to use

		// Here's another way to solve this, but again complicated and insecure:
		//  - https://devcenter.heroku.com/articles/websocket-security#authentication-authorization

		// In summary, it is not straightforward to implement this from our console UI
		// as we plan to call this directly from React (browser)
		isAuth, err := AuthWSCookie(c, ws)
		if !isAuth {
			ws.Close()
			return err
		}

		// Set ws on echo context
		SetWs(c, ws)

		// call next handler
		return next(c)
	}
}

func ReadConn(c echo.Context, in interface{}) (bool, error) {
	var err error

	// Init header state while reading connection.
	// This will be used to track if headers is written
	// for response.
	c.Set("WroteHeader", false)

	if ws := GetWs(c); ws != nil {
		err = ws.ReadJSON(in)
		if err == nil {
			out, err := json.Marshal(in)
			if err == nil {
				LogWsRequest(c, out)
			}
		}
	} else {
		err = c.Bind(in)
	}
	if err != nil {
		if err == io.EOF || err == io.ErrUnexpectedEOF {
			return false, setReply(c, fmt.Errorf("Invalid data"), nil)
		}
		errStr := checkForTimeError(fmt.Sprintf("Invalid data: %v", err))
		return false, setReply(c, fmt.Errorf(errStr), nil)
	}

	return true, nil
}

func CloseConn(c echo.Context) {
	if ws := GetWs(c); ws != nil {
		ws.WriteMessage(websocket.CloseMessage, websocket.FormatCloseMessage(websocket.CloseNormalClosure, ""))
		ws.Close()
	}
}

func WaitForConnClose(c echo.Context, serverClosed chan bool) {
	if ws := GetWs(c); ws != nil {
		clientClosed := make(chan error)
		go func() {
			// Handling close events from client is different here
			// A close message is sent from client, hence just wait
			// on getting a close message
			_, _, err := ws.ReadMessage()
			clientClosed <- err
		}()
		select {
		case <-serverClosed:
			return
		case err := <-clientClosed:
			if _, ok := err.(*websocket.CloseError); !ok {
				ws.WriteMessage(websocket.CloseMessage,
					websocket.FormatCloseMessage(websocket.CloseAbnormalClosure, ""))
				ws.Close()
			}
		}
	} else {
		if <-serverClosed {
			return
		}
	}
}

func WriteStream(c echo.Context, payload *ormapi.StreamPayload) error {
	if ws := GetWs(c); ws != nil {
		wsPayload := ormapi.WSStreamPayload{
			Code: http.StatusOK,
			Data: (*payload).Data,
		}
		out, err := json.Marshal(wsPayload)
		if err == nil {
			LogWsResponse(c, string(out))
		}
		return ws.WriteJSON(wsPayload)
	} else {
		headerFlag := c.Get("WroteHeader")
		wroteHeader := false
		if headerFlag != nil {
			if h, ok := headerFlag.(bool); ok {
				wroteHeader = h
			}
		}
		// stream func may return "forbidden", so don't write
		// header until we know it's ok
		if !wroteHeader {
			c.Response().Header().Set(echo.HeaderContentType, echo.MIMEApplicationJSON)
			c.Response().WriteHeader(http.StatusOK)
			c.Set("WroteHeader", true)
		}
		json.NewEncoder(c.Response()).Encode(*payload)
		c.Response().Flush()
	}

	return nil
}

func WriteError(c echo.Context, err error) error {
	if st, ok := status.FromError(err); ok {
		err = fmt.Errorf("%s", st.Message())
	}
	headerFlag := c.Get("WroteHeader")
	wroteHeader := false
	if headerFlag != nil {
		if h, ok := headerFlag.(bool); ok {
			wroteHeader = h
		}
	}
	if !wroteHeader {
		return setReply(c, err, nil)
	}
	if ws := GetWs(c); ws != nil {
		wsPayload := ormapi.WSStreamPayload{
			Code: http.StatusBadRequest,
			Data: MsgErr(err),
		}
		out, err := json.Marshal(wsPayload)
		if err == nil {
			LogWsResponse(c, string(out))
		}
		return ws.WriteJSON(wsPayload)
	} else {
		res := ormapi.Result{}
		res.Message = err.Error()
		res.Code = http.StatusBadRequest
		payload := ormapi.StreamPayload{Result: &res}
		json.NewEncoder(c.Response()).Encode(payload)
	}

	return nil
}

func (s *Server) setupConsoleProxy(ctx context.Context) {
	var err error

	if s.config.ConsoleProxyAddr == "" {
		return
	}

	log.SpanLog(ctx, log.DebugLevelInfo, "setup console proxy", "addr", s.config.ConsoleProxyAddr)

	director := func(req *http.Request) {
		token := ""
		queryArgs := req.URL.Query()
		tokenVals, ok := queryArgs["token"]
		if !ok || len(tokenVals) != 1 {
			// try token from cookies
			for _, cookie := range req.Cookies() {
				if cookie.Name == "mextoken" {
					token = cookie.Value
					break
				}
			}
		} else {
			token = tokenVals[0]
		}
		if s.config.TlsCertFile != "" {
			req.URL.Scheme = "https"
		} else {
			req.URL.Scheme = "http"
		}
		req.URL.Host = s.config.ConsoleProxyAddr
		port := edgecli.ConsoleProxy.Get(token)
		if port != "" {
			addrObj := strings.Split(s.config.ConsoleProxyAddr, ":")
			if len(addrObj) == 2 {
				req.URL.Host = strings.Replace(req.URL.Host, addrObj[1], port, -1)
			}
		}
		if _, ok := req.Header["User-Agent"]; !ok {
			// explicitly disable User-Agent so it's not set to default value
			req.Header.Set("User-Agent", "")
		}
	}
	proxy := &httputil.ReverseProxy{Director: director}

	proxy.Transport = &http.Transport{
		Proxy: http.ProxyFromEnvironment,
		Dial: (&net.Dialer{
			Timeout:   30 * time.Second,
			KeepAlive: 30 * time.Second,
		}).Dial,
		TLSHandshakeTimeout: 10 * time.Second,
		TLSClientConfig:     &tls.Config{InsecureSkipVerify: true},
	}

	http.HandleFunc("/", func(w http.ResponseWriter, r *http.Request) {
		queryArgs := r.URL.Query()
		tokenVals, ok := queryArgs["token"]
		if ok && len(tokenVals) == 1 {
			token := tokenVals[0]
			expire := time.Now().Add(10 * time.Minute)
			cookie := http.Cookie{
				Name:     "mextoken",
				Value:    tokenVals[0],
				Expires:  expire,
				SameSite: http.SameSiteStrictMode,
			}
			http.SetCookie(w, &cookie)
			log.SpanLog(ctx, log.DebugLevelInfo, "setup console proxy cookies", "url", r.URL, "token", token)
		}
		proxy.ServeHTTP(w, r)
	})

	if s.config.TlsCertFile != "" {
		err = http.ListenAndServeTLS(s.config.ConsoleProxyAddr, s.config.TlsCertFile, s.config.TlsKeyFile, nil)
	} else {
		err = http.ListenAndServe(s.config.ConsoleProxyAddr, nil)
	}
	if err != nil && err != http.ErrServerClosed {
		s.Stop()
		log.FatalLog("Failed to start console proxy server", "err", err)
	}
}<|MERGE_RESOLUTION|>--- conflicted
+++ resolved
@@ -20,11 +20,8 @@
 	"github.com/mobiledgex/edge-cloud-infra/mc/ormapi"
 	"github.com/mobiledgex/edge-cloud-infra/mc/rbac"
 	"github.com/mobiledgex/edge-cloud/cloudcommon"
-<<<<<<< HEAD
 	"github.com/mobiledgex/edge-cloud/cloudcommon/node"
-=======
 	edgecli "github.com/mobiledgex/edge-cloud/edgectl/cli"
->>>>>>> 07972eec
 	"github.com/mobiledgex/edge-cloud/integration/process"
 	"github.com/mobiledgex/edge-cloud/log"
 	"github.com/mobiledgex/edge-cloud/notify"
@@ -50,29 +47,6 @@
 }
 
 type ServerConfig struct {
-<<<<<<< HEAD
-	ServAddr        string
-	SqlAddr         string
-	VaultAddr       string
-	RunLocal        bool
-	InitLocal       bool
-	IgnoreEnv       bool
-	TlsCertFile     string
-	TlsKeyFile      string
-	LocalVault      bool
-	LDAPAddr        string
-	GitlabAddr      string
-	ArtifactoryAddr string
-	ClientCert      string
-	PingInterval    time.Duration
-	SkipVerifyEmail bool
-	JaegerAddr      string
-	vaultConfig     *vault.Config
-	SkipOriginCheck bool
-	Hostname        string
-	NotifyAddrs     string
-	NotifySrvAddr   string
-=======
 	ServAddr         string
 	SqlAddr          string
 	VaultAddr        string
@@ -92,7 +66,9 @@
 	JaegerAddr       string
 	vaultConfig      *vault.Config
 	SkipOriginCheck  bool
->>>>>>> 07972eec
+	Hostname         string
+	NotifyAddrs      string
+	NotifySrvAddr    string
 }
 
 var DefaultDBUser = "mcuser"
