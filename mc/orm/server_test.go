--- conflicted
+++ resolved
@@ -456,8 +456,6 @@
 	status, err = mcClient.RestrictedUpdateOrg(uri, tokenAdmin, orgDat)
 	require.Nil(t, err)
 
-<<<<<<< HEAD
-=======
 	// callback url is validated as part of password reset request
 	emailReq := ormapi.EmailRequest{
 		Email:           user1.Email,
@@ -475,7 +473,6 @@
 	// that invalid callback url error is not seen
 	require.NotContains(t, err.Error(), "Invalid callback URL domain")
 
->>>>>>> 98a81b28
 	// check role assignments as mister x
 	roleAssignments, status, err = mcClient.ShowRoleAssignment(uri, tokenMisterX, ClientNoShowFilter)
 	require.Nil(t, err)
