--- conflicted
+++ resolved
@@ -85,12 +85,9 @@
 	Notice
 	OperatorKey
 	Operator
-<<<<<<< HEAD
 	OutboundSecurityRule
 	PrivacyPolicy
-=======
 	OperatorCode
->>>>>>> 27b54f63
 	CloudletRefs
 	ClusterRefs
 	ResTagTableKey
