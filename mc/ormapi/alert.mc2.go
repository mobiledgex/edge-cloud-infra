// Code generated by protoc-gen-gogo. DO NOT EDIT.
// source: alert.proto

/*
Package ormapi is a generated protocol buffer package.

It is generated from these files:
	alert.proto
	alldata.proto
	app.proto
	appinst.proto
	appinstclient.proto
	autoprovpolicy.proto
	autoscalepolicy.proto
	cloudlet.proto
	cloudletpool.proto
	cluster.proto
	clusterinst.proto
	common.proto
	controller.proto
	debug.proto
	exec.proto
	flavor.proto
	metric.proto
	node.proto
	notice.proto
	operatorcode.proto
	privacypolicy.proto
	refs.proto
	restagtable.proto
	result.proto
	settings.proto
	version.proto

It has these top-level messages:
	Alert
	AllData
	AppKey
	ConfigFile
	App
	AppInstKey
	AppInst
	AppInstRuntime
	AppInstInfo
	AppInstMetrics
	AppInstClientKey
	AppInstClient
	AutoProvPolicy
	AutoProvCloudlet
	AutoProvCount
	AutoProvCounts
	AutoProvPolicyCloudlet
	PolicyKey
	AutoScalePolicy
	CloudletKey
	OperationTimeLimits
	CloudletInfraCommon
	AzureProperties
	GcpProperties
	OpenStackProperties
	CloudletInfraProperties
	PlatformConfig
	CloudletResMap
	Cloudlet
	FlavorMatch
	FlavorInfo
	OSAZone
	OSImage
	CloudletInfo
	CloudletMetrics
	CloudletPoolKey
	CloudletPool
	CloudletPoolMember
	ClusterKey
	ClusterInstKey
	ClusterInst
	ClusterInstInfo
	StatusInfo
	ControllerKey
	Controller
	DebugRequest
	DebugReply
<<<<<<< HEAD
=======
	DebugData
	DeveloperKey
	Developer
>>>>>>> 7ad93e5e
	RunCmd
	RunVMConsole
	ShowLog
	ExecRequest
	FlavorKey
	Flavor
	MetricTag
	MetricVal
	Metric
	NodeKey
	Node
	NodeData
	Notice
	OperatorCode
	OutboundSecurityRule
	PrivacyPolicy
	CloudletRefs
	ClusterRefs
	ResTagTableKey
	ResTagTable
	Result
	Settings
*/
package ormapi

import edgeproto "github.com/mobiledgex/edge-cloud/edgeproto"
import proto "github.com/gogo/protobuf/proto"
import fmt "fmt"
import math "math"
import _ "github.com/gogo/googleapis/google/api"
import _ "github.com/mobiledgex/edge-cloud/protogen"
import _ "github.com/mobiledgex/edge-cloud/d-match-engine/dme-proto"
import _ "github.com/gogo/protobuf/gogoproto"

// Reference imports to suppress errors if they are not otherwise used.
var _ = proto.Marshal
var _ = fmt.Errorf
var _ = math.Inf

// Auto-generated code: DO NOT EDIT

// Request summary for ShowAlert
// swagger:parameters ShowAlert
type swaggerShowAlert struct {
	// in: body
	Body RegionAlert
}

type RegionAlert struct {
	// required: true
	// Region name
	Region string
	Alert  edgeproto.Alert
}<|MERGE_RESOLUTION|>--- conflicted
+++ resolved
@@ -80,12 +80,7 @@
 	Controller
 	DebugRequest
 	DebugReply
-<<<<<<< HEAD
-=======
 	DebugData
-	DeveloperKey
-	Developer
->>>>>>> 7ad93e5e
 	RunCmd
 	RunVMConsole
 	ShowLog
