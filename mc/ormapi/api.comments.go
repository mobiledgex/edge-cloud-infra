--- conflicted
+++ resolved
@@ -167,13 +167,10 @@
 	"email":             `Email to send generated reports`,
 	"schedule":          `Indicates how often a report should be generated, one of EveryWeek, Every15Days, Every30Days, EveryMonth`,
 	"startscheduledate": `Start date (in RFC3339 format with intended timezone) when the report is scheduled to be generated (Default: today)`,
-<<<<<<< HEAD
 	"nextscheduledate":  `Date when the next report is scheduled to be generated (for internal use only)`,
 	"username":          `User name (for internal use only)`,
 	"status":            `Last report status`,
-=======
 	"timezone":          `Timezone in which to show the reports, defaults to UTC`,
->>>>>>> 7404ad33
 }
 
 var DownloadReportComments = map[string]string{
@@ -186,9 +183,6 @@
 	"org":       `Organization name`,
 	"starttime": `Absolute time (in RFC3339 format with intended timezone) to start report capture`,
 	"endtime":   `Absolute time (in RFC3339 format with intended timezone) to end report capture`,
-<<<<<<< HEAD
 	"region":    `Region name (for internal use only)`,
-=======
 	"timezone":  `Timezone in which to show the reports, defaults to UTC`,
->>>>>>> 7404ad33
 }