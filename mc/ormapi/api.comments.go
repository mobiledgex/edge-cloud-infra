--- conflicted
+++ resolved
@@ -77,20 +77,12 @@
 }
 
 var ControllerComments = map[string]string{
-<<<<<<< HEAD
-	"region":        `Controller region name`,
-	"address":       `Controller API address or URL`,
-	"notifyaddr":    `Controller notify address or URL`,
-	"influxdb":      `InfluxDB address`,
-	"thanosmetrics": `Thanos Query URL`,
-	"dnsregion":     `Unique DNS label for the region`,
-=======
 	"region":     `Controller region name`,
 	"address":    `Controller API address or URL`,
 	"notifyaddr": `Controller notify address or URL`,
 	"influxdb":   `InfluxDB address`,
 	"dnsregion":  `Unique DNS label for the region`,
->>>>>>> 00494c20
+	"thanosmetrics": `Thanos Query URL`,
 }
 
 var ConfigComments = map[string]string{
