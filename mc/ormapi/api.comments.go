--- conflicted
+++ resolved
@@ -78,15 +78,12 @@
 }
 
 var ControllerComments = map[string]string{
-	"region":     `Controller region name`,
-	"address":    `Controller API address or URL`,
-	"notifyaddr": `Controller notify address or URL`,
-	"influxdb":   `InfluxDB address`,
-	"dnsregion":  `Unique DNS label for the region`,
-<<<<<<< HEAD
-=======
+	"region":        `Controller region name`,
+	"address":       `Controller API address or URL`,
+	"notifyaddr":    `Controller notify address or URL`,
+	"influxdb":      `InfluxDB address`,
 	"thanosmetrics": `Thanos Query URL`,
->>>>>>> 21597a82
+	"dnsregion":     `Unique DNS label for the region`,
 }
 
 var ConfigComments = map[string]string{
@@ -146,12 +143,8 @@
 }
 
 var OrgCloudletComments = map[string]string{
-<<<<<<< HEAD
-	"region": `Region`,
+	"region": `Region name`,
 	"org":    `Org that has permissions for cloudlets`,
-=======
-	"region": `Region name`,
->>>>>>> 21597a82
 }
 
 var ShowUserComments = map[string]string{
@@ -218,12 +211,19 @@
 	"metricscommon.numsamples": `Display X samples spaced out evenly over start and end times`,
 	"metricscommon.limit":      `Display the last X metrics`,
 	"region":                   `Region name`,
+	"selector":                 `Comma separated list of metrics to view. Available metrics: utilization, network, ipusage`,
+}
+
+var RegionCustomAppMetricsComments = map[string]string{
+	"metricscommon.numsamples": `Display X samples spaced out evenly over start and end times`,
+	"metricscommon.limit":      `Display the last X metrics`,
 }
 
 var RegionClusterInstMetricsComments = map[string]string{
 	"metricscommon.numsamples": `Display X samples spaced out evenly over start and end times`,
 	"metricscommon.limit":      `Display the last X metrics`,
 	"region":                   `Region name`,
+	"selector":                 `Comma separated list of metrics to view. Available metrics: utilization, network, ipusage`,
 }
 
 var RegionCloudletMetricsComments = map[string]string{
