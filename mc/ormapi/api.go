package ormapi

import (
	"sort"
	"strings"
	"time"

	"github.com/mobiledgex/edge-cloud/edgeproto"
)

// Data saved to persistent sql db, also used for API calls

type User struct {
	// User name. Can only contain letters, digits, underscore, period, hyphen. It cannot have leading or trailing spaces or period. It cannot start with hyphen
	// required: true
	Name string `gorm:"primary_key;type:citext"`
	// User email
	Email string `gorm:"unique;not null"`
	// Email address has been verified
	// read only: true
	EmailVerified bool
	// read only: true
	Passhash string `gorm:"not null"`
	// read only: true
	Salt string `gorm:"not null"`
	// read only: true
	Iter int `gorm:"not null"`
	// Family Name
	FamilyName string
	// Given Name
	GivenName string
	// read only: true
	Picture string
	// Nick Name
	Nickname string
	// read only: true
	CreatedAt time.Time `json:",omitempty"`
	// read only: true
	UpdatedAt time.Time `json:",omitempty"`
	// Account is locked
	// read only: true
	Locked bool
	// read only: true
	PassCrackTimeSec float64
	// Enable or disable temporary one-time passwords for the account
	EnableTOTP bool
	// read only: true
	TOTPSharedKey string
	// Metadata
	Metadata string
	// Last successful login time
	// read only: true
	LastLogin time.Time `json:",omitempty"`
	// Last failed login time
	// read only: true
	LastFailedLogin time.Time `json:",omitempty"`
	// Number of failed login attempts since last successful login
	FailedLogins int
}

type CreateUserApiKey struct {
	UserApiKey `json:",inline"`
	// API key
	ApiKey string
	// List of API key permissions
	Permissions []RolePerm `json:"permissions"`
}

type UserApiKey struct {
	// API key ID used as an identifier for API keys
	// read only: true
	Id string `gorm:"primary_key;type:citext"`
	// Description of the purpose of this API key
	// required: true
	Description string
	// Org to which API key has permissions to access its objects
	// required: true
	Org string
	// read only: true
	Username string
	// read only: true
	ApiKeyHash string `gorm:"not null"`
	// read only: true
	Salt string `gorm:"not null"`
	// read only: true
	Iter int `gorm:"not null"`
	// read only: true
	CreatedAt time.Time `json:",omitempty"`
	// read only: true
	UpdatedAt time.Time `json:",omitempty"`
}

type UserResponse struct {
	Message       string
	TOTPSharedKey string
	TOTPQRImage   []byte
}

type Organization struct {
	// Organization name. Can only contain letters, digits, underscore, period, hyphen. It cannot have leading or trailing spaces or period. It cannot start with hyphen
	// required: true
	Name string `gorm:"primary_key;type:citext"`
	// Organization type: "developer" or "operator"
	Type string `gorm:"not null"`
	// Organization address
	Address string `json:",omitempty"`
	// Organization phone number
	Phone string `json:",omitempty"`
	// read only: true
	CreatedAt time.Time `json:",omitempty"`
	// read only: true
	UpdatedAt time.Time `json:",omitempty"`
	// Images are made available to other organization
	// read only: true
	PublicImages bool `json:",omitempty"`
	// Delete of this organization is in progress
	// read only: true
	DeleteInProgress bool `json:",omitempty"`
	// read only: true
	Parent string `json:",omitempty"`
	// Edgebox only operator organization
	// read only: true
	EdgeboxOnly bool `json:",omitempty"`
}

type InvoiceRequest struct {
	// Billing Organization name to retrieve invoices for
	Name string `json:",omitempty"`
	// Date filter for invoice selection, YYYY-MM-DD format
	StartDate string `json:",omitempty"`
	// Date filter for invoice selection, YYYY-MM-DD format
	EndDate string `json:",omitempty"`
}

type BillingOrganization struct {
	// BillingOrganization name. Can only contain letters, digits, underscore, period, hyphen. It cannot have leading or trailing spaces or period. It cannot start with hyphen
	// required: true
	Name string `gorm:"primary_key;type:citext"`
	// Organization type: "parent" or "self"
	Type string `gorm:"not null"`
	// Billing info first name
	FirstName string `json:",omitempty"`
	// Billing info last name
	LastName string `json:",omitempty"`
	// Organization email
	Email string `json:",omitempty"`
	// Organization address
	Address string `json:",omitempty"`
	// Organization address2
	Address2 string `json:",omitempty"`
	// Organization city
	City string `json:",omitempty"`
	// Organization country
	Country string `json:",omitempty"`
	// Organization state
	State string `json:",omitempty"`
	// Organization postal code
	PostalCode string `json:",omitempty"`
	// Organization phone number
	Phone string `json:",omitempty"`
	// Children belonging to this BillingOrganization
	Children string `json:",omitempty"`
	// read only: true
	CreatedAt time.Time `json:",omitempty"`
	// read only: true
	UpdatedAt time.Time `json:",omitempty"`
	// read only: true
	DeleteInProgress bool `json:",omitempty"`
}

type AccountInfo struct {
	// Billing Organization name to commit
	OrgName string `gorm:"primary_key;type:citext"`
	// Account ID given by the billing platform
	AccountId string `json:",omitempty"`
	// Subscription ID given by the billing platform
	SubscriptionId string `json:",omitempty"`
	ParentId       string `json:",omitempty"`
	Type           string `json:",omitempty"`
}

type PaymentProfileDeletion struct {
	// Billing Organization Name associated with the payment profile
	Org string `json:",omitempty"`
	// Payment Profile Id
	Id int `json:",omitempty"`
}

type Controller struct {
	// Controller region name
	Region string `gorm:"primary_key"`
	// Controller API address or URL
	Address string `gorm:"unique;not null"`
	// Controller notify address or URL
	NotifyAddr string `gorm:"type:text"`
	// InfluxDB address
	InfluxDB string `gorm:"type:text"`
<<<<<<< HEAD
	// Thanos Query URL
	ThanosMetrics string    `gorm:"type:text"`
	CreatedAt     time.Time `json:",omitempty"`
	UpdatedAt     time.Time `json:",omitempty"`
=======
	// Unique DNS label for the region
	// read only: true
	DnsRegion string `gorm:"unique;not null"`
	// read only: true
	CreatedAt time.Time `json:",omitempty"`
	// read only: true
	UpdatedAt time.Time `json:",omitempty"`
>>>>>>> 7ab93253
}

type Config struct {
	// read only: true
	ID int `gorm:"primary_key;auto_increment:false"`
	// Lock new accounts (must be unlocked by admin)
	LockNewAccounts bool
	// Email to notify when locked account is created
	NotifyEmailAddress string
	// Skip email verification for new accounts (testing only)
	SkipVerifyEmail bool
	// User accounts min password crack time seconds (a measure of strength)
	PasswordMinCrackTimeSec float64
	// Admin accounts min password crack time seconds (a measure of strength)
	AdminPasswordMinCrackTimeSec float64
	// InfluxDB max number of data points returned
	MaxMetricsDataPoints int
	// Max number of API keys a user can create
	UserApiKeyCreateLimit int
	// Toggle for enabling billing (primarily for testing purposes)
	BillingEnable bool
	// Toggle to enable and disable MC API rate limiting
	DisableRateLimit bool
	// Maximum number of IPs tracked per API group for rate limiting at MC
	RateLimitMaxTrackedIps int
	// Maximum number of users tracked per API group for rate limiting at MC
	RateLimitMaxTrackedUsers int
	// Failed login lockout threshold 1, after this count, lockout time 1 is enabled (default 3)
	FailedLoginLockoutThreshold1 int
	// Number of seconds to lock account from logging in after threshold 1 is hit (default 60)
	FailedLoginLockoutTimeSec1 int
	// Failed login lockout threshold 2, after this count, lockout time 2 is enabled (default 10)
	FailedLoginLockoutThreshold2 int
	// Number of seconds to lock account from logging in after threshold 2 is hit (default 300)
	FailedLoginLockoutTimeSec2 int
}

type McRateLimitFlowSettings struct {
	// Unique name for FlowSettings
	// required: true
	FlowSettingsName string `gorm:"primary_key;type:citext"`
	// Name of API Path (eg. /api/v1/usercreate)
	ApiName string
	// RateLimitTarget (AllRequests, PerIp, or PerUser)
	RateLimitTarget edgeproto.RateLimitTarget
	// Flow Algorithm (TokenBucketAlgorithm or LeakyBucketAlgorithm)
	FlowAlgorithm edgeproto.FlowRateLimitAlgorithm
	// Number of requests per second
	ReqsPerSecond float64
	// Number of requests allowed at once
	BurstSize int64
}

type McRateLimitMaxReqsSettings struct {
	// Unique name for MaxReqsSettings
	// required: true
	MaxReqsSettingsName string `gorm:"primary_key;type:citext"`
	// Name of API Path (eg. /api/v1/usercreate)
	ApiName string
	// RateLimitTarget (AllRequests, PerIp, or PerUser)
	RateLimitTarget edgeproto.RateLimitTarget
	// MaxReqs Algorithm (FixedWindowAlgorithm)
	MaxReqsAlgorithm edgeproto.MaxReqsRateLimitAlgorithm
	// Maximum number of requests for the specified interval
	MaxRequests int64
	// Time interval
	Interval edgeproto.Duration
}

type McRateLimitSettings struct {
	// Name of API Path (eg. /api/v1/usercreate)
	ApiName string
	// RateLimitTarget (AllRequests, PerIp, or PerUser)
	RateLimitTarget edgeproto.RateLimitTarget
	// Map of Flow Settings name to FlowSettings
	FlowSettings map[string]edgeproto.FlowSettings
	// Map of MaxReqs Settings name to MaxReqsSettings
	MaxReqsSettings map[string]edgeproto.MaxReqsSettings
}

type OrgCloudletPool struct {
	// Developer Organization
	Org string `gorm:"type:citext REFERENCES organizations(name)"`
	// Region
	Region string `gorm:"type:text REFERENCES controllers(region)"`
	// Operator's CloudletPool name
	CloudletPool string `gorm:"not null"`
	// Operator's Organization
	CloudletPoolOrg string `gorm:"type:citext REFERENCES organizations(name)"`
	// Type is an internal-only field which is either invitation or response
	Type string `json:",omitempty"`
	// Decision is to either accept or reject an invitation
	Decision string `json:",omitempty"`
}

const (
	CloudletPoolAccessInvitation = "invitation"
	CloudletPoolAccessResponse   = "response"
)

const (
	CloudletPoolAccessDecisionAccept = "accept"
	CloudletPoolAccessDecisionReject = "reject"
)

// Structs used for API calls

type RolePerm struct {
	// Role defines a collection of permissions, which are resource-action pairs
	Role string `json:"role"`
	// Resource defines a resource to act upon
	Resource string `json:"resource"`
	// Action defines what type of action can be performed on a resource
	Action string `json:"action"`
}

type Role struct {
	// Organization name
	Org string `form:"org" json:"org"`
	// User name
	Username string `form:"username" json:"username"`
	// Role which defines the set of permissions
	Role string `form:"role" json:"role"`
}

type OrgCloudlet struct {
	Region string `json:"region,omitempty"`
	Org    string `form:"org" json:"org"`
}

type ShowUser struct {
	User `json:",inline"`
	// Organization name
	Org string `form:"org" json:"org"`
	// Role name
	Role string `form:"role" json:"role"`
}

type UserLogin struct {
	// User's name or email address
	// required: true
	Username string `form:"username" json:"username"`
	// User's password
	// required: true
	Password string `form:"password" json:"password"`
	// read only: true
	TOTP string `form:"totp" json:"totp"`
	// read only: true
	ApiKeyId string `form:"apikeyid" json:"apikeyid"`
	// read only: true
	ApiKey string `form:"apikey" json:"apikey"`
}

type NewPassword struct {
	Password string `form:"password" json:"password"`
}

type CreateUser struct {
	User   `json:",inline"`
	Verify EmailRequest `json:"verify"` // for verifying email
}

type AuditQuery struct {
	Username            string `json:"username"`
	Org                 string `form:"org" json:"org"`
	Limit               int    `json:"limit"`
	edgeproto.TimeRange `json:",inline"`
	Operation           string            `json:"operation"`
	Tags                map[string]string `json:"tags"`
}

type AuditResponse struct {
	OperationName string               `json:"operationname"`
	Username      string               `json:"username"`
	Org           string               `json:"org"`
	ClientIP      string               `json:"clientip"`
	Status        int                  `json:"status"`
	StartTime     TimeMicroseconds     `json:"starttime"`
	Duration      DurationMicroseconds `json:"duration"`
	Request       string               `json:"request"`
	Response      string               `json:"response"`
	Error         string               `json:"error"`
	TraceID       string               `json:"traceid"`
	Tags          map[string]string    `json:"tags"`
}

// Email request is used for password reset and to resend welcome
// verification email. It contains the information need to send
// some kind of email to the user.
type EmailRequest struct {
	// read only: true
	Email string `form:"email" json:"email"`
	// read only: true
	OperatingSystem string `form:"operatingsystem" json:"operatingsystem"`
	// read only: true
	Browser string `form:"browser" json:"browser"`
	// Callback URL to verify user email
	CallbackURL string `form:"callbackurl" json:"callbackurl"`
	// read only: true
	ClientIP string `form:"clientip" json:"clientip"`
}

type PasswordReset struct {
	// Authentication token
	// required: true
	Token string `form:"token" json:"token"`
	// User's new password
	// required: true
	Password string `form:"password" json:"password"`
}

type Token struct {
	// Authentication token
	Token string `form:"token" json:"token"`
}

// Structs used in replies

type Result struct {
	Message string `json:"message,omitempty"`
	Code    int    `json:"code,omitempty"`
}

type Version struct {
	BuildMaster string `json:"buildmaster,omitempty"`
	BuildHead   string `json:"buildhead,omitempty"`
	BuildAuthor string `json:"buildauthor,omitempty"`
	Hostname    string `json:"hostname,omitempty"`
}

// Data struct sent back for streaming (chunked) commands.
// Contains a data payload for incremental data, and a result
// payload for an error result. Only one of the two will be used
// in each chunk.

type StreamPayload struct {
	Data   interface{} `json:"data,omitempty"`
	Result *Result     `json:"result,omitempty"`
}

type WSStreamPayload struct {
	Code int         `json:"code"`
	Data interface{} `json:"data"`
}

// RegionObj interface is for all protobuf-defined objects that
// are wrapped with a region string.
type RegionObjWithFields interface {
	GetRegion() string
	GetObj() interface{}
	GetObjName() string
	GetObjFields() []string
	SetObjFields([]string)
}

// all data is for full create/delete

type AllData struct {
	Controllers                   []Controller           `json:"controllers,omitempty"`
	BillingOrgs                   []BillingOrganization  `json:"billingorgs,omitempty"`
	AlertReceivers                []AlertReceiver        `json:"alertreceivers,omitempty"`
	Orgs                          []Organization         `json:"orgs,omitempty"`
	Roles                         []Role                 `json:"roles,omitempty"`
	CloudletPoolAccessInvitations []OrgCloudletPool      `json:"cloudletpoolaccessinvitations,omitempty"`
	CloudletPoolAccessResponses   []OrgCloudletPool      `json:"cloudletpoolaccessresponses,omitempty"`
	RegionData                    []RegionData           `json:"regiondata,omitempty"`
	Federators                    []Federator            `json:"federators,omitempty"`
	FederatorZones                []FederatorZone        `json:"federatorzones,omitempty"`
	Federations                   []Federation           `json:"federations,omitempty"`
	FederatedSelfZones            []FederatedSelfZone    `json:"federatedselfzones,omitempty"`
	FederatedPartnerZones         []FederatedPartnerZone `json:"federatedpartnerzones,omitempty"`
}

type RegionData struct {
	Region  string            `json:"region,omitempty"`
	AppData edgeproto.AllData `json:"appdata,omitempty"`
}

type MetricsCommon struct {
	edgeproto.TimeRange `json:",inline"`
	NumSamples          int `json:",omitempty"`
	Limit               int `json:",omitempty"`
}

// Metrics data
type AllMetrics struct {
	Data []MetricData `json:"data"`
}

type MetricData struct {
	Series []MetricSeries `json:"Series"`
}

type MetricSeries struct {
	Columns []string          `json:"columns"`
	Name    string            `json:"name"`
	Tags    map[string]string `json:"tags"`
	Values  [][]interface{}   `json:"values"`
}

type RegionAppInstMetrics struct {
	Region        string
	Selector      string
	AppInst       edgeproto.AppInstKey   `json:",omitempty"`
	AppInsts      []edgeproto.AppInstKey `json:",omitempty"`
	MetricsCommon `json:",inline"`
}

type RegionCustomAppMetrics struct {
	Region        string
	Measurement   string
	AppInst       edgeproto.AppInstKey `json:",omitempty"`
	Port          string               `json:",omitempty"`
	AggrFunction  string               `json:",omitempty"`
	MetricsCommon `json:",inline"`
}

type RegionClusterInstMetrics struct {
	Region        string
	ClusterInst   edgeproto.ClusterInstKey   `json:",omitempty"`
	ClusterInsts  []edgeproto.ClusterInstKey `json:",omitempty"`
	Selector      string
	MetricsCommon `json:",inline"`
}

type RegionCloudletMetrics struct {
	Region        string
	Cloudlet      edgeproto.CloudletKey   `json:",omitempty"`
	Cloudlets     []edgeproto.CloudletKey `json:",omitempty"`
	Selector      string
	PlatformType  string
	MetricsCommon `json:",inline"`
}

type RegionClientApiUsageMetrics struct {
	Region         string
	AppInst        edgeproto.AppInstKey
	Method         string `json:",omitempty"`
	DmeCloudlet    string `json:",omitempty"`
	DmeCloudletOrg string `json:",omitempty"`
	Selector       string
	MetricsCommon  `json:",inline"`
}

type RegionClientAppUsageMetrics struct {
	Region          string
	AppInst         edgeproto.AppInstKey
	Selector        string
	DeviceCarrier   string `json:",omitempty"`
	DataNetworkType string `json:",omitempty"`
	DeviceModel     string `json:",omitempty"`
	DeviceOs        string `json:",omitempty"`
	SignalStrength  string `json:",omitempty"`
	LocationTile    string `json:",omitempty"`
	MetricsCommon   `json:",inline"`
}

type RegionClientCloudletUsageMetrics struct {
	Region          string
	Cloudlet        edgeproto.CloudletKey
	Selector        string
	DeviceCarrier   string `json:",omitempty"`
	DataNetworkType string `json:",omitempty"`
	DeviceModel     string `json:",omitempty"`
	DeviceOs        string `json:",omitempty"`
	SignalStrength  string `json:",omitempty"`
	LocationTile    string `json:",omitempty"`
	MetricsCommon   `json:",inline"`
}

type RegionAppInstEvents struct {
	Region        string
	AppInst       edgeproto.AppInstKey
	MetricsCommon `json:",inline"`
}

type RegionClusterInstEvents struct {
	Region        string
	ClusterInst   edgeproto.ClusterInstKey
	MetricsCommon `json:",inline"`
}

type RegionCloudletEvents struct {
	Region        string
	Cloudlet      edgeproto.CloudletKey
	MetricsCommon `json:",inline"`
}

type RegionAppInstUsage struct {
	Region    string
	AppInst   edgeproto.AppInstKey
	StartTime time.Time `json:",omitempty"`
	EndTime   time.Time `json:",omitempty"`
	VmOnly    bool      `json:",omitempty"`
}

type RegionClusterInstUsage struct {
	Region      string
	ClusterInst edgeproto.ClusterInstKey
	StartTime   time.Time `json:",omitempty"`
	EndTime     time.Time `json:",omitempty"`
}

type RegionCloudletPoolUsage struct {
	Region         string
	CloudletPool   edgeproto.CloudletPoolKey
	StartTime      time.Time `json:",omitempty"`
	EndTime        time.Time `json:",omitempty"`
	ShowVmAppsOnly bool      `json:",omitempty"`
}

type RegionCloudletPoolUsageRegister struct {
	Region          string
	CloudletPool    edgeproto.CloudletPoolKey
	UpdateFrequency time.Duration
	PushEndpoint    string
	StartTime       time.Time
}

// Configurable part of AlertManager Receiver
type AlertReceiver struct {
	// Receiver Name
	Name string
	// Receiver type. Eg. email, slack, pagerduty
	Type string
	// Alert severity filter
	Severity string
	// Region for the alert receiver
	Region string `json:",omitempty"`
	// User that created this receiver
	User string `json:",omitempty"`
	// Custom receiving email
	Email string `json:",omitempty"`
	// Custom slack channel
	SlackChannel string `json:",omitempty"`
	// Custom slack webhook
	SlackWebhook string `json:",omitempty"`
	// PagerDuty integration key
	PagerDutyIntegrationKey string `json:",omitempty"`
	// PagerDuty API version
	PagerDutyApiVersion string `json:",omitempty"`
	// Cloudlet spec for alerts
	Cloudlet edgeproto.CloudletKey `json:",omitempty"`
	// AppInst spec for alerts
	AppInst edgeproto.AppInstKey `json:",omitempty"`
}

// Reporter to generate period reports
type Reporter struct {
	// Reporter name. Can only contain letters, digits, period, hyphen. It cannot have leading or trailing spaces or period. It cannot start with hyphen
	// required: true
	Name string `gorm:"primary_key;type:citext"`
	// Organization name
	// required: true
	Org string `gorm:"primary_key;type:citext REFERENCES organizations(name)"`
	// Email to send generated reports
	Email string `json:",omitempty"`
	// Indicates how often a report should be generated, one of EveryWeek, Every15Days, EveryMonth
	Schedule edgeproto.ReportSchedule `json:",omitempty"`
	// Start date (in RFC3339 format with intended timezone) when the report is scheduled to be generated (Default: today)
	StartScheduleDate string `json:",omitempty"`
	// Date when the next report is scheduled to be generated (for internal use only)
	// read only: true
	NextScheduleDate string `json:",omitempty"`
	// User name (for internal use only)
	// read only: true
	Username string
	// Timezone in which to show the reports, defaults to UTC
	Timezone string
	// Last report status
	// read only: true
	Status string
}

type DownloadReport struct {
	// Organization name
	// required: true
	Org string
	// Reporter name
	Reporter string
	// Name of the report file to be downloaded
	Filename string
}

type GenerateReport struct {
	// Organization name
	// required: true
	Org string
	// Absolute time (in RFC3339 format with intended timezone) to start report capture
	// required: true
	StartTime time.Time `json:",omitempty"`
	// Absolute time (in RFC3339 format with intended timezone) to end report capture
	// required: true
	EndTime time.Time `json:",omitempty"`
	// Region name (for internal use only)
	// read only: true
	Region string
	// Timezone in which to show the reports, defaults to UTC
	Timezone string
}

func GetReporterFileName(reporterName string, report *GenerateReport) string {
	startDate := report.StartTime.Format(TimeFormatDateName) // YYYYMMDD
	endDate := report.EndTime.Format(TimeFormatDateName)
	return report.Org + "/" + reporterName + "/" + startDate + "_" + endDate + ".pdf"
}

func GetReportFileName(report *GenerateReport) string {
	startDate := report.StartTime.Format(TimeFormatDateName) // YYYYMMDD
	endDate := report.EndTime.Format(TimeFormatDateName)
	return report.Org + "_" + startDate + "_" + endDate + ".pdf"
}

func GetInfoFromReportFileName(fileName string) (string, string) {
	parts := strings.Split(fileName, "/")
	if len(parts) > 1 {
		return parts[0], parts[1]
	}
	return "", ""
}

func (s *AlertReceiver) GetKeyString() string {
	return s.Region + "," + s.Type + "," + s.Name
}

func (s *Role) GetKeyString() string {
	return s.Username + "," + s.Org + "," + s.Role
}

func (s *OrgCloudletPool) GetKeyString() string {
	return s.Region + "," + s.Org + "," + s.CloudletPoolOrg + "," + s.CloudletPool + "," + s.Type
}

func (s *AllData) Sort() {
	sort.Slice(s.Controllers, func(i, j int) bool {
		return s.Controllers[i].Region < s.Controllers[j].Region
	})
	sort.Slice(s.BillingOrgs, func(i, j int) bool {
		return s.BillingOrgs[i].Name < s.BillingOrgs[j].Name
	})
	sort.Slice(s.AlertReceivers, func(i, j int) bool {
		return s.AlertReceivers[i].GetKeyString() < s.AlertReceivers[j].GetKeyString()
	})
	sort.Slice(s.Orgs, func(i, j int) bool {
		return s.Orgs[i].Name < s.Orgs[j].Name
	})
	sort.Slice(s.Roles, func(i, j int) bool {
		return s.Roles[i].GetKeyString() < s.Roles[j].GetKeyString()
	})
	sort.Slice(s.CloudletPoolAccessInvitations, func(i, j int) bool {
		return s.CloudletPoolAccessInvitations[i].GetKeyString() < s.CloudletPoolAccessInvitations[j].GetKeyString()
	})
	sort.Slice(s.CloudletPoolAccessResponses, func(i, j int) bool {
		return s.CloudletPoolAccessResponses[i].GetKeyString() < s.CloudletPoolAccessResponses[j].GetKeyString()
	})
	sort.Slice(s.RegionData, func(i, j int) bool {
		return s.RegionData[i].Region < s.RegionData[j].Region
	})
	for ii := range s.RegionData {
		s.RegionData[ii].AppData.Sort()
	}
	sort.Slice(s.Federators, func(i, j int) bool {
		return s.Federators[i].FederationId < s.Federators[j].FederationId
	})
	sort.Slice(s.FederatorZones, func(i, j int) bool {
		return s.FederatorZones[i].ZoneId < s.FederatorZones[j].ZoneId
	})
	sort.Slice(s.Federations, func(i, j int) bool {
		return s.Federations[i].Name < s.Federations[j].Name
	})
	sort.Slice(s.FederatedSelfZones, func(i, j int) bool {
		return s.FederatedSelfZones[i].ZoneId < s.FederatedSelfZones[j].ZoneId
	})
	sort.Slice(s.FederatedPartnerZones, func(i, j int) bool {
		return s.FederatedPartnerZones[i].FederatorZone.ZoneId < s.FederatedPartnerZones[j].FederatorZone.ZoneId
	})
}<|MERGE_RESOLUTION|>--- conflicted
+++ resolved
@@ -195,12 +195,8 @@
 	NotifyAddr string `gorm:"type:text"`
 	// InfluxDB address
 	InfluxDB string `gorm:"type:text"`
-<<<<<<< HEAD
 	// Thanos Query URL
-	ThanosMetrics string    `gorm:"type:text"`
-	CreatedAt     time.Time `json:",omitempty"`
-	UpdatedAt     time.Time `json:",omitempty"`
-=======
+	ThanosMetrics string `gorm:"type:text"`
 	// Unique DNS label for the region
 	// read only: true
 	DnsRegion string `gorm:"unique;not null"`
@@ -208,7 +204,6 @@
 	CreatedAt time.Time `json:",omitempty"`
 	// read only: true
 	UpdatedAt time.Time `json:",omitempty"`
->>>>>>> 7ab93253
 }
 
 type Config struct {
