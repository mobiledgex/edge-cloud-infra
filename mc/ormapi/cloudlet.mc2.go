// Code generated by protoc-gen-gogo. DO NOT EDIT.
// source: cloudlet.proto

package ormapi

import (
	fmt "fmt"
	_ "github.com/gogo/googleapis/google/api"
	_ "github.com/gogo/protobuf/gogoproto"
	proto "github.com/gogo/protobuf/proto"
	_ "github.com/mobiledgex/edge-cloud/d-match-engine/dme-proto"
	edgeproto "github.com/mobiledgex/edge-cloud/edgeproto"
	_ "github.com/mobiledgex/edge-cloud/protogen"
	math "math"
)

// Reference imports to suppress errors if they are not otherwise used.
var _ = proto.Marshal
var _ = fmt.Errorf
var _ = math.Inf

// Auto-generated code: DO NOT EDIT

// Request summary for CreateGPUDriver
// swagger:parameters CreateGPUDriver
type swaggerCreateGPUDriver struct {
	// in: body
	Body RegionGPUDriver
}

type RegionGPUDriver struct {
	// required: true
	// Region name
	Region    string
	GPUDriver edgeproto.GPUDriver
}

func (s *RegionGPUDriver) GetRegion() string {
	return s.Region
}

func (s *RegionGPUDriver) GetObj() interface{} {
	return &s.GPUDriver
}

func (s *RegionGPUDriver) GetObjName() string {
	return "GPUDriver"
}
func (s *RegionGPUDriver) GetObjFields() []string {
	return s.GPUDriver.Fields
}

func (s *RegionGPUDriver) SetObjFields(fields []string) {
	s.GPUDriver.Fields = fields
}

// Request summary for DeleteGPUDriver
// swagger:parameters DeleteGPUDriver
type swaggerDeleteGPUDriver struct {
	// in: body
	Body RegionGPUDriver
}

// Request summary for UpdateGPUDriver
// swagger:parameters UpdateGPUDriver
type swaggerUpdateGPUDriver struct {
	// in: body
	Body RegionGPUDriver
}

// Request summary for ShowGPUDriver
// swagger:parameters ShowGPUDriver
type swaggerShowGPUDriver struct {
	// in: body
	Body RegionGPUDriver
}

// Request summary for AddGPUDriverBuild
// swagger:parameters AddGPUDriverBuild
type swaggerAddGPUDriverBuild struct {
	// in: body
	Body RegionGPUDriverBuildMember
}

type RegionGPUDriverBuildMember struct {
	// required: true
	// Region name
	Region               string
	GPUDriverBuildMember edgeproto.GPUDriverBuildMember
}

func (s *RegionGPUDriverBuildMember) GetRegion() string {
	return s.Region
}

func (s *RegionGPUDriverBuildMember) GetObj() interface{} {
	return &s.GPUDriverBuildMember
}

func (s *RegionGPUDriverBuildMember) GetObjName() string {
	return "GPUDriverBuildMember"
}

// Request summary for RemoveGPUDriverBuild
// swagger:parameters RemoveGPUDriverBuild
type swaggerRemoveGPUDriverBuild struct {
	// in: body
	Body RegionGPUDriverBuildMember
}

// Request summary for GetGPUDriverBuildURL
// swagger:parameters GetGPUDriverBuildURL
type swaggerGetGPUDriverBuildURL struct {
	// in: body
	Body RegionGPUDriverBuildMember
}

// Request summary for CreateCloudlet
// swagger:parameters CreateCloudlet
type swaggerCreateCloudlet struct {
	// in: body
	Body RegionCloudlet
}

type RegionCloudlet struct {
	// required: true
	// Region name
	Region   string
	Cloudlet edgeproto.Cloudlet
}

func (s *RegionCloudlet) GetRegion() string {
	return s.Region
}

func (s *RegionCloudlet) GetObj() interface{} {
	return &s.Cloudlet
}

func (s *RegionCloudlet) GetObjName() string {
	return "Cloudlet"
}
func (s *RegionCloudlet) GetObjFields() []string {
	return s.Cloudlet.Fields
}

func (s *RegionCloudlet) SetObjFields(fields []string) {
	s.Cloudlet.Fields = fields
}

// Request summary for DeleteCloudlet
// swagger:parameters DeleteCloudlet
type swaggerDeleteCloudlet struct {
	// in: body
	Body RegionCloudlet
}

// Request summary for UpdateCloudlet
// swagger:parameters UpdateCloudlet
type swaggerUpdateCloudlet struct {
	// in: body
	Body RegionCloudlet
}

// Request summary for ShowCloudlet
// swagger:parameters ShowCloudlet
type swaggerShowCloudlet struct {
	// in: body
	Body RegionCloudlet
}

// Request summary for GetCloudletManifest
// swagger:parameters GetCloudletManifest
type swaggerGetCloudletManifest struct {
	// in: body
	Body RegionCloudletKey
}

type RegionCloudletKey struct {
	// required: true
	// Region name
	Region      string
	CloudletKey edgeproto.CloudletKey
}

func (s *RegionCloudletKey) GetRegion() string {
	return s.Region
}

func (s *RegionCloudletKey) GetObj() interface{} {
	return &s.CloudletKey
}

func (s *RegionCloudletKey) GetObjName() string {
	return "CloudletKey"
}

// Request summary for GetCloudletProps
// swagger:parameters GetCloudletProps
type swaggerGetCloudletProps struct {
	// in: body
	Body RegionCloudletProps
}

type RegionCloudletProps struct {
	// required: true
	// Region name
	Region        string
	CloudletProps edgeproto.CloudletProps
}

func (s *RegionCloudletProps) GetRegion() string {
	return s.Region
}

func (s *RegionCloudletProps) GetObj() interface{} {
	return &s.CloudletProps
}

func (s *RegionCloudletProps) GetObjName() string {
	return "CloudletProps"
}

// Request summary for GetCloudletResourceQuotaProps
// swagger:parameters GetCloudletResourceQuotaProps
type swaggerGetCloudletResourceQuotaProps struct {
	// in: body
	Body RegionCloudletResourceQuotaProps
}

type RegionCloudletResourceQuotaProps struct {
	// required: true
	// Region name
	Region                     string
	CloudletResourceQuotaProps edgeproto.CloudletResourceQuotaProps
}

func (s *RegionCloudletResourceQuotaProps) GetRegion() string {
	return s.Region
}

func (s *RegionCloudletResourceQuotaProps) GetObj() interface{} {
	return &s.CloudletResourceQuotaProps
}

func (s *RegionCloudletResourceQuotaProps) GetObjName() string {
	return "CloudletResourceQuotaProps"
}

// Request summary for GetCloudletResourceUsage
// swagger:parameters GetCloudletResourceUsage
type swaggerGetCloudletResourceUsage struct {
	// in: body
	Body RegionCloudletResourceUsage
}

type RegionCloudletResourceUsage struct {
	// required: true
	// Region name
	Region                string
	CloudletResourceUsage edgeproto.CloudletResourceUsage
}

func (s *RegionCloudletResourceUsage) GetRegion() string {
	return s.Region
}

func (s *RegionCloudletResourceUsage) GetObj() interface{} {
	return &s.CloudletResourceUsage
}

func (s *RegionCloudletResourceUsage) GetObjName() string {
	return "CloudletResourceUsage"
}

// Request summary for AddCloudletResMapping
// swagger:parameters AddCloudletResMapping
type swaggerAddCloudletResMapping struct {
	// in: body
	Body RegionCloudletResMap
}

type RegionCloudletResMap struct {
	// required: true
	// Region name
	Region         string
	CloudletResMap edgeproto.CloudletResMap
}

func (s *RegionCloudletResMap) GetRegion() string {
	return s.Region
}

func (s *RegionCloudletResMap) GetObj() interface{} {
	return &s.CloudletResMap
}

func (s *RegionCloudletResMap) GetObjName() string {
	return "CloudletResMap"
}

// Request summary for RemoveCloudletResMapping
// swagger:parameters RemoveCloudletResMapping
type swaggerRemoveCloudletResMapping struct {
	// in: body
	Body RegionCloudletResMap
}

// Request summary for FindFlavorMatch
// swagger:parameters FindFlavorMatch
type swaggerFindFlavorMatch struct {
	// in: body
	Body RegionFlavorMatch
}

type RegionFlavorMatch struct {
	// required: true
	// Region name
	Region      string
	FlavorMatch edgeproto.FlavorMatch
}

<<<<<<< HEAD
func (s *RegionFlavorMatch) GetRegion() string {
	return s.Region
}

func (s *RegionFlavorMatch) GetObj() interface{} {
	return &s.FlavorMatch
}

func (s *RegionFlavorMatch) GetObjName() string {
	return "FlavorMatch"
=======
// Request summary for ShowFlavorsForCloudlet
// swagger:parameters ShowFlavorsForCloudlet
type swaggerShowFlavorsForCloudlet struct {
	// in: body
	Body RegionCloudletKey
>>>>>>> d22fe24b
}

// Request summary for RevokeAccessKey
// swagger:parameters RevokeAccessKey
type swaggerRevokeAccessKey struct {
	// in: body
	Body RegionCloudletKey
}

// Request summary for GenerateAccessKey
// swagger:parameters GenerateAccessKey
type swaggerGenerateAccessKey struct {
	// in: body
	Body RegionCloudletKey
}

// Request summary for ShowCloudletInfo
// swagger:parameters ShowCloudletInfo
type swaggerShowCloudletInfo struct {
	// in: body
	Body RegionCloudletInfo
}

type RegionCloudletInfo struct {
	// required: true
	// Region name
	Region       string
	CloudletInfo edgeproto.CloudletInfo
}

func (s *RegionCloudletInfo) GetRegion() string {
	return s.Region
}

func (s *RegionCloudletInfo) GetObj() interface{} {
	return &s.CloudletInfo
}

func (s *RegionCloudletInfo) GetObjName() string {
	return "CloudletInfo"
}
func (s *RegionCloudletInfo) GetObjFields() []string {
	return s.CloudletInfo.Fields
}

func (s *RegionCloudletInfo) SetObjFields(fields []string) {
	s.CloudletInfo.Fields = fields
}

// Request summary for InjectCloudletInfo
// swagger:parameters InjectCloudletInfo
type swaggerInjectCloudletInfo struct {
	// in: body
	Body RegionCloudletInfo
}

// Request summary for EvictCloudletInfo
// swagger:parameters EvictCloudletInfo
type swaggerEvictCloudletInfo struct {
	// in: body
	Body RegionCloudletInfo
}<|MERGE_RESOLUTION|>--- conflicted
+++ resolved
@@ -320,7 +320,6 @@
 	FlavorMatch edgeproto.FlavorMatch
 }
 
-<<<<<<< HEAD
 func (s *RegionFlavorMatch) GetRegion() string {
 	return s.Region
 }
@@ -331,13 +330,13 @@
 
 func (s *RegionFlavorMatch) GetObjName() string {
 	return "FlavorMatch"
-=======
+}
+
 // Request summary for ShowFlavorsForCloudlet
 // swagger:parameters ShowFlavorsForCloudlet
 type swaggerShowFlavorsForCloudlet struct {
 	// in: body
 	Body RegionCloudletKey
->>>>>>> d22fe24b
 }
 
 // Request summary for RevokeAccessKey
