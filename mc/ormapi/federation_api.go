--- conflicted
+++ resolved
@@ -109,10 +109,10 @@
 	Registered bool
 }
 
-<<<<<<< HEAD
 type FederationApiKey struct {
 	ApiKey string `json:"apikey"`
-=======
+}
+
 func (f *Federator) GetTags() map[string]string {
 	tags := make(map[string]string)
 	tags["org"] = f.OperatorId
@@ -145,5 +145,4 @@
 	tags["org"] = f.SelfOperatorId
 	tags["federatedorg"] = f.OperatorId
 	return tags
->>>>>>> e13f6e8b
 }