package mexos

import (
	"bytes"
	"context"
	"fmt"
	"os"
	"regexp"
	"strconv"
	"strings"
	"sync"
	"text/template"
	"time"

	"github.com/mobiledgex/edge-cloud/cloud-resource-manager/k8smgmt"
	"github.com/mobiledgex/edge-cloud/cloudcommon"
	"github.com/mobiledgex/edge-cloud/edgeproto"
	"github.com/mobiledgex/edge-cloud/log"
	"github.com/mobiledgex/edge-cloud/util"
	"github.com/mobiledgex/edge-cloud/vmspec"
	ssh "github.com/mobiledgex/golang-ssh"
)

type VMParams struct {
	VMName                   string
	FlavorName               string
	ExternalVolumeSize       uint64
	SharedVolumeSize         uint64
	ImageName                string
	ApplicationSecurityGroup string // access to application ports for VM or RootLB
	CloudletSecurityGroup    string // SSH access to RootLB for OAM/CRM
	NetworkName              string
	SubnetName               string
	VnicType                 string
	MEXRouterIP              string
	GatewayIP                string
	FloatingIPAddressID      string
	AuthPublicKey            string
	AccessPorts              []util.PortSpec
	DeploymentManifest       string
	Command                  string
	IsRootLB                 bool
	IsInternal               bool
	ComputeAvailabilityZone  string
	VolumeAvailabilityZone   string
	PrivacyPolicy            *edgeproto.PrivacyPolicy
}

type VMParamsOp func(vmp *VMParams) error

type DeploymentType string

const (
	RootLBVMDeployment   DeploymentType = "mexrootlb"
	UserVMDeployment     DeploymentType = "mexuservm"
	PlatformVMDeployment DeploymentType = "mexplatformvm"
	SharedCluster        DeploymentType = "sharedcluster"
)

var heatStackLock sync.Mutex
var heatCreate string = "CREATE"
var heatUpdate string = "UPDATE"
var heatDelete string = "DELETE"
var clusterTypeKubernetes = "k8s"
var clusterTypeDocker = "docker"
var ClusterTypeKubernetesMasterLabel = "mex-k8s-master"
var ClusterTypeDockerVMLabel = "mex-docker-vm"

var vmCloudConfig = `#cloud-config
bootcmd:
 - echo MOBILEDGEX CLOUD CONFIG START
 - echo 'APT::Periodic::Enable "0";' > /etc/apt/apt.conf.d/10cloudinit-disable
 - apt-get -y purge update-notifier-common ubuntu-release-upgrader-core landscape-common unattended-upgrades
 - echo "Removed APT and Ubuntu extra packages" | systemd-cat
ssh_authorized_keys:
 - ssh-rsa AAAAB3NzaC1yc2EAAAADAQABAAABAQCrHlOJOJUqvd4nEOXQbdL8ODKzWaUxKVY94pF7J3diTxgZ1NTvS6omqOjRS3loiU7TOlQQU4cKnRRnmJW8QQQZSOMIGNrMMInGaEYsdm6+tr1k4DDfoOrkGMj3X/I2zXZ3U+pDPearVFbczCByPU0dqs16TWikxDoCCxJRGeeUl7duzD9a65bI8Jl+zpfQV+I7OPa81P5/fw15lTzT4+F9MhhOUVJ4PFfD+d6/BLnlUfZ94nZlvSYnT+GoZ8xTAstM7+6pvvvHtaHoV4YqRf5CelbWAQ162XNa9/pW5v/RKDrt203/JEk3e70tzx9KAfSw2vuO1QepkCZAdM9rQoCd ubuntu@registry
chpasswd: { expire: False }
ssh_pwauth: False
timezone: UTC
runcmd:
 - [ echo, MOBILEDGEX, doing, ifconfig ]
 - [ ifconfig, -a ]`

// vmCloudConfigShareMount is appended optionally to vmCloudConfig.   It assumes
// the end of vmCloudConfig is runcmd
var vmCloudConfigShareMount = `
 - chown nobody:nogroup /share
 - chmod 777 /share 
 - echo "/share *(rw,sync,no_subtree_check,no_root_squash)" >> /etc/exports
 - exportfs -a
 - echo "showing exported filesystems"
 - exportfs
disk_setup:
   /dev/vdb:
     table_type: 'gpt'
     overwrite: true
     layout: true
fs_setup:
- label: share_fs
  filesystem: 'ext4'
  device: /dev/vdb
  partition: auto
  overwrite: true
mounts:
- [ "/dev/vdb1", "/share" ]`

// This is the resources part of a template for a VM. It is for use within another template
// the parameters under VMP can come from either a standalone struture (VM Create) or a cluster (for rootLB)
var vmTemplateResources = `
  {{if .ExternalVolumeSize}}
   {{.VMName}}-vol:
      type: OS::Cinder::Volume
      properties:
         name: {{.VMName}}-vol
         image: {{.ImageName}}
         size: {{.ExternalVolumeSize}}
        {{if .VolumeAvailabilityZone}}
         availability_zone: {{.VolumeAvailabilityZone}}
        {{- end}}
  {{- end }}

   vm_security_group:
       type: OS::Neutron::SecurityGroup
       properties:
          name: {{.ApplicationSecurityGroup}}
          rules:
        {{if .PrivacyPolicy.Key.Name}}
         {{range .PrivacyPolicy.OutboundSecurityRules}}
          - direction: egress
            protocol: {{.Protocol}}
           {{if .RemoteCidr}}
            remote_ip_prefix: {{.RemoteCidr}}
           {{end}}
           {{if .PortRangeMin}}
            port_range_min: {{.PortRangeMin}}
            port_range_max: {{.PortRangeMax}}
           {{end}}
         {{end}}
        {{else}}
          - direction: egress
        {{end}}
        {{range .AccessPorts}}
          - remote_ip_prefix: 0.0.0.0/0
            protocol: {{.Proto}}
            port_range_min: {{.Port}}
            port_range_max: {{.EndPort}}
        {{end}}

   {{.VMName}}:
      type: OS::Nova::Server
      properties:
         name: {{.VMName}}
       {{if .ComputeAvailabilityZone}}
         availability_zone: {{.ComputeAvailabilityZone}}
       {{- end}}
       {{if .ExternalVolumeSize}}
         block_device_mapping: [{ device_name: "vda", volume_id: { get_resource: {{.VMName}}-vol }, delete_on_termination: "false" }]
       {{else}}
         image: {{.ImageName}}
       {{- end}}
        {{if not .FloatingIPAddressID}}
         security_groups:
           - { get_resource: vm_security_group }
          {{if .CloudletSecurityGroup}}
           - {{ .CloudletSecurityGroup}}
          {{- end}}
        {{- end}}
         flavor: {{.FlavorName}}

        {{if .AuthPublicKey}} key_name: { get_resource: ssh_key_pair } {{- end}}
         config_drive: true       
         user_data_format: RAW
         networks:
        {{if .FloatingIPAddressID}}
          - port: { get_resource: vm-port }
        {{else}}
          - network: {{.NetworkName}}
        {{- end}}
        {{if .IsRootLB}}
         metadata:
            skipk8s: yes
            role: mex-agent-node 
            edgeproxy: {{.GatewayIP}}
            mex-flavor: {{.FlavorName}}
           {{if .MEXRouterIP}}
            privaterouter: {{.MEXRouterIP}}
           {{- end}}
        {{- end}}
        {{if .IsInternal}}
         user_data: |
` + reindent(vmCloudConfig, 12) + `
        {{- end}}
        {{if .DeploymentManifest}}
         user_data: |
{{ Indent .DeploymentManifest 13 }}
        {{- end}}
        {{if .Command}}
         user_data: |
            #cloud-config
            runcmd:
             - {{.Command}}
        {{- end}}
  {{if .AuthPublicKey}}
   ssh_key_pair:
       type: OS::Nova::KeyPair
       properties:
          name: {{.VMName}}-ssh-keypair
          public_key: "{{.AuthPublicKey}}"
  {{- end}}
  {{if .FloatingIPAddressID}}
   vm-port:
       type: OS::Neutron::Port
       properties:
           name: {{.VMName}}-port
          {{if .VnicType}}
           binding:vnic_type: {{.VnicType}}
          {{- end}}
           network_id: {{.NetworkName}}
           fixed_ips: 
            - subnet_id: {{.SubnetName}}
           security_groups:
            - { get_resource: vm_security_group }
           {{if .CloudletSecurityGroup}}
            - {{ .CloudletSecurityGroup}}
           {{- end}}
   floatingip:
       type: OS::Neutron::FloatingIPAssociation
       properties:
          floatingip_id: {{.FloatingIPAddressID}}
          port_id: { get_resource: vm-port }
  {{- end}}`

var VmTemplate = `
heat_template_version: 2016-10-14
description: Create a VM
resources:
` + vmTemplateResources

// ClusterNode is a k8s node
type ClusterNode struct {
	NodeName string
	NodeIP   string
}

// ClusterParams has the info needed to populate the heat template
type ClusterParams struct {
	ClusterType           string
	ClusterFirstVMLabel   string
	NodeFlavor            string
	MEXRouterName         string
	MEXNetworkName        string
	VnicType              string
	ClusterName           string
	CIDR                  string
	GatewayIP             string
	MasterIP              string
	RootLBConnectToSubnet string
	RootLBPortName        string
	NetworkType           string
	RouterSecurityGroup   string // used for internal comms only if the OpenStack router is present
	DNSServers            []string
	Nodes                 []ClusterNode
	MasterNodeFlavor      string
	*VMParams             //rootlb
}

var clusterTemplate = `
heat_template_version: 2016-10-14
description: Create a cluster

resources:
   k8s-subnet:
      type: OS::Neutron::Subnet
      properties:
        cidr: {{.CIDR}}
        network: mex-k8s-net-1
        gateway_ip: {{.GatewayIP}}
        enable_dhcp: false
        dns_nameservers:
       {{range .DNSServers}}
         - {{.}}
       {{end}}
        name: 
           mex-k8s-subnet-{{.ClusterName}}
  {{if .RootLBConnectToSubnet}}
   rootlb-port:
      type: OS::Neutron::Port
      properties:
         name: {{.RootLBPortName}}
         network_id: mex-k8s-net-1
         fixed_ips:
          - subnet: { get_resource: k8s-subnet}
            ip_address: {{.GatewayIP}}
         port_security_enabled: false
  {{- end}}
  {{if .MEXRouterName}}
   router-port:
       type: OS::Neutron::Port
       properties:
          name: mex-k8s-subnet-{{.ClusterName}}
          network_id: mex-k8s-net-1
          fixed_ips:
          - subnet: { get_resource: k8s-subnet}
            ip_address: {{.GatewayIP}}
          security_groups:
           - {{.RouterSecurityGroup}}

   router-interface:
      type: OS::Neutron::RouterInterface
      properties:
         router:  {{.MEXRouterName}}
         port: { get_resource: router-port }

  {{- end}}
   {{.ClusterFirstVMLabel}}-port:
      type: OS::Neutron::Port
      properties:
         name: {{.ClusterFirstVMLabel}}-port
        {{if .VnicType}}
         binding:vnic_type: {{.VnicType}}
        {{- end}}
         network_id: {{.MEXNetworkName}}
         fixed_ips:
          - subnet: { get_resource: k8s-subnet} 
            ip_address: {{.MasterIP}}
        {{if $.RouterSecurityGroup }}
         security_groups:
           - {{$.RouterSecurityGroup}}
        {{else}}
         port_security_enabled: false
        {{- end}}

  {{if .ExternalVolumeSize}}
   {{.ClusterFirstVMLabel}}-vol:
      type: OS::Cinder::Volume
      properties:
         name: {{.ClusterFirstVMLabel}}-{{.ClusterName}}-vol
         image: {{.ImageName}}
         size: {{.ExternalVolumeSize}}
        {{if .VolumeAvailabilityZone}}
         availability_zone: {{.VolumeAvailabilityZone}}
        {{- end}}
  {{- end}}
  {{if .SharedVolumeSize}}
   {{.ClusterType}}-shared-vol:
      type: OS::Cinder::Volume
      properties:
         name: {{.ClusterType}}-shared-{{.ClusterName}}-vol
         size: {{.SharedVolumeSize}}
        {{if .VolumeAvailabilityZone}}
         availability_zone: {{.VolumeAvailabilityZone}}
        {{- end}}
  {{- end}}
   {{.ClusterFirstVMLabel}}:
      type: OS::Nova::Server
      properties:
<<<<<<< HEAD
         name: mex-k8s-master-{{.ClusterName}}
        {{if .ComputeAvailabilityZone}}
         availability_zone: {{.ComputeAvailabilityZone}}
=======
         name: {{.ClusterFirstVMLabel}}-{{.ClusterName}}
        {{if .AvailabilityZone}}
         availability_zone: {{.AvailabilityZone}}
>>>>>>> af5b26ed
        {{- end}}
      {{if or (.ExternalVolumeSize) (.SharedVolumeSize)}}
         block_device_mapping:
        {{if .ExternalVolumeSize}}
         - device_name: "vda" 
           volume_id: { get_resource: {{.ClusterFirstVMLabel}}-vol }
           delete_on_termination: "false" 
        {{- end}}
        {{if .SharedVolumeSize}}
         - device_name: "vdb" 
           volume_id: { get_resource: {{.ClusterType}}-shared-vol }
           delete_on_termination: "false"
        {{- end}}
      {{- end}}
      {{- if not .ExternalVolumeSize}}
         image: {{.ImageName}}
      {{- end}}
         flavor: {{.MasterNodeFlavor}}
         config_drive: true
         user_data_format: RAW
         user_data: |
` + reindent(vmCloudConfig, 12) + `
        {{if .SharedVolumeSize}}
` + reindent(vmCloudConfigShareMount, 12) + `
        {{- end}}
         networks:
          - port: { get_resource: {{.ClusterFirstVMLabel}}-port }
         metadata:
         {{if eq "k8s" .ClusterType }}
           skipk8s: no
           role: k8s-master 
           edgeproxy: {{.GatewayIP}}
           mex-flavor: {{.NodeFlavor}}
           k8smaster: {{.MasterIP}}
         {{else}}
           skipk8s: yes
           role: mex-agent-node 
           edgeproxy: {{.GatewayIP}}
           mex-flavor: {{.NodeFlavor}}
         {{- end}}
  {{range .Nodes}}
   {{.NodeName}}-port:
      type: OS::Neutron::Port
      properties:
          name: mex-{{$.ClusterType}}-{{.NodeName}}-port-{{$.ClusterName}}
         {{if $.VnicType}}
          binding:vnic_type: {{$.VnicType}}
         {{- end}}
          network_id: {{$.MEXNetworkName}}
          fixed_ips:
          - subnet: { get_resource: k8s-subnet}
            ip_address: {{.NodeIP}}
         {{if $.RouterSecurityGroup }}
          security_groups:
           - {{$.RouterSecurityGroup}}
         {{else}}
          port_security_enabled: false
         {{- end}}

  {{if $.ExternalVolumeSize}}
   {{.NodeName}}-vol:
      type: OS::Cinder::Volume
      properties:
         name: {{.NodeName}}-vol
         image: {{$.ImageName}}
         size: {{$.ExternalVolumeSize}}
        {{if $.VolumeAvailabilityZone}}
         availability_zone: {{$.VolumeAvailabilityZone}}
       {{- end}}
  {{- end }}

   {{.NodeName}}:
      type: OS::Nova::Server
      depends_on: {{$.ClusterFirstVMLabel}}
      properties:
         name: {{.NodeName}}-{{$.ClusterName}}
        {{if $.ComputeAvailabilityZone}}
         availability_zone: {{$.ComputeAvailabilityZone}}
        {{- end}}
        {{if  $.ExternalVolumeSize}}
         block_device_mapping: [{ device_name: "vda", volume_id: { get_resource: {{.NodeName}}-vol }, delete_on_termination: "false" }]
        {{else}}
         image: {{$.ImageName}}
        {{- end}}
         flavor: {{$.NodeFlavor}}
         config_drive: true
         user_data_format: RAW
         user_data: |
` + reindent(vmCloudConfig, 12) + `
         networks:
          - port: { get_resource: {{.NodeName}}-port } 
         metadata:
            skipk8s: no 
            role: k8s-node
            edgeproxy: {{$.GatewayIP}}
            mex-flavor: {{$.NodeFlavor}}
            k8smaster: {{$.MasterIP}}
  {{end}}
`

func reindent(str string, indent int) string {
	out := ""
	for _, v := range strings.Split(str, "\n") {
		out += strings.Repeat(" ", indent) + v + "\n"
	}
	return strings.TrimSuffix(out, "\n")
}

func WriteTemplateFile(filename string, buf *bytes.Buffer) error {
	outFile, err := os.OpenFile(filename, os.O_TRUNC|os.O_CREATE|os.O_WRONLY, 0644)
	if err != nil {
		return fmt.Errorf("unable to write heat template %s: %s", filename, err.Error())
	}
	_, err = outFile.WriteString(buf.String())

	if err != nil {
		outFile.Close()
		os.Remove(filename)
		return fmt.Errorf("unable to write heat template file %s: %s", filename, err.Error())
	}
	outFile.Sync()
	outFile.Close()
	return nil
}

func waitForStack(ctx context.Context, stackname string, action string, updateCallback edgeproto.CacheUpdateCallback) error {
	log.SpanLog(ctx, log.DebugLevelMexos, "waiting for stack", "name", stackname, "action", action)
	start := time.Now()
	for {
		time.Sleep(10 * time.Second)
		hd, err := getHeatStackDetail(ctx, stackname)
		if action == heatDelete && hd == nil {
			// it's gone
			return nil
		}
		if err != nil {
			return err
		}
		log.SpanLog(ctx, log.DebugLevelMexos, "Got Heat Stack detail", "detail", hd)
		updateCallback(edgeproto.UpdateStep, fmt.Sprintf("Heat Stack Status: %s", hd.StackStatus))

		switch hd.StackStatus {
		case action + "_COMPLETE":
			log.SpanLog(ctx, log.DebugLevelMexos, "Heat Stack succeeded", "action", action, "stackName", stackname)
			return nil
		case action + "_IN_PROGRESS":
			elapsed := time.Since(start)
			if elapsed >= (time.Minute * 20) {
				// this should not happen and indicates the stack is stuck somehow
				log.InfoLog("Heat stack taking too long", "status", hd.StackStatus, "elasped time", elapsed)
				return fmt.Errorf("Heat stack taking too long")
			}
			continue
		case action + "_FAILED":
			log.InfoLog("Heat Stack failed", "action", action, "stackName", stackname)
			return fmt.Errorf("Heat Stack failed: %s", hd.StackStatusReason)
		default:
			log.InfoLog("Unexpected Heat Stack status", "status", stackname)
			return fmt.Errorf("Stack create unexpected status: %s", hd.StackStatus)
		}
	}
}

func WithPublicKey(authPublicKey string) VMParamsOp {
	return func(vmp *VMParams) error {
		if authPublicKey == "" {
			return nil
		}
		convKey, err := util.ConvertPEMtoOpenSSH(authPublicKey)
		if err != nil {
			return err
		}
		vmp.AuthPublicKey = convKey
		return nil
	}
}

func WithAccessPorts(accessPorts string) VMParamsOp {
	return func(vmp *VMParams) error {
		if accessPorts == "" {
			return nil
		}
		parsedAccessPorts, err := util.ParsePorts(accessPorts)
		if err != nil {
			return err
		}
		for _, port := range parsedAccessPorts {
			endPort, err := strconv.ParseInt(port.EndPort, 10, 32)
			if err != nil {
				return err
			}
			if endPort == 0 {
				port.EndPort = port.Port
			}
			vmp.AccessPorts = append(vmp.AccessPorts, port)
		}
		return nil
	}
}

func WithDeploymentManifest(deploymentManifest string) VMParamsOp {
	return func(vmp *VMParams) error {
		vmp.DeploymentManifest = deploymentManifest
		return nil
	}
}

func WithCommand(command string) VMParamsOp {
	return func(vmp *VMParams) error {
		vmp.Command = command
		return nil
	}
}

func WithComputeAvailabilityZone(az string) VMParamsOp {
	return func(vmp *VMParams) error {
		vmp.ComputeAvailabilityZone = az
		return nil
	}
}

func WithVolumeAvailabilityZone(az string) VMParamsOp {
	return func(vmp *VMParams) error {
		vmp.VolumeAvailabilityZone = az
		return nil
	}
}

func WithPrivacyPolicy(pp *edgeproto.PrivacyPolicy) VMParamsOp {
	return func(vmp *VMParams) error {
		vmp.PrivacyPolicy = pp
		return nil
	}
}

func GetVMParams(ctx context.Context, depType DeploymentType, serverName, flavorName string, externalVolumeSize uint64, imageName, secGrp string, cloudletKey *edgeproto.CloudletKey, opts ...VMParamsOp) (*VMParams, error) {
	var vmp VMParams
	var err error
	vmp.VMName = serverName
	vmp.FlavorName = flavorName
	vmp.ExternalVolumeSize = externalVolumeSize
	vmp.ImageName = imageName
	vmp.ApplicationSecurityGroup = secGrp
	for _, op := range opts {
		if err := op(&vmp); err != nil {
			return nil, err
		}
	}
	if vmp.PrivacyPolicy == nil {
		vmp.PrivacyPolicy = &edgeproto.PrivacyPolicy{}
	}
	ni, err := ParseNetSpec(ctx, GetCloudletNetworkScheme())
	if err != nil {
		// The netspec should always be present but is not set when running OpenStack from the controller.
		// For now, tolerate this as it will work with default settings but not anywhere that requires a non-default
		// netspec.  TODO This meeds a general fix to allow CreateCloudlet to work with floating IPs.
		log.SpanLog(ctx, log.DebugLevelMexos, "WARNING, empty netspec")
	}
	if depType != UserVMDeployment {
		vmp.IsInternal = true
	}
	if depType == RootLBVMDeployment {
		vmp.GatewayIP, err = GetExternalGateway(ctx, GetCloudletExternalNetwork())
		if err != nil {
			return nil, err
		}
		vmp.MEXRouterIP, err = GetMexRouterIP(ctx)
		if err != nil {
			return nil, err
		}
		vmp.IsRootLB = true
		if cloudletKey == nil {
			return nil, fmt.Errorf("nil cloudlet key")
		}
		cloudletGrp, err := GetCloudletSecurityGroupID(ctx, cloudletKey)
		if err != nil {
			return nil, err
		}
		vmp.CloudletSecurityGroup = cloudletGrp

	}
	if ni != nil && ni.FloatingIPNet != "" {
		fips, err := ListFloatingIPs(ctx)
		for _, f := range fips {
			if f.Port == "" && f.FloatingIPAddress != "" {
				vmp.FloatingIPAddressID = f.ID
			}
		}
		if vmp.FloatingIPAddressID == "" {
			return nil, fmt.Errorf("Unable to allocate a floating IP")
		}
		if err != nil {
			return nil, fmt.Errorf("Unable to list floating IPs %v", err)
		}
		vmp.NetworkName = ni.FloatingIPNet
		vmp.SubnetName = ni.FloatingIPSubnet
	} else {
		vmp.NetworkName = GetCloudletExternalNetwork()
	}
	if ni != nil {
		vmp.VnicType = ni.VnicType
	}
	return &vmp, nil
}

func createOrUpdateHeatStackFromTemplate(ctx context.Context, templateData interface{}, stackName string, templateString string, action string, updateCallback edgeproto.CacheUpdateCallback) error {
	log.SpanLog(ctx, log.DebugLevelMexos, "createHeatStackFromTemplate", "stackName", stackName)

	var buf bytes.Buffer
	updateCallback(edgeproto.UpdateTask, "Creating Heat Stack for "+stackName)

	funcMap := template.FuncMap{
		"Indent": func(values ...interface{}) string {
			s := values[0].(string)
			l := 4
			if len(values) > 1 {
				l = values[1].(int)
			}
			var newStr []string
			for _, v := range strings.Split(string(s), "\n") {
				nV := fmt.Sprintf("%s%s", strings.Repeat(" ", l), v)
				newStr = append(newStr, nV)
			}
			return strings.Join(newStr, "\n")
		},
	}

	tmpl, err := template.New(stackName).Funcs(funcMap).Parse(templateString)
	if err != nil {
		return fmt.Errorf("template new failed: %s", err)
	}
	err = tmpl.Execute(&buf, templateData)
	if err != nil {
		return fmt.Errorf("Template Execute Failed: %s", err)
	}
	filename := stackName + "-heat.yaml"
	err = WriteTemplateFile(filename, &buf)
	if err != nil {
		return fmt.Errorf("WriteTemplateFile failed: %s", err)
	}
	if action == heatCreate {
		err = createHeatStack(ctx, filename, stackName)
	} else {
		err = updateHeatStack(ctx, filename, stackName)
	}
	if err != nil {
		return err
	}
	err = waitForStack(ctx, stackName, action, updateCallback)
	return err
}

// UpdateHeatStackFromTemplate fills the template from templateData and creates the stack
func UpdateHeatStackFromTemplate(ctx context.Context, templateData interface{}, stackName, templateString string, updateCallback edgeproto.CacheUpdateCallback) error {
	return createOrUpdateHeatStackFromTemplate(ctx, templateData, stackName, templateString, heatUpdate, updateCallback)
}

// CreateHeatStackFromTemplate fills the template from templateData and creates the stack
func CreateHeatStackFromTemplate(ctx context.Context, templateData interface{}, stackName, templateString string, updateCallback edgeproto.CacheUpdateCallback) error {
	return createOrUpdateHeatStackFromTemplate(ctx, templateData, stackName, templateString, heatCreate, updateCallback)
}

// HeatDeleteCluster deletes the stack and also cleans up rootLB port if needed
func HeatDeleteCluster(ctx context.Context, client ssh.Client, clusterInst *edgeproto.ClusterInst, rootLBName string, dedicatedRootLB bool) error {
	cp, err := getClusterParams(ctx, clusterInst, &edgeproto.PrivacyPolicy{}, rootLBName, "", dedicatedRootLB, heatDelete)
	if err == nil {
		// no need to detach the port from the dedicated RootLB because the VM is going away with the stack.  A nil client can be passed here in
		// some rare cases because the server was somehow deleted
		if cp.RootLBPortName != "" && !dedicatedRootLB && client != nil {
			err = DetachAndDisableRootLBInterface(ctx, client, rootLBName, cp.RootLBPortName, cp.GatewayIP)
			if err != nil {
				log.SpanLog(ctx, log.DebugLevelMexos, "unable to detach rootLB interface, proceed with stack deletion", "err", err)
			}
		}
	} else {
		// probably already gone
		log.SpanLog(ctx, log.DebugLevelMexos, "unable to get cluster params, proceed with stack deletion", "err", err)
	}
	clusterName := util.HeatSanitize(k8smgmt.GetK8sNodeNameSuffix(&clusterInst.Key))
	return HeatDeleteStack(ctx, clusterName)
}

// HeatDeleteStack deletes the VM resources
func HeatDeleteStack(ctx context.Context, stackName string) error {
	log.SpanLog(ctx, log.DebugLevelMexos, "deleting heat stack for stack", "stackName", stackName)
	err := deleteHeatStack(ctx, stackName)
	if err != nil {
		return err
	}
	return waitForStack(ctx, stackName, heatDelete, edgeproto.DummyUpdateCallback)
}

//GetClusterParams fills template parameters for the cluster.  A non blank rootLBName will add a rootlb VM
func getClusterParams(ctx context.Context, clusterInst *edgeproto.ClusterInst, privacyPolicy *edgeproto.PrivacyPolicy, rootLBName, imgName string, dedicatedRootLB bool, action string) (*ClusterParams, error) {
	log.SpanLog(ctx, log.DebugLevelMexos, "getClusterParams", "cluster", clusterInst, "action", action)

	var cp ClusterParams
	var err error
	ni, err := ParseNetSpec(ctx, GetCloudletNetworkScheme())
	if err != nil {
		return nil, err
	}
	if clusterInst.Deployment == cloudcommon.AppDeploymentTypeDocker {
		cp.ClusterType = clusterTypeDocker
		cp.ClusterFirstVMLabel = ClusterTypeDockerVMLabel
	} else {
		cp.ClusterType = clusterTypeKubernetes
		cp.ClusterFirstVMLabel = ClusterTypeKubernetesMasterLabel
	}
	cp.NetworkType = ni.NetworkType

	cp.VnicType = ni.VnicType

	if imgName == "" {
		imgName = GetCloudletOSImage()
	}

	// dedicated rootLB requires a rootLB VM to be created in the stack
	if dedicatedRootLB {
		cp.VMParams, err = GetVMParams(ctx,
			RootLBVMDeployment,
			rootLBName,
			clusterInst.NodeFlavor,
			clusterInst.ExternalVolumeSize,
			imgName,
			GetSecurityGroupName(ctx, rootLBName),
			&clusterInst.Key.CloudletKey,
			WithComputeAvailabilityZone(clusterInst.AvailabilityZone),
			WithVolumeAvailabilityZone(GetCloudletVolumeAvailabilityZone()),
			WithPrivacyPolicy(privacyPolicy),
		)
		if err != nil {
			return nil, fmt.Errorf("Unable to get rootlb params: %v", err)
		}
	} else {
		// we still use the security group from the VM params even for shared
		cp.VMParams, err = GetVMParams(ctx,
			SharedCluster,
			"", // no server name since no rootlb
			clusterInst.NodeFlavor,
			clusterInst.ExternalVolumeSize,
			imgName,
			GetSecurityGroupName(ctx, rootLBName),
			&clusterInst.Key.CloudletKey,
			WithComputeAvailabilityZone(clusterInst.AvailabilityZone),
			WithVolumeAvailabilityZone(GetCloudletVolumeAvailabilityZone()),
			WithPrivacyPolicy(privacyPolicy),
		)
		if err != nil {
			return nil, fmt.Errorf("Unable to get shared VM params: %v", err)
		}
	}
	cloudletGrp, err := GetCloudletSecurityGroupID(ctx, &clusterInst.Key.CloudletKey)
	if err != nil {
		return nil, err
	}
	cp.PrivacyPolicy = privacyPolicy
	cp.CloudletSecurityGroup = cloudletGrp
	cp.ClusterName = util.HeatSanitize(k8smgmt.GetK8sNodeNameSuffix(&clusterInst.Key))
	rtr := GetCloudletExternalRouter()
	if rtr == NoConfigExternalRouter {
		log.SpanLog(ctx, log.DebugLevelMexos, "NoConfigExternalRouter in use for cluster, cluster stack with no router interfaces")
	} else if rtr == NoExternalRouter {
		log.SpanLog(ctx, log.DebugLevelMexos, "NoExternalRouter in use for cluster, cluster stack with rootlb connected to subnet")
		cp.RootLBConnectToSubnet = rootLBName
		cp.RootLBPortName = fmt.Sprintf("%s-%s-port", rootLBName, cp.ClusterName)
	} else {
		log.SpanLog(ctx, log.DebugLevelMexos, "External router in use for cluster, cluster stack with router interfaces")
		cp.MEXRouterName = rtr
		// The cluster needs to be connected to the cloudlet level security group to have router access
		cp.RouterSecurityGroup = cloudletGrp
	}
	cp.MEXNetworkName = GetCloudletMexNetwork()
	cp.ApplicationSecurityGroup = GetSecurityGroupName(ctx, rootLBName)
	usedCidrs := make(map[string]string)

	currentSubnetName := ""
	found := false
	if action != heatCreate {
		currentSubnetName = "mex-k8s-subnet-" + cp.ClusterName
	}
	sns, snserr := ListSubnets(ctx, ni.Name)
	if snserr != nil {
		return nil, fmt.Errorf("can't get list of subnets for %s, %v", ni.Name, snserr)
	}
	for _, s := range sns {
		usedCidrs[s.Subnet] = s.Name
	}

	nodeIPPrefix := ""

	//find an available subnet or the current subnet for update and delete
	for i := 0; i <= 255; i++ {
		subnet := fmt.Sprintf("%s.%s.%d.%d/%s", ni.Octets[0], ni.Octets[1], i, 0, ni.NetmaskBits)
		// either look for an unused one (create) or the current one (update)
		if (action == heatCreate && usedCidrs[subnet] == "") || (action != heatCreate && usedCidrs[subnet] == currentSubnetName) {
			found = true
			cp.CIDR = subnet
			cp.GatewayIP = fmt.Sprintf("%s.%s.%d.%d", ni.Octets[0], ni.Octets[1], i, 1)
			cp.MasterIP = fmt.Sprintf("%s.%s.%d.%d", ni.Octets[0], ni.Octets[1], i, 10)
			nodeIPPrefix = fmt.Sprintf("%s.%s.%d", ni.Octets[0], ni.Octets[1], i)
			break
		}
	}
	if !found {
		return nil, fmt.Errorf("cannot find subnet cidr")
	}

	if clusterInst.NodeFlavor == "" {
		return nil, fmt.Errorf("Node Flavor is not set")
	}
	cp.NodeFlavor = clusterInst.NodeFlavor
	cp.MasterNodeFlavor = clusterInst.NodeFlavor
	cp.ExternalVolumeSize = clusterInst.ExternalVolumeSize
	cp.SharedVolumeSize = clusterInst.SharedVolumeSize
	for i := uint32(1); i <= clusterInst.NumNodes; i++ {
		nn := HeatNodePrefix(i)
		nip := fmt.Sprintf("%s.%d", nodeIPPrefix, i+100)
		cn := ClusterNode{NodeName: nn, NodeIP: nip}
		cp.Nodes = append(cp.Nodes, cn)
	}
	// cloudflare primary and backup
	cp.DNSServers = []string{"1.1.1.1", "1.0.0.1"}
	if clusterInst.NumNodes > 0 && clusterInst.MasterNodeFlavor != "" {
		cp.MasterNodeFlavor = clusterInst.MasterNodeFlavor
		log.SpanLog(ctx, log.DebugLevelMexos, "HeatGetClusterParams", "MasterNodeFlavor", cp.MasterNodeFlavor)
	}

	return &cp, nil
}

func HeatNodePrefix(num uint32) string {
	return fmt.Sprintf("%s%d", cloudcommon.MexNodePrefix, num)
}

func ParseHeatNodePrefix(name string) (bool, uint32) {
	reg := regexp.MustCompile("^" + cloudcommon.MexNodePrefix + "(\\d+).*")
	matches := reg.FindSubmatch([]byte(name))
	if matches == nil || len(matches) < 2 {
		return false, 0
	}
	num, _ := strconv.Atoi(string(matches[1]))
	return true, uint32(num)
}

// HeatCreateRootLBVM creates a roobLB VM
func HeatCreateRootLBVM(ctx context.Context, serverName, stackName, imgName string, vmspec *vmspec.VMCreationSpec, cloudletKey *edgeproto.CloudletKey, updateCallback edgeproto.CacheUpdateCallback) error {
	log.SpanLog(ctx, log.DebugLevelMexos, "HeatCreateRootLBVM", "serverName", serverName, "stackName", stackName, "vmspec", vmspec)
	ni, err := ParseNetSpec(ctx, GetCloudletNetworkScheme())
	if err != nil {
		return err
	}
	// lock here to avoid getting the same floating IP; we need to lock until the stack is done
	// Floating IPs are allocated both by VM and cluster creation
	// TODO: floating IP lock should apply to developer app VMs also
	if ni.FloatingIPNet != "" {
		heatStackLock.Lock()
		defer heatStackLock.Unlock()
	}
	if imgName == "" {
		imgName = GetCloudletOSImage()
	}
	vmp, err := GetVMParams(ctx,
		RootLBVMDeployment,
		serverName,
		vmspec.FlavorName,
		vmspec.ExternalVolumeSize,
		imgName,
		GetSecurityGroupName(ctx, serverName),
		cloudletKey,
		WithComputeAvailabilityZone(vmspec.AvailabilityZone),
		WithVolumeAvailabilityZone(GetCloudletVolumeAvailabilityZone()),
		WithPrivacyPolicy(vmspec.PrivacyPolicy),
	)
	if err != nil {
		return fmt.Errorf("Unable to get VM params: %v", err)
	}
	return CreateHeatStackFromTemplate(ctx, vmp, stackName, VmTemplate, updateCallback)
}

// HeatCreateCluster creates a docker or k8s cluster which may optionally include a dedicated root LB
func HeatCreateCluster(ctx context.Context, clusterInst *edgeproto.ClusterInst, privacyPolicy *edgeproto.PrivacyPolicy, rootLBName string, imgName string, dedicatedRootLB bool, updateCallback edgeproto.CacheUpdateCallback) error {
	log.SpanLog(ctx, log.DebugLevelMexos, "HeatCreateCluster", "clusterInst", clusterInst, "rootLBName", rootLBName)
	// It is problematic to create 2 clusters at the exact same time because we will look for available subnet CIDRS when
	// defining the template.  If 2 start at once they may end up trying to create the same subnet and one will fail.
	// So we will do this one at a time.   It will slightly slow down the creation of the second cluster, but the heat
	// stack create time is relatively quick compared to the k8s startup which can be done in parallel
	// Floating IPs can also be allocated within the stack and need to be locked as well.
	heatStackLock.Lock()
	defer heatStackLock.Unlock()

	cp, err := getClusterParams(ctx, clusterInst, privacyPolicy, rootLBName, imgName, dedicatedRootLB, heatCreate)
	if err != nil {
		return err
	}
	log.SpanLog(ctx, log.DebugLevelMexos, "Updated ClusterParams", "clusterParams", cp)

	templateString := clusterTemplate
	//append the VM resources for the rootLB is dedicated
	if dedicatedRootLB {
		templateString += vmTemplateResources
	}
	err = CreateHeatStackFromTemplate(ctx, cp, cp.ClusterName, templateString, updateCallback)
	if err != nil {
		return err
	}
	if cp.RootLBPortName != "" {
		client, err := GetSSHClient(ctx, rootLBName, GetCloudletExternalNetwork(), SSHUser)
		if err != nil {
			return fmt.Errorf("unable to get rootlb SSH client: %v", err)
		}
		return AttachAndEnableRootLBInterface(ctx, client, rootLBName, cp.RootLBPortName, cp.GatewayIP)
	}
	return nil
}

// HeatUpdateCluster updates a cluster which may optionally include a dedicated root LB
func HeatUpdateCluster(ctx context.Context, clusterInst *edgeproto.ClusterInst, privacyPolicy *edgeproto.PrivacyPolicy, rootLBName string, imgName string, dedicatedRootLB bool, updateCallback edgeproto.CacheUpdateCallback) error {
	log.SpanLog(ctx, log.DebugLevelMexos, "HeatUpdateCluster", "clusterInst", clusterInst, "rootLBName", rootLBName, "dedicatedRootLB", dedicatedRootLB)

	cp, err := getClusterParams(ctx, clusterInst, privacyPolicy, rootLBName, imgName, dedicatedRootLB, heatUpdate)
	if err != nil {
		return err
	}

	templateString := clusterTemplate
	//append the VM resources for the rootLB is specified
	if dedicatedRootLB {
		templateString += vmTemplateResources
	}
	err = UpdateHeatStackFromTemplate(ctx, cp, cp.ClusterName, templateString, updateCallback)
	if err != nil {
		return err
	}
	// It it is possible this cluster was created before the default was to use a router
	if cp.RootLBPortName != "" {
		client, err := GetSSHClient(ctx, rootLBName, GetCloudletExternalNetwork(), SSHUser)
		if err != nil {
			return fmt.Errorf("unable to get rootlb SSH client: %v", err)
		}
		return AttachAndEnableRootLBInterface(ctx, client, rootLBName, cp.RootLBPortName, cp.GatewayIP)
	}
	return nil
}<|MERGE_RESOLUTION|>--- conflicted
+++ resolved
@@ -354,15 +354,9 @@
    {{.ClusterFirstVMLabel}}:
       type: OS::Nova::Server
       properties:
-<<<<<<< HEAD
-         name: mex-k8s-master-{{.ClusterName}}
+         name: {{.ClusterFirstVMLabel}}-{{.ClusterName}}
         {{if .ComputeAvailabilityZone}}
          availability_zone: {{.ComputeAvailabilityZone}}
-=======
-         name: {{.ClusterFirstVMLabel}}-{{.ClusterName}}
-        {{if .AvailabilityZone}}
-         availability_zone: {{.AvailabilityZone}}
->>>>>>> af5b26ed
         {{- end}}
       {{if or (.ExternalVolumeSize) (.SharedVolumeSize)}}
          block_device_mapping:
