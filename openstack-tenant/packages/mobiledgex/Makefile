PACKAGE = mobiledgex
<<<<<<< HEAD
VERSION = 4.0.0-alpha4
=======
VERSION = 3.1.6
>>>>>>> 56c97609
DISTRIBUTION = stratus
COMPONENT = main

PKGDIR = $(PACKAGE)_$(VERSION)

all: openstack vsphere

openstack:
	$(MAKE) package

vsphere:
	$(MAKE) package FLAVOR=vsphere VERSION=$(VERSION)-vsphere

package: builddir setup_files
	cp dependencies.common dependencies
ifdef FLAVOR
	cat dependencies.$(FLAVOR) >>dependencies
endif
	../build.sh $(PACKAGE) $(VERSION) $(DISTRIBUTION) $(COMPONENT)

builddir:
	mkdir $(PKGDIR)

$(PKGDIR)/etc/mobiledgex/% $(PKGDIR)/usr/local/bin/%: %
	mkdir -p $(dir $@)
	cp $< $@
	chmod a+x $@

$(PKGDIR)/etc/systemd/system/%: %
	mkdir -p $(dir $@)
	cp $< $@

setup_files: \
	$(PKGDIR)/etc/mobiledgex/install-k8s-master.sh \
	$(PKGDIR)/etc/mobiledgex/install-k8s-node.sh \
	$(PKGDIR)/etc/mobiledgex/cleanup-vm.sh \
	$(PKGDIR)/etc/mobiledgex/get-flavor.sh \
	$(PKGDIR)/etc/mobiledgex/setup-chef.sh \
	$(PKGDIR)/etc/systemd/system/mobiledgex.service \
	$(PKGDIR)/usr/local/bin/mobiledgex-init.sh

clean:
	$(RM) -r $(PKGDIR) $(PKGDIR)-vsphere
	$(RM) $(PKGDIR).deb $(PKGDIR)-vsphere.deb dependencies<|MERGE_RESOLUTION|>--- conflicted
+++ resolved
@@ -1,9 +1,5 @@
 PACKAGE = mobiledgex
-<<<<<<< HEAD
-VERSION = 4.0.0-alpha4
-=======
-VERSION = 3.1.6
->>>>>>> 56c97609
+VERSION = 4.0.0-alpha5
 DISTRIBUTION = stratus
 COMPONENT = main
 
