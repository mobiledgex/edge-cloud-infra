PACKAGE = mobiledgex
<<<<<<< HEAD
VERSION = 3.2.0-alpha1
DISTRIBUTION = stratus
=======
VERSION = 4.0.5
DISTRIBUTION = cirrus
>>>>>>> 80487202
COMPONENT = main

PKGDIR = $(PACKAGE)_$(VERSION)

all: openstack vsphere

openstack:
	$(MAKE) package

vsphere:
	$(MAKE) package FLAVOR=vsphere VERSION=$(VERSION)-vsphere

package: builddir setup_files
	cp dependencies.common dependencies
ifdef FLAVOR
	cat dependencies.$(FLAVOR) >>dependencies
endif
	../build.sh $(PACKAGE) $(VERSION) $(DISTRIBUTION) $(COMPONENT)

builddir:
	mkdir $(PKGDIR)

$(PKGDIR)/etc/mobiledgex/% $(PKGDIR)/usr/local/bin/%: %
	mkdir -p $(dir $@)
	cp $< $@
	chmod a+x $@

$(PKGDIR)/etc/systemd/system/%: %
	mkdir -p $(dir $@)
	cp $< $@

setup_files: \
	$(PKGDIR)/etc/mobiledgex/install-k8s-master.sh \
	$(PKGDIR)/etc/mobiledgex/install-k8s-node.sh \
	$(PKGDIR)/etc/mobiledgex/cleanup-vm.sh \
	$(PKGDIR)/etc/mobiledgex/get-flavor.sh \
	$(PKGDIR)/etc/mobiledgex/setup-chef.sh \
	$(PKGDIR)/etc/systemd/system/mobiledgex.service \
	$(PKGDIR)/usr/local/bin/mobiledgex-init.sh

clean:
	$(RM) -r $(PKGDIR) $(PKGDIR)-vsphere
	$(RM) $(PKGDIR).deb $(PKGDIR)-vsphere.deb dependencies<|MERGE_RESOLUTION|>--- conflicted
+++ resolved
@@ -1,11 +1,6 @@
 PACKAGE = mobiledgex
-<<<<<<< HEAD
-VERSION = 3.2.0-alpha1
-DISTRIBUTION = stratus
-=======
 VERSION = 4.0.5
 DISTRIBUTION = cirrus
->>>>>>> 80487202
 COMPONENT = main
 
 PKGDIR = $(PACKAGE)_$(VERSION)
