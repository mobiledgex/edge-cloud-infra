--- conflicted
+++ resolved
@@ -311,16 +311,14 @@
 	sudo systemctl enable open-vm-tools
 fi
 
-<<<<<<< HEAD
+# Clear /etc/machine-id so that it is uniquely generated on every clone
+echo "" | sudo tee /etc/machine-id
+
 log "Cleanup"
 sudo apt-get autoremove -y
 sudo rm -f /var/cache/apt/archives/*.deb
 
 log "Package list"
 dpkg -l
-=======
-# Clear /etc/machine-id so that it is uniquely generated on every clone
-echo "" | sudo tee /etc/machine-id
->>>>>>> 803da9df
 
 echo "[$(date)] Done setup.sh ($( pwd ))"