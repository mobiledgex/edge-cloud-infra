--- conflicted
+++ resolved
@@ -81,26 +81,6 @@
 echo "nameserver 1.1.1.1" | sudo tee -a /etc/resolv.conf >/dev/null
 log_file_contents /etc/resolv.conf
 
-<<<<<<< HEAD
-=======
-log "Downloading files from artifactory for tag $ARTIFACTORY_ARTIFACTS_TAG"
-download_artifactory_file ssh.config /root/.ssh/config 600
-download_artifactory_file keys/id_rsa_mex /etc/mobiledgex/id_rsa_mex 600
-download_artifactory_file keys/id_rsa_mex.pub /tmp/id_rsa_mex.pub
-download_artifactory_file keys/id_rsa_mobiledgex.pub /tmp/id_rsa_mobiledgex.pub
-
-log "Setting up SSH"
-sudo cp /etc/mobiledgex/id_rsa_mex /root/id_rsa_mex
-sudo chmod 600 /root/id_rsa_mex
-for SSH_HOME in /root /home/ubuntu; do
-	sudo mkdir -p ${SSH_HOME}/.ssh
-	sudo cat /tmp/id_rsa_mex.pub /tmp/id_rsa_mobiledgex.pub | sudo tee ${SSH_HOME}/.ssh/authorized_keys
-	sudo chmod 700 ${SSH_HOME}/.ssh
-	sudo chmod 600 ${SSH_HOME}/.ssh/authorized_keys
-	sudo rm -f ${SSH_HOME}/.ssh/known_hosts
-done
-
->>>>>>> 80487202
 log "Setting up $MEX_RELEASE"
 sudo tee "$MEX_RELEASE" <<EOT
 MEX_BUILD="$MEX_BUILD $( TZ=UTC date +'%Y/%m/%d %H:%M %Z' )"
@@ -211,8 +191,6 @@
 	sudo grub-mkconfig -o /boot/grub/grub.cfg
 fi
 
-<<<<<<< HEAD
-=======
 log "Setting the root password"
 echo "root:$ROOT_PASS" | sudo chpasswd
 
@@ -229,7 +207,6 @@
 EOT
 sudo chmod 400 /root/.google_authenticator
 
->>>>>>> 80487202
 log "System setup"
 sudo swapoff -a
 sudo sed -i "s/cgroup-driver=systemd/cgroup-driver=cgroupfs/g" /etc/systemd/system/kubelet.service.d/10-kubeadm.conf
