package main

import (
	"strings"
	"text/template"

	"github.com/gogo/protobuf/proto"
	"github.com/gogo/protobuf/protoc-gen-gogo/descriptor"
	"github.com/gogo/protobuf/protoc-gen-gogo/generator"
	"github.com/mobiledgex/edge-cloud/gensupport"
	"github.com/mobiledgex/edge-cloud/protogen"
)

type GenMC2 struct {
	*generator.Generator
	support              gensupport.PluginSupport
	tmpl                 *template.Template
	tmplApi              *template.Template
	tmplMethodTest       *template.Template
	tmplMethodTestutil   *template.Template
	tmplMethodCtl        *template.Template
	tmplMessageTest      *template.Template
	tmplMethodClient     *template.Template
	tmplMethodCliWrapper *template.Template
	regionStructs        map[string]struct{}
	firstFile            bool
	genapi               bool
	gentest              bool
	gentestutil          bool
	genclient            bool
	genctl               bool
	gencliwrapper        bool
	importEcho           bool
	importHttp           bool
	importContext        bool
	importIO             bool
	importOS             bool
	importJson           bool
	importTesting        bool
	importRequire        bool
	importOrmclient      bool
	importOrmapi         bool
	importOrmtestutil    bool
	importGrpcStatus     bool
	importStrings        bool
	importLog            bool
	importCli            bool
}

func (g *GenMC2) Name() string {
	return "GenMC2"
}

func (g *GenMC2) Init(gen *generator.Generator) {
	g.Generator = gen
	g.tmpl = template.Must(template.New("mc2").Parse(tmpl))
	g.tmplApi = template.Must(template.New("mc2api").Parse(tmplApi))
	g.tmplMethodTest = template.Must(template.New("methodtest").Parse(tmplMethodTest))
	g.tmplMethodTestutil = template.Must(template.New("methodtest").Parse(tmplMethodTestutil))
	g.tmplMethodClient = template.Must(template.New("methodclient").Parse(tmplMethodClient))
	g.tmplMethodCtl = template.Must(template.New("methodctl").Parse(tmplMethodCtl))
	g.tmplMethodCliWrapper = template.Must(template.New("methodcliwrapper").Parse(tmplMethodCliWrapper))
	g.tmplMessageTest = template.Must(template.New("messagetest").Parse(tmplMessageTest))
	g.regionStructs = make(map[string]struct{})
	g.firstFile = true
}

func (g *GenMC2) GenerateImports(file *generator.FileDescriptor) {
	g.support.PrintUsedImports(g.Generator)
	if g.importEcho {
		g.PrintImport("", "github.com/labstack/echo")
	}
	if g.importHttp {
		g.PrintImport("", "net/http")
	}
	if g.importContext {
		g.PrintImport("", "context")
	}
	if g.importIO {
		g.PrintImport("", "io")
	}
	if g.importOS {
		g.PrintImport("", "os")
	}
	if g.importJson {
		g.PrintImport("", "encoding/json")
	}
	if g.importTesting {
		g.PrintImport("", "testing")
	}
	if g.importStrings {
		g.PrintImport("", "strings")
	}
	if g.importRequire {
		g.PrintImport("", "github.com/stretchr/testify/require")
	}
	if g.importLog {
		g.PrintImport("", "github.com/mobiledgex/edge-cloud/log")
	}
	if g.importOrmclient {
		g.PrintImport("", "github.com/mobiledgex/edge-cloud-infra/mc/ormclient")
	}
	if g.importOrmapi {
		g.PrintImport("", "github.com/mobiledgex/edge-cloud-infra/mc/ormapi")
	}
	if g.importOrmtestutil {
		g.PrintImport("", "github.com/mobiledgex/edge-cloud-infra/mc/orm/testutil")
	}
	if g.importCli {
		g.PrintImport("", "github.com/mobiledgex/edge-cloud/cli")
	}
	if g.importGrpcStatus {
		g.PrintImport("", "google.golang.org/grpc/status")
	}
}

func (g *GenMC2) Generate(file *generator.FileDescriptor) {
	g.importEcho = false
	g.importHttp = false
	g.importContext = false
	g.importIO = false
	g.importOS = false
	g.importJson = false
	g.importTesting = false
	g.importStrings = false
	g.importRequire = false
	g.importOrmclient = false
	g.importOrmapi = false
	g.importOrmtestutil = false
	g.importGrpcStatus = false
	g.importLog = false
	g.importCli = false

	g.support.InitFile()
	if !g.support.GenFile(*file.FileDescriptorProto.Name) {
		return
	}
	if !genFile(file) {
		return
	}

	g.P(gensupport.AutoGenComment)
	g.genapi = g.hasParam("genapi")
	g.gentest = g.hasParam("gentest")
	g.gentestutil = g.hasParam("gentestutil")
	g.genclient = g.hasParam("genclient")
	g.genctl = g.hasParam("genctl")
	g.gencliwrapper = g.hasParam("gencliwrapper")

	for _, service := range file.FileDescriptorProto.Service {
		g.generateService(service)
		if g.genclient {
			g.generateClientInterface(service)
		}
		if g.genctl {
			g.generateCtlGroup(service)
		}
		if g.gentestutil {
			if len(service.Method) == 0 {
				continue
			}
			g.generateRunApi(file.FileDescriptorProto, service)
		}
	}
	if g.genctl {
		for ii, msg := range file.Messages() {
			gensupport.GenerateMessageArgs(g.Generator, &g.support, msg, true, ii)
		}
	}

	if g.genapi || g.genclient || g.genctl || g.gencliwrapper || g.gentestutil {
		return
	}

	if g.firstFile {
		if !g.gentest {
			g.generatePosts()
		}
		g.firstFile = false
	}
	if g.gentest {
		for _, msg := range file.Messages() {
			if GetGenerateCud(msg.DescriptorProto) &&
				!GetGenerateShowTest(msg.DescriptorProto) {
				g.generateMessageTest(msg)
			}
		}
	}
}

func genFile(file *generator.FileDescriptor) bool {
	if len(file.FileDescriptorProto.Service) != 0 {
		for _, service := range file.FileDescriptorProto.Service {
			if len(service.Method) == 0 {
				continue
			}
			for _, method := range service.Method {
				if GetMc2Api(method) != "" {
					return true
				}
			}
		}
	}
	return false
}

func (g *GenMC2) generatePosts() {
	g.P("func addControllerApis(method string, group *echo.Group) {")

	for _, file := range g.Generator.Request.ProtoFile {
		if !g.support.GenFile(*file.Name) {
			continue
		}
		if len(file.Service) == 0 {
			continue
		}
		for _, service := range file.Service {
			if len(service.Method) == 0 {
				continue
			}
			streamRouteAdded := false
			for _, method := range service.Method {
				if GetMc2Api(method) == "" {
					continue
				}
				g.P("group.Match([]string{method}, \"/ctrl/", method.Name,
					"\", ", method.Name, ")")
				if gensupport.ServerStreaming(method) && !streamRouteAdded {
					api := GetMc2Api(method)
					if api == "" {
						return
					}
					apiVals := strings.Split(api, ",")
					if len(apiVals) != 3 {
						g.Fail("invalid mc2_api string, expected ResourceType,Action,OrgNameField")
					}
					if apiVals[1] == "ActionView" && strings.HasPrefix(*method.Name, "Show") {
						continue
					}
					streamRouteAdded = true
					in := gensupport.GetDesc(g.Generator, method.GetInputType())
					streamName := "Stream" + *in.DescriptorProto.Name
					g.P("group.Match([]string{method}, \"/ctrl/", streamName,
						"\", ", streamName, ")")
				}
			}
		}
	}
	g.P("}")
	g.P()
}

func (g *GenMC2) generateService(service *descriptor.ServiceDescriptorProto) {
	if len(service.Method) == 0 {
		return
	}
	for _, method := range service.Method {
		g.generateMethod(*service.Name, method)
	}
}

func (g *GenMC2) generateMethod(service string, method *descriptor.MethodDescriptorProto) {
	api := GetMc2Api(method)
	if api == "" {
		return
	}
	apiVals := strings.Split(api, ",")
	if len(apiVals) != 3 {
		g.Fail("invalid mc2_api string, expected ResourceType,Action,OrgNameField")
	}
	in := gensupport.GetDesc(g.Generator, method.GetInputType())
	out := gensupport.GetDesc(g.Generator, method.GetOutputType())
	keyStr, err := g.support.GetMessageKeyType(g.Generator, in)
	if err != nil {
		keyTypeStr = "key type not found"
	}
	g.support.FQTypeName(g.Generator, in)
	inname := *in.DescriptorProto.Name
	_, found := g.regionStructs[inname]
	args := tmplArgs{
		Service:              service,
		MethodName:           *method.Name,
		InName:               inname,
		InNameJson:           strings.ToLower(inname),
<<<<<<< HEAD
		KeyName:              keyStr,
=======
>>>>>>> d866a4a6
		OutName:              *out.DescriptorProto.Name,
		GenStruct:            !found,
		Resource:             apiVals[0],
		Action:               apiVals[1],
		OrgField:             apiVals[2],
		Org:                  "obj." + apiVals[2],
		ShowOrg:              "res." + apiVals[2],
		OrgValid:             true,
		Outstream:            gensupport.ServerStreaming(method),
		StreamOutIncremental: gensupport.GetStreamOutIncremental(method),
		CustomAuthz:          GetMc2CustomAuthz(method),
		HasMethodArgs:        gensupport.HasMethodArgs(method),
	}
	if apiVals[2] == "" {
		args.Org = `""`
		args.ShowOrg = `""`
		args.OrgValid = false
	}
	if apiVals[2] == "skipenforce" {
		args.SkipEnforce = true
		args.OrgValid = false
	}
	if args.Action == "ActionView" && strings.HasPrefix(args.MethodName, "Show") {
		args.Show = true
	}
	if !args.Outstream {
		args.ReturnErrArg = "nil, "
	}
	if args.Outstream && !args.Show && !found {
		args.GenStream = true
	}
	if !args.Show {
		args.TargetCloudlet = GetMc2TargetCloudlet(in.DescriptorProto)
		if args.TargetCloudlet != "" {
			args.TargetCloudletParam = ", targetCloudlet *edgeproto.CloudletKey"
			args.TargetCloudletArg = ", targetCloudlet"
		}
	}
	var tmpl *template.Template
	if g.genapi {
		tmpl = g.tmplApi
	} else if g.genclient {
		tmpl = g.tmplMethodClient
		g.importOrmapi = true
	} else if g.gentest {
		tmpl = g.tmplMethodTest
		g.importOrmclient = true
		g.importOrmtestutil = true
		g.importTesting = true
		g.importRequire = true
		g.importHttp = true
	} else if g.gentestutil {
		tmpl = g.tmplMethodTestutil
		g.importOrmapi = true
		g.importOrmclient = true
	} else if g.genctl {
		tmpl = g.tmplMethodCtl
		g.importOrmapi = true
		g.importStrings = true
		g.importCli = true
		if strings.HasPrefix(*method.Name, "Update"+args.InName) && gensupport.HasGrpcFields(in.DescriptorProto) {
			args.SetFields = true
		}
	} else if g.gencliwrapper {
		tmpl = g.tmplMethodCliWrapper
		args.NoConfig = gensupport.GetNoConfig(in.DescriptorProto, method)
		g.importOrmapi = true
		g.importStrings = true
	} else {
		tmpl = g.tmpl
		g.importEcho = true
		g.importContext = true
		g.importOrmapi = true
		if args.OrgValid {
			g.importLog = true
		}
		if args.Outstream {
			g.importIO = true
		} else {
			g.importHttp = true
			g.importGrpcStatus = true
		}
	}
	err = tmpl.Execute(g, &args)
	if err != nil {
		g.Fail("Failed to execute template %s: ", tmpl.Name(), err.Error())
	}
	if !found {
		g.regionStructs[inname] = struct{}{}
	}
}

type tmplArgs struct {
	Service              string
	MethodName           string
	InName               string
	InNameJson           string
<<<<<<< HEAD
	KeyName              string
	KeyTypeName          string
=======
>>>>>>> d866a4a6
	OutName              string
	GenStruct            bool
	GenStream            bool
	Resource             string
	Action               string
	OrgField             string
	Org                  string
	ShowOrg              string
	OrgValid             bool
	Outstream            bool
	SkipEnforce          bool
	Show                 bool
	StreamOutIncremental bool
	NoConfig             string
	ReturnErrArg         string
	SetFields            bool
	CustomAuthz          bool
	TargetCloudlet       string
	TargetCloudletParam  string
	TargetCloudletArg    string
	HasMethodArgs        bool
}

var tmplApi = `
{{- if .GenStruct}}
type Region{{.InName}} struct {
	Region string ` + "`json:\"region\"`" + `
	{{.InName}} edgeproto.{{.InName}} ` + "`json:\"{{.InNameJson}}\"`" + `
}

{{- end}}
`

var tmpl = `
{{- if .GenStream}}
var stream{{.InName}} map[{{.KeyName}}]*Streamer

func Stream{{.InName}}(c echo.Context) error {
	ctx := GetContext(c)
	rc := &RegionContext{}
	claims, err := getClaims(c)
	if err != nil {
		return err
	}
	rc.username = claims.Username

	in := ormapi.Region{{.InName}}{}
	success, err := ReadConn(c, &in)
	if !success {
		return err
	}
	rc.region = in.Region
{{- if .OrgValid}}
	span := log.SpanFromContext(ctx)
	span.SetTag("org", in.{{.InName}}.{{.OrgField}})
{{- end}}

	payload := ormapi.StreamPayload{}
        if streamer, ok := stream{{.InName}}[in.{{.InName}}.Key]; ok {
		streamCh := streamer.Subscribe()
		for streamMsg := range streamCh {
			payload.Data = &edgeproto.Result{Message: streamMsg.(string)}
			WriteStream(c, &payload)
		}
        } else {
		WriteError(c, fmt.Errorf("Key doesn't exist"))
	}
        return nil
}
{{- end}}

func {{.MethodName}}(c echo.Context) error {
	ctx := GetContext(c)
	rc := &RegionContext{}
	claims, err := getClaims(c)
	if err != nil {
		return err
	}
	rc.username = claims.Username

	in := ormapi.Region{{.InName}}{}
{{- if .Outstream}}
	success, err := ReadConn(c, &in)
	if !success {
		return err
	}
{{- else}}
	if err := c.Bind(&in); err != nil {
		return c.JSON(http.StatusBadRequest, Msg("Invalid POST data"))
	}
{{- end}}
	rc.region = in.Region
{{- if .OrgValid}}
	span := log.SpanFromContext(ctx)
	span.SetTag("org", in.{{.InName}}.{{.OrgField}})
{{- end}}
{{- if .Outstream}}
<<<<<<< HEAD
{{- if and (not .Show) .Outstream}}

	if _, ok := stream{{.InName}}[in.{{.InName}}.Key]; ok {
                return WriteError(c, fmt.Errorf("{{.InName}} is busy"))
	}
	if stream{{.InName}} == nil {
		stream{{.InName}} = make(map[{{.KeyName}}]*Streamer)
	}
	streamer := NewStreamer()
	go streamer.Start()
	stream{{.InName}}[in.{{.InName}}.Key] = streamer
{{- end}}
=======
>>>>>>> d866a4a6

	err = {{.MethodName}}Stream(ctx, rc, &in.{{.InName}}, func(res *edgeproto.{{.OutName}}) {
		payload := ormapi.StreamPayload{}
		payload.Data = res
<<<<<<< HEAD
{{- if and (not .Show) .Outstream}}
		streamer.Publish(res.Message)
{{- end}}
=======
>>>>>>> d866a4a6
		WriteStream(c, &payload)
	})
	if err != nil {
		WriteError(c, err)
	}
{{- if and (not .Show) .Outstream}}
	if _, ok := stream{{.InName}}[in.{{.InName}}.Key]; ok {
		delete(stream{{.InName}}, in.{{.InName}}.Key)
	}
	streamer.Stop()

{{- end}}
	return nil
{{- else}}
	resp, err := {{.MethodName}}Obj(ctx, rc, &in.{{.InName}})
	if err != nil {
		if st, ok := status.FromError(err); ok {
			err = fmt.Errorf("%s", st.Message())
		}
	}
	return setReply(c, err, resp)
{{- end}}
}

{{- if and (not .SkipEnforce) (and .Show .CustomAuthz)}}
type {{.MethodName}}Authz interface {
	Ok(obj *edgeproto.{{.InName}}) bool
}
{{- end}}

{{if .Outstream}}
func {{.MethodName}}Stream(ctx context.Context, rc *RegionContext, obj *edgeproto.{{.InName}}, cb func(res *edgeproto.{{.OutName}})) error {
{{- else}}
func {{.MethodName}}Obj(ctx context.Context, rc *RegionContext, obj *edgeproto.{{.InName}}) (*edgeproto.{{.OutName}}, error) {
{{- end}}
{{- if (not .SkipEnforce)}}
{{- if and .Show .CustomAuthz}}
	var authz {{.MethodName}}Authz
	var err error
	if !rc.skipAuthz {
		authz, err = new{{.MethodName}}Authz(ctx, rc.region, rc.username, {{.Resource}}, {{.Action}})
		if err == echo.ErrForbidden {
			return {{.ReturnErrArg}}nil
		}
		if err != nil {
			return {{.ReturnErrArg}}err
		}
	}
{{- else if and .Show (not .CustomAuthz)}}
	var authz *ShowAuthz
	var err error
	if !rc.skipAuthz {
		authz, err = NewShowAuthz(ctx, rc.region, rc.username, {{.Resource}}, {{.Action}})
		if err == echo.ErrForbidden {
			return {{.ReturnErrArg}}nil
		}
		if err != nil {
			return {{.ReturnErrArg}}err
		}
	}
{{- else if .CustomAuthz}}
	if !rc.skipAuthz {
		if err := authz{{.MethodName}}(ctx, rc.region, rc.username, obj,
			{{.Resource}}, {{.Action}}); err != nil {
			return {{.ReturnErrArg}}err
		}
	}
{{- else}}
	if !rc.skipAuthz && !authorized(ctx, rc.username, {{.Org}},
		{{.Resource}}, {{.Action}}) {
		return {{.ReturnErrArg}}echo.ErrForbidden
	}
{{- end}}
{{- end}}
	if rc.conn == nil {
		conn, err := connectController(ctx, rc.region)
		if err != nil {
			return {{.ReturnErrArg}}err
		}
		rc.conn = conn
		defer func() {
			rc.conn.Close()
			rc.conn = nil
		}()
	}
	api := edgeproto.New{{.Service}}Client(rc.conn)
{{- if .Outstream}}
	stream, err := api.{{.MethodName}}(ctx, obj)
	if err != nil {
		return {{.ReturnErrArg}}err
	}
	for {
		res, err := stream.Recv()
		if err == io.EOF {
			err = nil
			break
		}
		if err != nil {
			return {{.ReturnErrArg}}err
		}
{{- if and .Show (not .SkipEnforce)}}
		if !rc.skipAuthz {
{{- if .CustomAuthz}}
			if !authz.Ok(res) {
				continue
			}
{{- else}}
			if !authz.Ok({{.ShowOrg}}) {
				continue
			}
{{- end}}
		}
{{- end}}
		cb(res)
	}
	return nil
{{- else}}
	return api.{{.MethodName}}(ctx, obj)
{{- end}}
}

{{ if .Outstream}}
func {{.MethodName}}Obj(ctx context.Context, rc *RegionContext, obj *edgeproto.{{.InName}}) ([]edgeproto.{{.OutName}}, error) {
	arr := []edgeproto.{{.OutName}}{}
	err := {{.MethodName}}Stream(ctx, rc, obj, func(res *edgeproto.{{.OutName}}) {
		arr = append(arr, *res)
	})
	return arr, err
}
{{- end}}

`

var tmplMethodTestutil = `
{{- if .Outstream}}
func Test{{.MethodName}}(mcClient *ormclient.Client, uri, token, region string, in *edgeproto.{{.InName}}) ([]edgeproto.{{.OutName}}, int, error) {
{{- else}}
func Test{{.MethodName}}(mcClient *ormclient.Client, uri, token, region string, in *edgeproto.{{.InName}}) (edgeproto.{{.OutName}}, int, error) {
{{- end}}
	dat := &ormapi.Region{{.InName}}{}
	dat.Region = region
	dat.{{.InName}} = *in
	return mcClient.{{.MethodName}}(uri, token, dat)
}

{{- if .Outstream}}
func TestPerm{{.MethodName}}(mcClient *ormclient.Client, uri, token, region, org string{{.TargetCloudletParam}}) ([]edgeproto.{{.OutName}}, int, error) {
{{- else}}
func TestPerm{{.MethodName}}(mcClient *ormclient.Client, uri, token, region, org string{{.TargetCloudletParam}}) (edgeproto.{{.OutName}}, int, error) {
{{- end}}
	in := &edgeproto.{{.InName}}{}
{{- if .TargetCloudlet}}
	if targetCloudlet != nil {
		in.{{.TargetCloudlet}} = *targetCloudlet
	}
{{- end}}
{{- if and (ne .OrgField "") (not .SkipEnforce)}}
	in.{{.OrgField}} = org
{{- end}}
	return Test{{.MethodName}}(mcClient, uri, token, region, in)
}
`

var tmplMethodTest = `

var _ = edgeproto.GetFields

func badPerm{{.MethodName}}(t *testing.T, mcClient *ormclient.Client, uri, token, region, org string{{.TargetCloudletParam}}) {
	_, status, err := testutil.TestPerm{{.MethodName}}(mcClient, uri, token, region, org{{.TargetCloudletArg}})
	require.NotNil(t, err)
	require.Equal(t, http.StatusForbidden, status)
}

func goodPerm{{.MethodName}}(t *testing.T, mcClient *ormclient.Client, uri, token, region, org string{{.TargetCloudletParam}}) {
	_, status, err := testutil.TestPerm{{.MethodName}}(mcClient, uri, token, region, org{{.TargetCloudletArg}})
	require.Nil(t, err)
	require.Equal(t, http.StatusOK, status)
}
`

var tmplMethodClient = `
{{- if .Outstream}}
func (s *Client) {{.MethodName}}(uri, token string, in *ormapi.Region{{.InName}}) ([]edgeproto.{{.OutName}}, int, error) {
	out := edgeproto.{{.OutName}}{}
	outlist := []edgeproto.{{.OutName}}{}
	status, err := s.PostJsonStreamOut(uri+"/auth/ctrl/{{.MethodName}}", token, in, &out, func() {
		outlist = append(outlist, out)
	})
	return outlist, status, err
}
{{- else}}
func (s *Client) {{.MethodName}}(uri, token string, in *ormapi.Region{{.InName}}) (edgeproto.{{.OutName}}, int, error) {
	out := edgeproto.{{.OutName}}{}
	status, err := s.PostJson(uri+"/auth/ctrl/{{.MethodName}}", token, in, &out)
	return out, status, err
}
{{- end}}
`

var tmplMethodCtl = `
var {{.MethodName}}Cmd = &cli.Command{
	Use: "{{.MethodName}}",
{{- if .Show}}
	RequiredArgs: "region",
	OptionalArgs: strings.Join(append({{.InName}}RequiredArgs, {{.InName}}OptionalArgs...), " "),
{{- else if .HasMethodArgs}}
	RequiredArgs: strings.Join(append([]string{"region"}, {{.MethodName}}RequiredArgs...), " "),
	OptionalArgs: strings.Join({{.MethodName}}OptionalArgs, " "),
{{- else}}
	RequiredArgs: strings.Join(append([]string{"region"}, {{.InName}}RequiredArgs...), " "),
	OptionalArgs: strings.Join({{.InName}}OptionalArgs, " "),
{{- end}}
	AliasArgs: strings.Join({{.InName}}AliasArgs, " "),
	SpecialArgs: &{{.InName}}SpecialArgs,
	Comments: addRegionComment({{.InName}}Comments),
	ReqData: &ormapi.Region{{.InName}}{},
	ReplyData: &edgeproto.{{.OutName}}{},
	Run: runRest("/auth/ctrl/{{.MethodName}}",
{{- if .SetFields}}
		withSetFieldsFunc(set{{.MethodName}}Fields),
{{- end}}
	),
{{- if .Outstream}}
	StreamOut: true,
{{- end}}
{{- if .StreamOutIncremental}}
	StreamOutIncremental: true,
{{- end}}
}

{{if .SetFields}}
func set{{.MethodName}}Fields(in map[string]interface{}) {
	// get map for edgeproto object in region struct
	obj := in[strings.ToLower("{{.InName}}")]
	if obj == nil {
		return
	}
	objmap, ok := obj.(map[string]interface{})
	if !ok {
		return
	}
	objmap["fields"] = cli.GetSpecifiedFields(objmap, &edgeproto.{{.InName}}{}, cli.JsonNamespace)
}
{{- end}}

`

var tmplMethodCliWrapper = `
{{- if .Outstream}}
func (s *Client) {{.MethodName}}(uri, token string, in *ormapi.Region{{.InName}}) ([]edgeproto.{{.OutName}}, int, error) {
	args := []string{"region", "{{.MethodName}}"}
	outlist := []edgeproto.{{.OutName}}{}
	noconfig := strings.Split("{{.NoConfig}}", ",")
	ops := []runOp{
		withIgnore(noconfig),
{{- if .StreamOutIncremental}}
		withStreamOutIncremental(),
{{- end}}
	}
	st, err := s.runObjs(uri, token, args, in, &outlist, ops...)
	return outlist, st, err
}
{{- else}}
func (s *Client) {{.MethodName}}(uri, token string, in *ormapi.Region{{.InName}}) (edgeproto.{{.OutName}}, int, error) {
	args := []string{"region", "{{.MethodName}}"}
	out := edgeproto.{{.OutName}}{}
	noconfig := strings.Split("{{.NoConfig}}", ",")
	st, err := s.runObjs(uri, token, args, in, &out, withIgnore(noconfig))
	return out, st, err
}
{{- end}}

`

func (g *GenMC2) generateMessageTest(desc *generator.Descriptor) {
	message := desc.DescriptorProto
	args := msgArgs{
		Message:        *message.Name,
		HasUpdate:      GetGenerateCudTestUpdate(message),
		TargetCloudlet: GetMc2TargetCloudlet(message),
	}
	if GetGenerateAddrmTest(message) {
		args.Create = "Add"
		args.Delete = "Remove"
	} else {
		args.Create = "Create"
		args.Delete = "Delete"
	}
	if args.TargetCloudlet != "" {
		args.TargetCloudletParam = ", targetCloudlet *edgeproto.CloudletKey"
		args.TargetCloudletArg = ", targetCloudlet"
	}
	err := g.tmplMessageTest.Execute(g, &args)
	if err != nil {
		g.Fail("Failed to execute message test template: ", err.Error())
	}
	g.importTesting = true
	g.importRequire = true
	g.importHttp = true
}

func (g *GenMC2) generateRunApi(file *descriptor.FileDescriptorProto, service *descriptor.ServiceDescriptorProto) {
	// group methods by input type
	groups := gensupport.GetMethodGroups(g.Generator, service, nil)
	for inType, group := range groups {
		g.generateRunGroupApi(file, service, inType, group)
	}
}

func (g *GenMC2) generateRunGroupApi(file *descriptor.FileDescriptorProto, service *descriptor.ServiceDescriptorProto, inType string, group *gensupport.MethodGroup) {
	if !group.HasMc2Api {
		return
	}
	apiName := *service.Name + group.Suffix

	/*
		allowedActions := []string{
			"Create",
			"Update",
			"Delete",
		}
		out := make(map[string]map[string]string)
		for _, method := range service.Method {
			found := false
			action := ""
			for _, act := range allowedActions {
				if strings.HasPrefix(*method.Name, act) {
					found = true
					action = act
					break
				}
			}
			if !found {
				continue
			}
			cmd := strings.TrimPrefix(*method.Name, action)
			if _, ok := out[cmd]; ok {
				out[cmd][action] = *method.Name
			} else {
				out[cmd] = map[string]string{
					action: *method.Name,
				}
			}
		}
	*/
	readMap := group.HasUpdate

	objStr := strings.ToLower(string(inType[0])) + string(inType[1:len(inType)])
	g.P()
	g.P("func RunMc", apiName, "(mcClient ormclient.Api, uri, token, region string, data *[]edgeproto.", inType, ", dataIn interface{}, rc *bool, mode string) {")
	if readMap {
		g.importOS = true
		g.P("var dataInList []interface{}")
		g.P("var ok bool")
		g.P("if dataIn != nil {")
		g.P("dataInList, ok = dataIn.([]interface{})")
		g.P("if !ok {")
		g.P("fmt.Fprintf(os.Stderr, \"invalid data in ", objStr, ": %v\\n\", dataIn)")
		g.P("os.Exit(1)")
		g.P("}")
		g.P("}")
	}
	if readMap {
		g.P("for ii, ", objStr, " := range *data {")
		g.P("dataMap, ok := dataInList[ii].(map[string]interface{})")
		g.P("if !ok {")
		g.P("fmt.Fprintf(os.Stderr, \"invalid data in ", objStr, ": %v\\n\", dataInList[ii])")
		g.P("os.Exit(1)")
		g.P("}")
	} else {
		g.P("for _, ", objStr, " := range *data {")
	}
	g.P("in := &ormapi.Region", inType, "{")
	g.P("Region: region,")
	g.P(inType, ": ", objStr, ",")
	g.P("}")

	g.P("switch mode {")
	for _, info := range group.MethodInfos {
		if !info.Mc2Api {
			continue
		}
		g.P("case \"", info.Action, "\":")
		if info.Action == "update" {
			g.importCli = true
			g.P("in.", inType, ".Fields = cli.GetSpecifiedFields(dataMap, &in.", inType, ", cli.YamlNamespace)")
		}
		g.P("_, st, err := mcClient.", info.Name, "(uri, token, in)")
		g.P("checkMcErr(\"", info.Name, "\", st, err, rc)")
	}
	g.P("default:")
	g.P("return")
	g.P("}")
	g.P("}")
	g.P("}")
}

type msgArgs struct {
	Message             string
	HasUpdate           bool
	Create              string
	Delete              string
	TargetCloudlet      string
	TargetCloudletParam string
	TargetCloudletArg   string
}

var tmplMessageTest = `
// This tests the user cannot modify the object because the obj belongs to
// an organization that the user does not have permissions for.
func badPermTest{{.Message}}(t *testing.T, mcClient *ormclient.Client, uri, token, region, org string{{.TargetCloudletParam}}) {
	badPerm{{.Create}}{{.Message}}(t, mcClient, uri, token, region, org{{.TargetCloudletArg}})
{{- if .HasUpdate}}
	badPermUpdate{{.Message}}(t, mcClient, uri, token, region, org{{.TargetCloudletArg}})
{{- end}}
	badPerm{{.Delete}}{{.Message}}(t, mcClient, uri, token, region, org{{.TargetCloudletArg}})
}

func badPermTestShow{{.Message}}(t *testing.T, mcClient *ormclient.Client, uri, token, region, org string) {
	// show is allowed but won't show anything
	list, status, err := testutil.TestPermShow{{.Message}}(mcClient, uri, token, region, org)
	require.Nil(t, err)
	require.Equal(t, http.StatusOK, status)
	require.Equal(t, 0, len(list))
}

// This tests the user can modify the object because the obj belongs to
// an organization that the user has permissions for.
func goodPermTest{{.Message}}(t *testing.T, mcClient *ormclient.Client, uri, token, region, org string{{.TargetCloudletParam}}, showcount int) {
	goodPerm{{.Create}}{{.Message}}(t, mcClient, uri, token, region, org{{.TargetCloudletArg}})
{{- if .HasUpdate}}
	goodPermUpdate{{.Message}}(t, mcClient, uri, token, region, org{{.TargetCloudletArg}})
{{- end}}
	goodPerm{{.Delete}}{{.Message}}(t, mcClient, uri, token, region, org{{.TargetCloudletArg}})

	// make sure region check works
	_, status, err := testutil.TestPerm{{.Create}}{{.Message}}(mcClient, uri, token, "bad region", org{{.TargetCloudletArg}})
	require.NotNil(t, err)
	require.Contains(t, err.Error(), "\"bad region\" not found")
	require.Equal(t, http.StatusBadRequest, status)
{{- if .HasUpdate}}
	_, status, err = testutil.TestPermUpdate{{.Message}}(mcClient, uri, token, "bad region", org{{.TargetCloudletArg}})
	require.NotNil(t, err)
	require.Contains(t, err.Error(), "\"bad region\" not found")
	require.Equal(t, http.StatusBadRequest, status)
{{- end}}
	_, status, err = testutil.TestPerm{{.Delete}}{{.Message}}(mcClient, uri, token, "bad region", org{{.TargetCloudletArg}})
	require.NotNil(t, err)
	require.Contains(t, err.Error(), "\"bad region\" not found")
	require.Equal(t, http.StatusBadRequest, status)

	goodPermTestShow{{.Message}}(t, mcClient, uri, token, region, org, showcount)
}

func goodPermTestShow{{.Message}}(t *testing.T, mcClient *ormclient.Client, uri, token, region, org string, count int) {
	list, status, err := testutil.TestPermShow{{.Message}}(mcClient, uri, token, region, org)
	require.Nil(t, err)
	require.Equal(t, http.StatusOK, status)
	require.Equal(t, count, len(list))

	// make sure region check works
	list, status, err = testutil.TestPermShow{{.Message}}(mcClient, uri, token, "bad region", org)
	require.NotNil(t, err)
	require.Contains(t, err.Error(), "\"bad region\" not found")
	require.Equal(t, http.StatusBadRequest, status)
	require.Equal(t, 0, len(list))
}

// Test permissions for user with token1 who should have permissions for
// modifying obj1, and user with token2 who should have permissions for obj2.
// They should not have permissions to modify each other's objects.
func permTest{{.Message}}(t *testing.T, mcClient *ormclient.Client, uri, token1, token2, region, org1, org2 string{{.TargetCloudletParam}}, showcount int) {
	badPermTest{{.Message}}(t, mcClient, uri, token1, region, org2{{.TargetCloudletArg}})
	badPermTestShow{{.Message}}(t, mcClient, uri, token1, region, org2)
	badPermTest{{.Message}}(t, mcClient, uri, token2, region, org1{{.TargetCloudletArg}})
	badPermTestShow{{.Message}}(t, mcClient, uri, token2, region, org1)

	goodPermTest{{.Message}}(t, mcClient, uri, token1, region, org1{{.TargetCloudletArg}}, showcount)
	goodPermTest{{.Message}}(t, mcClient, uri, token2, region, org2{{.TargetCloudletArg}}, showcount)
}
`

func (g *GenMC2) generateClientInterface(service *descriptor.ServiceDescriptorProto) {
	if !hasMc2Api(service) {
		return
	}
	g.P("type ", service.Name, "Client interface{")
	for _, method := range service.Method {
		if GetMc2Api(method) == "" {
			continue
		}
		in := gensupport.GetDesc(g.Generator, method.GetInputType())
		out := gensupport.GetDesc(g.Generator, method.GetOutputType())
		inname := *in.DescriptorProto.Name
		outname := *out.DescriptorProto.Name

		if gensupport.ServerStreaming(method) {
			// outstream
			g.P(method.Name, "(uri, token string, in *ormapi.Region", inname, ") ([]edgeproto.", outname, ", int, error)")
		} else {
			g.P(method.Name, "(uri, token string, in *ormapi.Region", inname, ") (edgeproto.", outname, ", int, error)")
		}
	}
	g.P("}")
	g.P()
}

func (g *GenMC2) generateCtlGroup(service *descriptor.ServiceDescriptorProto) {
	if !hasMc2Api(service) {
		return
	}
	g.P("var ", service.Name, "Cmds = []*cli.Command{")
	for _, method := range service.Method {
		if GetMc2Api(method) == "" {
			continue
		}
		g.P(method.Name, "Cmd,")
	}
	g.P("}")
	g.P()
	for ii, method := range service.Method {
		gensupport.GenerateMethodArgs(g.Generator, &g.support, method, true, ii)
	}
}

func hasMc2Api(service *descriptor.ServiceDescriptorProto) bool {
	if len(service.Method) == 0 {
		return false
	}
	for _, method := range service.Method {
		if GetMc2Api(method) != "" {
			return true
		}
	}
	return false
}

func (g *GenMC2) hasParam(p string) bool {
	_, found := g.Generator.Param[p]
	return found
}

func GetMc2Api(method *descriptor.MethodDescriptorProto) string {
	return gensupport.GetStringExtension(method.Options, protogen.E_Mc2Api, "")
}

func GetMc2CustomAuthz(method *descriptor.MethodDescriptorProto) bool {
	return proto.GetBoolExtension(method.Options, protogen.E_Mc2CustomAuthz, false)
}

func GetMc2TargetCloudlet(message *descriptor.DescriptorProto) string {
	return gensupport.GetStringExtension(message.Options, protogen.E_Mc2TargetCloudlet, "")
}

func GetGenerateCud(message *descriptor.DescriptorProto) bool {
	return proto.GetBoolExtension(message.Options, protogen.E_GenerateCud, false)
}

func GetGenerateShowTest(message *descriptor.DescriptorProto) bool {
	return proto.GetBoolExtension(message.Options, protogen.E_GenerateShowTest, false)
}

func GetGenerateCudTestUpdate(message *descriptor.DescriptorProto) bool {
	return proto.GetBoolExtension(message.Options, protogen.E_GenerateCudTestUpdate, true)
}

func GetGenerateAddrmTest(message *descriptor.DescriptorProto) bool {
	return proto.GetBoolExtension(message.Options, protogen.E_GenerateAddrmTest, false)
}<|MERGE_RESOLUTION|>--- conflicted
+++ resolved
@@ -282,10 +282,7 @@
 		MethodName:           *method.Name,
 		InName:               inname,
 		InNameJson:           strings.ToLower(inname),
-<<<<<<< HEAD
 		KeyName:              keyStr,
-=======
->>>>>>> d866a4a6
 		OutName:              *out.DescriptorProto.Name,
 		GenStruct:            !found,
 		Resource:             apiVals[0],
@@ -383,11 +380,7 @@
 	MethodName           string
 	InName               string
 	InNameJson           string
-<<<<<<< HEAD
 	KeyName              string
-	KeyTypeName          string
-=======
->>>>>>> d866a4a6
 	OutName              string
 	GenStruct            bool
 	GenStream            bool
@@ -485,7 +478,6 @@
 	span.SetTag("org", in.{{.InName}}.{{.OrgField}})
 {{- end}}
 {{- if .Outstream}}
-<<<<<<< HEAD
 {{- if and (not .Show) .Outstream}}
 
 	if _, ok := stream{{.InName}}[in.{{.InName}}.Key]; ok {
@@ -498,18 +490,13 @@
 	go streamer.Start()
 	stream{{.InName}}[in.{{.InName}}.Key] = streamer
 {{- end}}
-=======
->>>>>>> d866a4a6
 
 	err = {{.MethodName}}Stream(ctx, rc, &in.{{.InName}}, func(res *edgeproto.{{.OutName}}) {
 		payload := ormapi.StreamPayload{}
 		payload.Data = res
-<<<<<<< HEAD
 {{- if and (not .Show) .Outstream}}
 		streamer.Publish(res.Message)
 {{- end}}
-=======
->>>>>>> d866a4a6
 		WriteStream(c, &payload)
 	})
 	if err != nil {
