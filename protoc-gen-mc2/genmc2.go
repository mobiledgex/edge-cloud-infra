--- conflicted
+++ resolved
@@ -534,11 +534,7 @@
 {{- end}}
 		payload := ormapi.StreamPayload{}
 		payload.Data = res
-<<<<<<< HEAD
-{{- if and (not .Show) .Outstream }}
-=======
 {{- if .StreamerCache}}
->>>>>>> 26dabd3f
 		streamer.Publish(res.Message)
 {{- end}}
 		WriteStream(c, &payload)
