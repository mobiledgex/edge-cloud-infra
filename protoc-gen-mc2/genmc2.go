--- conflicted
+++ resolved
@@ -455,14 +455,9 @@
 		args.NoConfig = gensupport.GetNoConfig(in.DescriptorProto, method)
 		g.importOrmapi = true
 		g.importStrings = true
-<<<<<<< HEAD
-	} else if g.genctrlapi {
+	} else if g.genctrlclient {
 		args.TargetCloudlet = GetMc2TargetCloudlet(in.DescriptorProto)
-		tmpl = g.tmplCtrlApi
-=======
-	} else if g.genctrlclient {
 		tmpl = g.tmplCtrlClient
->>>>>>> 9caf7a0a
 		g.importContext = true
 		g.importLog = true
 		g.importOrmutil = true
