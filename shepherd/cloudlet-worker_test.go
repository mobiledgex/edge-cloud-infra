package main

import (
	"context"
	"encoding/json"
	"fmt"
	"net/http"
	"net/http/httptest"
	"strconv"
	"strings"
	"testing"
	"time"

	"github.com/gogo/protobuf/types"
	"github.com/mobiledgex/edge-cloud-infra/shepherd/shepherd_common"
	"github.com/mobiledgex/edge-cloud-infra/shepherd/shepherd_platform/shepherd_unittest"
	"github.com/mobiledgex/edge-cloud-infra/shepherd/shepherd_test"
	"github.com/mobiledgex/edge-cloud/cloud-resource-manager/platform/pc"
	"github.com/mobiledgex/edge-cloud/cloudcommon"
	"github.com/mobiledgex/edge-cloud/edgeproto"
	"github.com/mobiledgex/edge-cloud/log"
	"github.com/stretchr/testify/assert"
)

// Example output of resource-tracker
var testCloudletData = shepherd_common.CloudletMetrics{
	VCpuMax:         10,
	VCpuUsed:        5,
	MemMax:          500000,
	MemUsed:         1234,
	DiskMax:         400000,
	DiskUsed:        10000,
	FloatingIpsMax:  20,
	FloatingIpsUsed: 11,
	NetRecv:         123456,
	NetSent:         654321,
	Ipv4Max:         100,
	Ipv4Used:        50,
}

// Failing two alerts
var failAlerts = `{
	"status": "success",
	"data": {
	  "alerts": [
		{
		  "labels": {
<<<<<<< HEAD
			"alertname": "` + cloudcommon.AlertAppInstDown + `",
			"` + cloudcommon.AlertLabelApp + `": "` + shepherd_test.TestApp.Key.Name + `",
			"` + cloudcommon.AlertLabelAppOrg + `": "` + shepherd_test.TestApp.Key.Organization + `",
			"` + cloudcommon.AlertLabelAppVer + `": "` + shepherd_test.TestApp.Key.Version + `",
			"` + cloudcommon.AlertLabelCloudlet + `": "` + shepherd_test.TestCloudletKey.Name + `",
			"` + cloudcommon.AlertLabelCloudletOrg + `": "` + shepherd_test.TestCloudletKey.Organization + `",
			"` + cloudcommon.AlertLabelCluster + `": "` + shepherd_test.TestClusterKey.Name + `",
			"` + cloudcommon.AlertLabelClusterOrg + `": "` + shepherd_test.TestClusterInstKey.Organization + `",
=======
			"alertname": "AppInstDown",
			"` + edgeproto.AppKeyTagName + `": "` + shepherd_test.TestApp.Key.Name + `",
			"` + edgeproto.AppKeyTagOrganization + `": "` + shepherd_test.TestApp.Key.Organization + `",
			"` + edgeproto.AppKeyTagVersion + `": "` + shepherd_test.TestApp.Key.Version + `",
			"` + edgeproto.CloudletKeyTagName + `": "` + shepherd_test.TestCloudletKey.Name + `",
			"` + edgeproto.CloudletKeyTagOrganization + `": "` + shepherd_test.TestCloudletKey.Organization + `",
			"` + edgeproto.ClusterKeyTagName + `": "` + shepherd_test.TestClusterKey.Name + `",
			"` + edgeproto.ClusterInstKeyTagOrganization + `": "` + shepherd_test.TestClusterInstKey.Organization + `",
>>>>>>> e2c4fa99
			"` + cloudcommon.AlertHealthCheckStatus + `": "` + strconv.Itoa(int(edgeproto.HealthCheck_HEALTH_CHECK_FAIL_ROOTLB_OFFLINE)) + `",
			"instance": "host.docker.internal:9091",
			"job": "envoy_targets"
		  },
		  "state": "firing",
		  "activeAt": "2020-05-24T17:42:08.399557679Z",
		  "value": "0e+00"
		},
		{
		  "labels": {
<<<<<<< HEAD
			"alertname": "` + cloudcommon.AlertAppInstDown + `",
			"` + cloudcommon.AlertLabelApp + `": "` + shepherd_test.TestApp.Key.Name + `",
			"` + cloudcommon.AlertLabelAppOrg + `": "` + shepherd_test.TestApp.Key.Organization + `",
			"` + cloudcommon.AlertLabelAppVer + `": "` + shepherd_test.TestApp.Key.Version + `",
			"` + cloudcommon.AlertLabelCloudlet + `": "` + shepherd_test.TestCloudletKey.Name + `",
			"` + cloudcommon.AlertLabelCloudletOrg + `": "` + shepherd_test.TestCloudletKey.Organization + `",
			"` + cloudcommon.AlertLabelCluster + `": "` + shepherd_test.TestClusterKey.Name + `",
			"` + cloudcommon.AlertLabelClusterOrg + `": "` + shepherd_test.TestClusterInstKey.Organization + `",
=======
			"alertname": "AppInstDown",
			"` + edgeproto.AppKeyTagName + `": "` + shepherd_test.TestApp.Key.Name + `",
			"` + edgeproto.AppKeyTagOrganization + `": "` + shepherd_test.TestApp.Key.Organization + `",
			"` + edgeproto.AppKeyTagVersion + `": "` + shepherd_test.TestApp.Key.Version + `",
			"` + edgeproto.CloudletKeyTagName + `": "` + shepherd_test.TestCloudletKey.Name + `",
			"` + edgeproto.CloudletKeyTagOrganization + `": "` + shepherd_test.TestCloudletKey.Organization + `",
			"` + edgeproto.ClusterKeyTagName + `": "` + shepherd_test.TestClusterKey.Name + `",
			"` + edgeproto.ClusterInstKeyTagOrganization + `": "` + shepherd_test.TestClusterInstKey.Organization + `",
>>>>>>> e2c4fa99
			"` + cloudcommon.AlertHealthCheckStatus + `": "` + strconv.Itoa(int(edgeproto.HealthCheck_HEALTH_CHECK_FAIL_SERVER_FAIL)) + `",
			"envoy_cluster_name": "backend7777",
			"instance": "host.docker.internal:9091",
			"job": "envoy_targets"
		  },
		  "state": "firing",
		  "activeAt": "2020-05-24T17:42:53.399557679Z",
		  "value": "0e+00"
		}
	  ]
	}
}`

var noAlerts = `{
	"status": "success",
	"data": {
	  "alerts": []
	}
}`

// Start with everything healthy
var currentAlerts = noAlerts

func startAlertServer() *httptest.Server {
	server := httptest.NewServer(http.HandlerFunc(alertHandler))
	CloudletPrometheusAddr = strings.TrimPrefix(server.URL, "http://")
	return server
}

func alertHandler(w http.ResponseWriter, r *http.Request) {
	if r.URL.String() == "/api/v1/alerts" {
		w.Write([]byte(currentAlerts))
	}
}

func TestCloudletAlerts(t *testing.T) {
	ctx := setupLog()
	defer log.FinishTracer()
	fakePrometheusAlertServer := startAlertServer()
	defer fakePrometheusAlertServer.Close()

	edgeproto.InitClusterInstCache(&ClusterInstCache)
	ClusterInstCache.Update(ctx, &shepherd_test.TestClusterInst, 0)
	edgeproto.InitAppCache(&AppCache)
	AppCache.Update(ctx, &shepherd_test.TestApp, 0)

	edgeproto.InitAppInstCache(&AppInstCache)
	AppInstCache.Update(ctx, &shepherd_test.TestAppInst, 0)
	edgeproto.InitAlertCache(&AlertCache)
	myPlatform = &shepherd_unittest.Platform{}
	settings = *edgeproto.GetDefaultSettings()

	currentAlerts = noAlerts
	alerts, err := getPromAlerts(ctx, CloudletPrometheusAddr, &pc.LocalClient{})
	assert.Nil(t, err)
	assert.Equal(t, 0, len(alerts))
	UpdateAlerts(ctx, alerts, nil, pruneCloudletForeignAlerts)
	//should be no alerts
	assert.Equal(t, 0, len(AlertCache.Objs))

	// emulate alerts from shepherd
	currentAlerts = failAlerts
	alerts, err = getPromAlerts(ctx, CloudletPrometheusAddr, &pc.LocalClient{})
	assert.Nil(t, err)
	assert.Equal(t, 2, len(alerts))
	UpdateAlerts(ctx, alerts, nil, pruneCloudletForeignAlerts)
	//should be no alerts
	assert.Equal(t, 2, len(AlertCache.Objs))
	// check each alert and make sure it has correct data
	for _, alert := range AlertCache.Objs {
		assert.Equal(t, cloudcommon.AlertAppInstDown, alert.Obj.Labels["alertname"])
		assert.Equal(t, shepherd_test.TestApp.Key.Name, alert.Obj.Labels[edgeproto.AppKeyTagName])
		assert.Equal(t, shepherd_test.TestApp.Key.Organization, alert.Obj.Labels[edgeproto.AppKeyTagOrganization])
		assert.Equal(t, shepherd_test.TestApp.Key.Version, alert.Obj.Labels[edgeproto.AppKeyTagVersion])
		assert.Equal(t, shepherd_test.TestCloudletKey.Name, alert.Obj.Labels[edgeproto.CloudletKeyTagName])
		assert.Equal(t, shepherd_test.TestCloudletKey.Organization, alert.Obj.Labels[edgeproto.CloudletKeyTagOrganization])
		assert.Equal(t, shepherd_test.TestClusterKey.Name, alert.Obj.Labels[edgeproto.ClusterKeyTagName])
		assert.Equal(t, shepherd_test.TestClusterInstKey.Organization, alert.Obj.Labels[edgeproto.ClusterInstKeyTagOrganization])
		// make sure the alert status is not OK, or UNKNOWN
		assert.NotEqual(t, strconv.Itoa(int(edgeproto.HealthCheck_HEALTH_CHECK_OK)), alert.Obj.Labels[cloudcommon.AlertHealthCheckStatus])
		assert.NotEqual(t, strconv.Itoa(int(edgeproto.HealthCheck_HEALTH_CHECK_UNKNOWN)), alert.Obj.Labels[cloudcommon.AlertHealthCheckStatus])
	}
}

func TestCloudletStats(t *testing.T) {
	var err error
	log.InitTracer("")
	defer log.FinishTracer()
	ctx := log.StartTestSpan(context.Background())

	cloudletKey = edgeproto.CloudletKey{
		Organization: "testoperator",
		Name:         "testcloudlet",
	}

	// Test null handling
	assert.Nil(t, MarshalCloudletMetrics(nil))
	testCloudletData.CollectTime, err = types.TimestampProto(time.Now())
	assert.Nil(t, err, "Couldn't get current timestamp")
	buf, err := json.Marshal(testCloudletData)
	assert.Nil(t, err, "marshal cloudlet metrics")
	myPlatform = &shepherd_unittest.Platform{
		CloudletMetrics: string(buf),
	}

	cloudletStats, err := myPlatform.GetPlatformStats(ctx)
	assert.Nil(t, err, "Get cloudlet stats")
	metrics := MarshalCloudletMetrics(&cloudletStats)
	// Should be two measurements
	assert.Equal(t, 3, len(metrics))
	// Verify the names
	assert.Equal(t, "cloudlet-utilization", metrics[0].Name)
	assert.Equal(t, "cloudlet-network", metrics[1].Name)
	assert.Equal(t, "cloudlet-ipusage", metrics[2].Name)
	// Verify metric tags
	for _, m := range metrics {
		for _, v := range m.Tags {
			if v.Name == "operator" {
				assert.Equal(t, cloudletKey.Organization, v.Val)
			}
			if v.Name == "cloudlet" {
				assert.Equal(t, cloudletKey.Name, v.Val)
			}
		}
	}
	// Verify metric values
	for _, v := range metrics[0].Vals {
		if v.Name == "vCpuUsed" {
			assert.Equal(t, testCloudletData.VCpuUsed, v.GetIval())
		} else if v.Name == "vCpuMax" {
			assert.Equal(t, testCloudletData.VCpuMax, v.GetIval())
		} else if v.Name == "memUsed" {
			assert.Equal(t, testCloudletData.MemUsed, v.GetIval())
		} else if v.Name == "memMax" {
			assert.Equal(t, testCloudletData.MemMax, v.GetIval())
		} else if v.Name == "diskUsed" {
			assert.Equal(t, testCloudletData.DiskUsed, v.GetIval())
		} else if v.Name == "diskMax" {
			assert.Equal(t, testCloudletData.DiskMax, v.GetIval())
		} else {
			errstr := fmt.Sprintf("Unexpected value in a metric(%v) - %s", v, v.Name)
			assert.FailNow(t, errstr)
		}
	}
	for _, v := range metrics[1].Vals {
		if v.Name == "netSent" {
			assert.Equal(t, testCloudletData.NetSent, v.GetIval())
		} else if v.Name == "netRecv" {
			assert.Equal(t, testCloudletData.NetRecv, v.GetIval())
		} else {
			errstr := fmt.Sprintf("Unexpected value in a metric(%v) - %s", v, v.Name)
			assert.FailNow(t, errstr)
		}
	}
	for _, v := range metrics[2].Vals {
		if v.Name == "ipv4Max" {
			assert.Equal(t, testCloudletData.Ipv4Max, v.GetIval())
		} else if v.Name == "ipv4Used" {
			assert.Equal(t, testCloudletData.Ipv4Used, v.GetIval())
		} else if v.Name == "floatingIpsMax" {
			assert.Equal(t, testCloudletData.FloatingIpsMax, v.GetIval())
		} else if v.Name == "floatingIpsUsed" {
			assert.Equal(t, testCloudletData.FloatingIpsUsed, v.GetIval())
		} else {
			errstr := fmt.Sprintf("Unexpected value in a metric(%v) - %s", v, v.Name)
			assert.FailNow(t, errstr)
		}
	}

}<|MERGE_RESOLUTION|>--- conflicted
+++ resolved
@@ -45,17 +45,7 @@
 	  "alerts": [
 		{
 		  "labels": {
-<<<<<<< HEAD
 			"alertname": "` + cloudcommon.AlertAppInstDown + `",
-			"` + cloudcommon.AlertLabelApp + `": "` + shepherd_test.TestApp.Key.Name + `",
-			"` + cloudcommon.AlertLabelAppOrg + `": "` + shepherd_test.TestApp.Key.Organization + `",
-			"` + cloudcommon.AlertLabelAppVer + `": "` + shepherd_test.TestApp.Key.Version + `",
-			"` + cloudcommon.AlertLabelCloudlet + `": "` + shepherd_test.TestCloudletKey.Name + `",
-			"` + cloudcommon.AlertLabelCloudletOrg + `": "` + shepherd_test.TestCloudletKey.Organization + `",
-			"` + cloudcommon.AlertLabelCluster + `": "` + shepherd_test.TestClusterKey.Name + `",
-			"` + cloudcommon.AlertLabelClusterOrg + `": "` + shepherd_test.TestClusterInstKey.Organization + `",
-=======
-			"alertname": "AppInstDown",
 			"` + edgeproto.AppKeyTagName + `": "` + shepherd_test.TestApp.Key.Name + `",
 			"` + edgeproto.AppKeyTagOrganization + `": "` + shepherd_test.TestApp.Key.Organization + `",
 			"` + edgeproto.AppKeyTagVersion + `": "` + shepherd_test.TestApp.Key.Version + `",
@@ -63,7 +53,6 @@
 			"` + edgeproto.CloudletKeyTagOrganization + `": "` + shepherd_test.TestCloudletKey.Organization + `",
 			"` + edgeproto.ClusterKeyTagName + `": "` + shepherd_test.TestClusterKey.Name + `",
 			"` + edgeproto.ClusterInstKeyTagOrganization + `": "` + shepherd_test.TestClusterInstKey.Organization + `",
->>>>>>> e2c4fa99
 			"` + cloudcommon.AlertHealthCheckStatus + `": "` + strconv.Itoa(int(edgeproto.HealthCheck_HEALTH_CHECK_FAIL_ROOTLB_OFFLINE)) + `",
 			"instance": "host.docker.internal:9091",
 			"job": "envoy_targets"
@@ -74,17 +63,7 @@
 		},
 		{
 		  "labels": {
-<<<<<<< HEAD
 			"alertname": "` + cloudcommon.AlertAppInstDown + `",
-			"` + cloudcommon.AlertLabelApp + `": "` + shepherd_test.TestApp.Key.Name + `",
-			"` + cloudcommon.AlertLabelAppOrg + `": "` + shepherd_test.TestApp.Key.Organization + `",
-			"` + cloudcommon.AlertLabelAppVer + `": "` + shepherd_test.TestApp.Key.Version + `",
-			"` + cloudcommon.AlertLabelCloudlet + `": "` + shepherd_test.TestCloudletKey.Name + `",
-			"` + cloudcommon.AlertLabelCloudletOrg + `": "` + shepherd_test.TestCloudletKey.Organization + `",
-			"` + cloudcommon.AlertLabelCluster + `": "` + shepherd_test.TestClusterKey.Name + `",
-			"` + cloudcommon.AlertLabelClusterOrg + `": "` + shepherd_test.TestClusterInstKey.Organization + `",
-=======
-			"alertname": "AppInstDown",
 			"` + edgeproto.AppKeyTagName + `": "` + shepherd_test.TestApp.Key.Name + `",
 			"` + edgeproto.AppKeyTagOrganization + `": "` + shepherd_test.TestApp.Key.Organization + `",
 			"` + edgeproto.AppKeyTagVersion + `": "` + shepherd_test.TestApp.Key.Version + `",
@@ -92,7 +71,6 @@
 			"` + edgeproto.CloudletKeyTagOrganization + `": "` + shepherd_test.TestCloudletKey.Organization + `",
 			"` + edgeproto.ClusterKeyTagName + `": "` + shepherd_test.TestClusterKey.Name + `",
 			"` + edgeproto.ClusterInstKeyTagOrganization + `": "` + shepherd_test.TestClusterInstKey.Organization + `",
->>>>>>> e2c4fa99
 			"` + cloudcommon.AlertHealthCheckStatus + `": "` + strconv.Itoa(int(edgeproto.HealthCheck_HEALTH_CHECK_FAIL_SERVER_FAIL)) + `",
 			"envoy_cluster_name": "backend7777",
 			"instance": "host.docker.internal:9091",
