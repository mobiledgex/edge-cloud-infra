--- conflicted
+++ resolved
@@ -28,22 +28,14 @@
 var envoyTotal = "upstream_cx_total"
 var envoyDropped = "upstream_cx_connect_fail" // this one might not be right/enough
 
-<<<<<<< HEAD
-type NginxScrapePoint struct {
+type ProxyScrapePoint struct {
 	Key               edgeproto.AppInstKey
 	FailedChecksCount int
 	App               string
 	Cluster           string
 	Dev               string
+	Ports             []int32
 	Client            pc.PlatformClient
-=======
-type ProxyScrapePoint struct {
-	App     string
-	Cluster string
-	Dev     string
-	Ports   []int32
-	Client  pc.PlatformClient
->>>>>>> 16bc77ab
 }
 
 func InitProxyScraper() {
@@ -52,17 +44,12 @@
 	go ProxyScraper()
 }
 
-<<<<<<< HEAD
 func getProxyKey(appInstKey *edgeproto.AppInstKey) string {
 	return appInstKey.AppKey.Name + "-" + appInstKey.ClusterInstKey.ClusterKey.Name + "-" + appInstKey.AppKey.DeveloperKey.Name
 }
 
-func CollectNginxStats(ctx context.Context, appInst *edgeproto.AppInst) {
-	// ignore apps not exposed to the outside world as they dont have an nginx lb
-=======
 func CollectProxyStats(ctx context.Context, appInst *edgeproto.AppInst) {
 	// ignore apps not exposed to the outside world as they dont have an nginx proxy
->>>>>>> 16bc77ab
 	app := edgeproto.App{}
 	found := AppCache.Get(&appInst.Key.AppKey, &app)
 	if !found {
@@ -71,18 +58,11 @@
 	} else if app.InternalPorts {
 		return
 	}
-<<<<<<< HEAD
-	nginxMapKey := getProxyKey(appInst.GetKey())
-	// add/remove from the list of nginx endpoints to hit
-	if appInst.State == edgeproto.TrackedState_READY {
-		scrapePoint := NginxScrapePoint{
-			Key:     appInst.Key,
-=======
-	ProxyMapKey := appInst.Key.AppKey.Name + "-" + appInst.Key.ClusterInstKey.ClusterKey.Name + "-" + appInst.Key.AppKey.DeveloperKey.Name
+	ProxyMapKey := getProxyKey(appInst.GetKey())
 	// add/remove from the list of proxy endpoints to hit
 	if appInst.State == edgeproto.TrackedState_READY {
 		scrapePoint := ProxyScrapePoint{
->>>>>>> 16bc77ab
+			Key:     appInst.Key,
 			App:     k8smgmt.NormalizeName(appInst.Key.AppKey.Name),
 			Cluster: appInst.Key.ClusterInstKey.ClusterKey.Name,
 			Dev:     appInst.Key.AppKey.DeveloperKey.Name,
@@ -112,7 +92,6 @@
 		ProxyMap[ProxyMapKey] = scrapePoint
 		ProxyMutex.Unlock()
 	} else {
-		// health check failed apps we still track, since we need to keep probing it
 		// if the app is anything other than ready, stop tracking it
 		ProxyMutex.Lock()
 		delete(ProxyMap, ProxyMapKey)
@@ -143,11 +122,7 @@
 				span.SetTag("cluster", v.Cluster)
 				ctx := log.ContextWithSpan(context.Background(), span)
 
-<<<<<<< HEAD
-				metrics, err := QueryNginx(ctx, &v)
-=======
-				metrics, err := QueryProxy(ctx, v)
->>>>>>> 16bc77ab
+				metrics, err := QueryProxy(ctx, &v)
 				if err != nil {
 					log.SpanLog(ctx, log.DebugLevelMetrics, "Error retrieving proxy metrics", "appinst", v.App, "error", err.Error())
 				} else {
@@ -163,7 +138,7 @@
 	}
 }
 
-func QueryProxy(ctx context.Context, scrapePoint ProxyScrapePoint) (*shepherd_common.ProxyMetrics, error) {
+func QueryProxy(ctx context.Context, scrapePoint *ProxyScrapePoint) (*shepherd_common.ProxyMetrics, error) {
 	//query envoy
 	container := proxy.GetEnvoyContainerName(scrapePoint.App)
 	request := fmt.Sprintf("docker exec %s curl http://127.0.0.1:%d/stats", container, cloudcommon.ProxyMetricsPort)
@@ -172,7 +147,12 @@
 		if strings.Contains(resp, "No such container") {
 			return QueryNginx(ctx, scrapePoint) //if envoy isnt there(for legacy apps) query nginx
 		}
-	}
+		log.SpanLog(ctx, log.DebugLevelMetrics, "Failed to run request", "request", request, "err", err.Error())
+		// Also this means that we need to notify the controller that this AppInst is no longer recheable
+		HealthCheckDown(ctx, &scrapePoint.Key)
+		return nil, err
+	}
+	HealthCheckUp(ctx, &scrapePoint.Key)
 	metrics := &shepherd_common.ProxyMetrics{Nginx: false}
 	respMap := parseEnvoyResp(ctx, resp)
 	err = envoyConnections(ctx, respMap, scrapePoint.Ports, metrics)
@@ -182,13 +162,6 @@
 	return metrics, nil
 }
 
-<<<<<<< HEAD
-func QueryNginx(ctx context.Context, scrapePoint *NginxScrapePoint) (*shepherd_common.NginxMetrics, error) {
-	// build the query
-	request := fmt.Sprintf("docker exec %s curl http://127.0.0.1:%d/nginx_metrics", scrapePoint.App, cloudcommon.NginxMetricsPort)
-	if nginxUnitTest {
-		request = fmt.Sprintf("curl http://127.0.0.1:%d/nginx_metrics", nginxUnitTestPort)
-=======
 func envoyConnections(ctx context.Context, respMap map[string]string, ports []int32, metrics *shepherd_common.ProxyMetrics) error {
 	var err error
 	metrics.EnvoyStats = make(map[int32]shepherd_common.ConnectionsMetric)
@@ -230,7 +203,6 @@
 		} else {
 			log.SpanLog(ctx, log.DebugLevelMetrics, "Could not parse line", "line", line)
 		}
->>>>>>> 16bc77ab
 	}
 	return newMap
 }
@@ -248,7 +220,7 @@
 	return val, nil
 }
 
-func QueryNginx(ctx context.Context, scrapePoint ProxyScrapePoint) (*shepherd_common.ProxyMetrics, error) {
+func QueryNginx(ctx context.Context, scrapePoint *ProxyScrapePoint) (*shepherd_common.ProxyMetrics, error) {
 	// build the query
 	request := fmt.Sprintf("docker exec %s curl http://127.0.0.1:%d/nginx_metrics", scrapePoint.App, cloudcommon.ProxyMetricsPort)
 	resp, err := scrapePoint.Client.Output(request)
@@ -269,12 +241,8 @@
 		HealthCheckDown(ctx, &scrapePoint.Key)
 		return nil, err
 	}
-<<<<<<< HEAD
 	HealthCheckUp(ctx, &scrapePoint.Key)
-	metrics := &shepherd_common.NginxMetrics{}
-=======
 	metrics := &shepherd_common.ProxyMetrics{Nginx: true}
->>>>>>> 16bc77ab
 	err = parseNginxResp(resp, metrics)
 	if err != nil {
 		return nil, fmt.Errorf("Error parsing response: %v", err)
