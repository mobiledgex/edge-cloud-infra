--- conflicted
+++ resolved
@@ -84,13 +84,8 @@
 	return ts
 }
 
-<<<<<<< HEAD
-func collectAppPrometheusMetrics(p *K8sClusterStats) map[shepherd_common.MetricAppInstKey]*shepherd_common.AppMetrics {
+func collectAppPrometheusMetrics(ctx context.Context,p *K8sClusterStats) map[shepherd_common.MetricAppInstKey]*shepherd_common.AppMetrics {
 	appStatsMap := make(map[shepherd_common.MetricAppInstKey]*shepherd_common.AppMetrics)
-=======
-func collectAppPrometheusMetrics(ctx context.Context, p *K8sClusterStats) map[MetricAppInstKey]*AppMetrics {
-	appStatsMap := make(map[MetricAppInstKey]*AppMetrics)
->>>>>>> 14bcf32d
 
 	appKey := shepherd_common.MetricAppInstKey{
 		ClusterInstKey: p.key,
@@ -164,11 +159,7 @@
 		}
 	}
 	// Get Pod NetRecv bytes rate averaged over 1m
-<<<<<<< HEAD
-	resp, err = getPromMetrics(p.promAddr, promQNetSentRate, p.client)
-=======
-	resp, err = getPromMetrics(ctx, p.promAddr, promQNetSendRate, p.client)
->>>>>>> 14bcf32d
+	resp, err = getPromMetrics(ctx,p.promAddr, promQNetSentRate, p.client)
 	if err == nil && resp.Status == "success" {
 		for _, metric := range resp.Data.Result {
 			appKey.Pod = metric.Labels.PodName
@@ -240,13 +231,8 @@
 			}
 		}
 	}
-<<<<<<< HEAD
 	// Get Cluster NetSent bytes rate averaged over 1m
-	resp, err = getPromMetrics(p.promAddr, promQSentBytesRateClust, p.client)
-=======
-	// Get Cluster NetSend bytes rate averaged over 1m
-	resp, err = getPromMetrics(ctx, p.promAddr, promQSendBytesRateClust, p.client)
->>>>>>> 14bcf32d
+	resp, err = getPromMetrics(ctx, p.promAddr, promQSentBytesRateClust, p.client)
 	if err == nil && resp.Status == "success" {
 		for _, metric := range resp.Data.Result {
 			p.NetSentTS = parseTime(metric.Values[0].(float64))
@@ -285,13 +271,8 @@
 			}
 		}
 	}
-<<<<<<< HEAD
 	// Get Cluster UDP Sent Datagrams
-	resp, err = getPromMetrics(p.promAddr, promQUdpSentPktsClust, p.client)
-=======
-	// Get Cluster UDP Send Datagrams
-	resp, err = getPromMetrics(ctx, p.promAddr, promQUdpSendPktsClust, p.client)
->>>>>>> 14bcf32d
+	resp, err = getPromMetrics(ctx, p.promAddr, promQUdpSentPktsClust, p.client)
 	if err == nil && resp.Status == "success" {
 		for _, metric := range resp.Data.Result {
 			p.UdpSentTS = parseTime(metric.Values[0].(float64))
