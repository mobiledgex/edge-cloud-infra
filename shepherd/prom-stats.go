package main

import (
	"context"
	"encoding/json"
	"fmt"
	"net/url"
	"strconv"

	"github.com/mobiledgex/edge-cloud-infra/promutils"
	"github.com/mobiledgex/edge-cloud-infra/shepherd/shepherd_common"
	"github.com/mobiledgex/edge-cloud/cloudcommon"
	"github.com/mobiledgex/edge-cloud/edgeproto"
	"github.com/mobiledgex/edge-cloud/log"
	ssh "github.com/mobiledgex/golang-ssh"
)

<<<<<<< HEAD
func getPromMetrics(ctx context.Context, addr string, query string, client ssh.Client) (*promutils.PromResp, error) {
	// escape the url, since promQL uses some non-compliant characters
	reqURI := "'http://" + addr + "/api/v1/query?query=" + url.QueryEscape(query) + "'"
=======
var promQCpuClust = "sum(rate(container_cpu_usage_seconds_total%7Bid%3D%22%2F%22%7D%5B1m%5D))%2Fsum(machine_cpu_cores)*100"
var promQMemClust = "sum(container_memory_working_set_bytes%7Bid%3D%22%2F%22%7D)%2Fsum(machine_memory_bytes)*100"
var promQDiskClust = "sum(container_fs_usage_bytes%7Bdevice%3D~%22%5E%2Fdev%2F%5Bsv%5Dd%5Ba-z%5D%5B1-9%5D%24%22%2Cid%3D%22%2F%22%7D)%2Fsum(container_fs_limit_bytes%7Bdevice%3D~%22%5E%2Fdev%2F%5Bsv%5Dd%5Ba-z%5D%5B1-9%5D%24%22%2Cid%3D%22%2F%22%7D)*100"
var promQSentBytesRateClust = "sum(irate(container_network_transmit_bytes_total%5B1m%5D))"
var promQRecvBytesRateClust = "sum(irate(container_network_receive_bytes_total%5B1m%5D))"
var promQTcpConnClust = "node_netstat_Tcp_CurrEstab"
var promQTcpRetransClust = "node_netstat_Tcp_RetransSegs"
var promQUdpSentPktsClust = "node_netstat_Udp_OutDatagrams"
var promQUdpRecvPktsClust = "node_netstat_Udp_InDatagrams"
var promQUdpRecvErr = "node_netstat_Udp_InErrors"

// This is a template which takes a pod query and adds instance label to it
var promQAppDetailWrapperFmt = "max(kube_pod_labels)by(label_mexAppName,label_mexAppVersion,pod)*on(pod)group_right(label_mexAppName,label_mexAppVersion)(%s)"

var promQCpuPod = "sum(rate(container_cpu_usage_seconds_total%7Bimage!%3D%22%22%7D%5B1m%5D))by(pod)"
var promQMemPod = "sum(container_memory_working_set_bytes%7Bimage!%3D%22%22%7D)by(pod)"
var promQDiskPod = "sum(container_fs_usage_bytes%7Bimage!%3D%22%22%7D)by(pod)"
var promQNetRecvRate = "sum(irate(container_network_receive_bytes_total%7Bimage!%3D%22%22%7D%5B1m%5D))by(pod)"
var promQNetSentRate = "sum(irate(container_network_transmit_bytes_total%7Bimage!%3D%22%22%7D%5B1m%5D))by(pod)"

var promQAutoScaleCpuTotalU = "stabilized_max_total_worker_node_cpu_utilisation"
var promQAutoScaleMemTotalU = "stabilized_max_total_worker_node_mem_utilisation"

type PromResp struct {
	Status string   `json:"status,omitempty"`
	Data   PromData `json:"data,omitempty"`
}
type PromData struct {
	ResType string       `json:"resultType,omitempty"`
	Result  []PromMetric `json:"result,omitempty"`
}
type PromMetric struct {
	Labels PromLabels    `json:"metric,omitempty"`
	Values []interface{} `json:"value,omitempty"`
}
type PromLabels struct {
	PodName string `json:"pod,omitempty"`
	App     string `json:"label_mexAppName,omitempty"`
	Version string `json:"label_mexAppVersion,omitempty"`
}
type PromAlert struct {
	Labels      map[string]string
	Annotations map[string]string
	State       string
	ActiveAt    *time.Time `json:"activeAt,omitempty"`
	Value       PromValue
}

func getPromMetrics(ctx context.Context, addr string, query string, client ssh.Client) (*PromResp, error) {
	reqURI := "'http://" + addr + "/api/v1/query?query=" + query + "'"
>>>>>>> 633d4b72
	resp, err := client.Output("curl -s -S " + reqURI)
	if err != nil {
		log.ForceLogSpan(log.SpanFromContext(ctx))
		log.SpanLog(ctx, log.DebugLevelMetrics, "Failed to get prom metrics", "reqURI", reqURI, "err", err, "resp", resp)
		return nil, err
	}
	PromResp := &promutils.PromResp{}
	if err = json.Unmarshal([]byte(resp), PromResp); err != nil {
		return nil, err
	}
	return PromResp, nil
}

func getPromAlerts(ctx context.Context, addr string, client ssh.Client) ([]edgeproto.Alert, error) {
	reqURI := "'http://" + addr + "/api/v1/alerts'"
	out, err := client.Output("curl -s -S " + reqURI)
	if err != nil {
		return nil, fmt.Errorf("Failed to run <%s>, %v[%s]", reqURI, err, out)
	}
	resp := struct {
		Status string
		Data   struct {
			Alerts []promutils.PromAlert
		}
	}{}
	if err = json.Unmarshal([]byte(out), &resp); err != nil {
		return nil, err
	}
	if resp.Status != "success" {
		return nil, fmt.Errorf("Resp to <%s> is %s instead of success", reqURI, resp.Status)
	}
	alerts := []edgeproto.Alert{}
	for _, pa := range resp.Data.Alerts {
		// skip pending alerts
		if pa.State != "firing" {
			log.SpanLog(ctx, log.DebugLevelMetrics, "Skip pending alert", "alert", pa)
			continue
		}
		alert := edgeproto.Alert{}
		alert.Labels = pa.Labels
		alert.Annotations = pa.Annotations
		alert.State = pa.State
		alert.Value = float64(pa.Value)
		if pa.ActiveAt != nil {
			alert.ActiveAt = cloudcommon.TimeToTimestamp(*pa.ActiveAt)
		}
		alerts = append(alerts, alert)
	}
	return alerts, nil
}

func getAppMetricFromPrometheusData(p *K8sClusterStats, appStatsMap map[shepherd_common.MetricAppInstKey]*shepherd_common.AppMetrics, metric *promutils.PromMetric) *shepherd_common.AppMetrics {
	appKey := shepherd_common.MetricAppInstKey{
		ClusterInstKey: p.key,
		Pod:            metric.Labels.PodName,
		App:            metric.Labels.App,
		Version:        metric.Labels.Version,
	}
	stat, found := appStatsMap[appKey]
	if !found {
		stat = &shepherd_common.AppMetrics{}
		appStatsMap[appKey] = stat
	}
	return stat
}

func collectAppPrometheusMetrics(ctx context.Context, p *K8sClusterStats) map[shepherd_common.MetricAppInstKey]*shepherd_common.AppMetrics {
	appStatsMap := make(map[shepherd_common.MetricAppInstKey]*shepherd_common.AppMetrics)

	// Get Pod CPU usage percentage
	q := promutils.GetPromQueryWithK8sLabels(promutils.PromLabelsAllMobiledgeXApps, promutils.PromQCpuPod)
	resp, err := getPromMetrics(ctx, p.promAddr, q, p.client)
	if err == nil && resp.Status == "success" {
		for _, metric := range resp.Data.Result {
			// skip system pods
			if metric.Labels.App == "" {
				continue
			}
			stat := getAppMetricFromPrometheusData(p, appStatsMap, &metric)
			stat.CpuTS = promutils.ParseTime(metric.Values[0].(float64))
			//copy only if we can parse the value
			if val, err := strconv.ParseFloat(metric.Values[1].(string), 64); err == nil {
				stat.Cpu = val
			}
		}
	}
	// Get Pod Mem usage
	q = promutils.GetPromQueryWithK8sLabels(promutils.PromLabelsAllMobiledgeXApps, promutils.PromQMemPod)
	resp, err = getPromMetrics(ctx, p.promAddr, q, p.client)
	if err == nil && resp.Status == "success" {
		for _, metric := range resp.Data.Result {
			// skip system pods
			if metric.Labels.App == "" {
				continue
			}
			stat := getAppMetricFromPrometheusData(p, appStatsMap, &metric)
			stat.MemTS = promutils.ParseTime(metric.Values[0].(float64))
			//copy only if we can parse the value
			if val, err := strconv.ParseUint(metric.Values[1].(string), 10, 64); err == nil {
				stat.Mem = val
			}
		}
	}
	// Get Pod Disk usage
	q = promutils.GetPromQueryWithK8sLabels(promutils.PromLabelsAllMobiledgeXApps, promutils.PromQDiskPod)
	resp, err = getPromMetrics(ctx, p.promAddr, q, p.client)
	if err == nil && resp.Status == "success" {
		for _, metric := range resp.Data.Result {
			// skip system pods
			if metric.Labels.App == "" {
				continue
			}
			stat := getAppMetricFromPrometheusData(p, appStatsMap, &metric)
			stat.DiskTS = promutils.ParseTime(metric.Values[0].(float64))
			//copy only if we can parse the value
			if val, err := strconv.ParseUint(metric.Values[1].(string), 10, 64); err == nil {
				stat.Disk = val
			}
		}
	}
	// Get Pod NetRecv bytes rate averaged over 1m
	q = promutils.GetPromQueryWithK8sLabels(promutils.PromLabelsAllMobiledgeXApps, promutils.PromQNetRecvRate)
	resp, err = getPromMetrics(ctx, p.promAddr, q, p.client)
	if err == nil && resp.Status == "success" {
		for _, metric := range resp.Data.Result {
			// skip system pods
			if metric.Labels.App == "" {
				continue
			}
			stat := getAppMetricFromPrometheusData(p, appStatsMap, &metric)
			stat.NetRecvTS = promutils.ParseTime(metric.Values[0].(float64))
			//copy only if we can parse the value
			if val, err := strconv.ParseFloat(metric.Values[1].(string), 64); err == nil {
				stat.NetRecv = uint64(val)
			}
		}
	}
	// Get Pod NetRecv bytes rate averaged over 1m
	q = promutils.GetPromQueryWithK8sLabels(promutils.PromLabelsAllMobiledgeXApps, promutils.PromQNetSentRate)
	resp, err = getPromMetrics(ctx, p.promAddr, q, p.client)
	if err == nil && resp.Status == "success" {
		for _, metric := range resp.Data.Result {
			// skip system pods
			if metric.Labels.App == "" {
				continue
			}
			stat := getAppMetricFromPrometheusData(p, appStatsMap, &metric)
			//copy only if we can parse the value
			stat.NetSentTS = promutils.ParseTime(metric.Values[0].(float64))
			if val, err := strconv.ParseFloat(metric.Values[1].(string), 64); err == nil {
				stat.NetSent = uint64(val)
			}
		}
	}
	return appStatsMap
}

func collectClusterPrometheusMetrics(ctx context.Context, p *K8sClusterStats) error {
	// Get Cluster CPU usage
	resp, err := getPromMetrics(ctx, p.promAddr, promutils.PromQCpuClust, p.client)
	if err == nil && resp.Status == "success" {
		for _, metric := range resp.Data.Result {
			p.CpuTS = promutils.ParseTime(metric.Values[0].(float64))
			//copy only if we can parse the value
			if val, err := strconv.ParseFloat(metric.Values[1].(string), 64); err == nil {
				p.Cpu = val
				// We should have only one value here
				break
			}
		}
	}
	// Get Cluster Mem usage
	resp, err = getPromMetrics(ctx, p.promAddr, promutils.PromQMemClust, p.client)
	if err == nil && resp.Status == "success" {
		for _, metric := range resp.Data.Result {
			p.MemTS = promutils.ParseTime(metric.Values[0].(float64))
			//copy only if we can parse the value
			if val, err := strconv.ParseFloat(metric.Values[1].(string), 64); err == nil {
				p.Mem = val
				// We should have only one value here
				break
			}
		}
	}
	// Get Cluster Disk usage percentage
	resp, err = getPromMetrics(ctx, p.promAddr, promutils.PromQDiskClust, p.client)
	if err == nil && resp.Status == "success" {
		for _, metric := range resp.Data.Result {
			p.DiskTS = promutils.ParseTime(metric.Values[0].(float64))
			//copy only if we can parse the value
			if val, err := strconv.ParseFloat(metric.Values[1].(string), 64); err == nil {
				p.Disk = val
				// We should have only one value here
				break
			}
		}
	}
	// Get Cluster NetRecv bytes rate averaged over 1m
	resp, err = getPromMetrics(ctx, p.promAddr, promutils.PromQRecvBytesRateClust, p.client)
	if err == nil && resp.Status == "success" {
		for _, metric := range resp.Data.Result {
			p.NetRecvTS = promutils.ParseTime(metric.Values[0].(float64))
			//copy only if we can parse the value
			if val, err := strconv.ParseFloat(metric.Values[1].(string), 64); err == nil {
				p.NetRecv = uint64(val)
				// We should have only one value here
				break
			}
		}
	}
	// Get Cluster NetSent bytes rate averaged over 1m
	resp, err = getPromMetrics(ctx, p.promAddr, promutils.PromQSentBytesRateClust, p.client)
	if err == nil && resp.Status == "success" {
		for _, metric := range resp.Data.Result {
			p.NetSentTS = promutils.ParseTime(metric.Values[0].(float64))
			//copy only if we can parse the value
			if val, err := strconv.ParseFloat(metric.Values[1].(string), 64); err == nil {
				p.NetSent = uint64(val)
				// We should have only one value here
				break
			}
		}
	}

	// Get Cluster Established TCP connections
	resp, err = getPromMetrics(ctx, p.promAddr, promutils.PromQTcpConnClust, p.client)
	if err == nil && resp.Status == "success" {
		for _, metric := range resp.Data.Result {
			p.TcpConnsTS = promutils.ParseTime(metric.Values[0].(float64))
			//copy only if we can parse the value
			if val, err := strconv.ParseUint(metric.Values[1].(string), 10, 64); err == nil {
				p.TcpConns = val
				// We should have only one value here
				break
			}
		}
	}
	// Get Cluster TCP retransmissions
	resp, err = getPromMetrics(ctx, p.promAddr, promutils.PromQTcpRetransClust, p.client)
	if err == nil && resp.Status == "success" {
		for _, metric := range resp.Data.Result {
			p.TcpRetransTS = promutils.ParseTime(metric.Values[0].(float64))
			//copy only if we can parse the value
			if val, err := strconv.ParseUint(metric.Values[1].(string), 10, 64); err == nil {
				p.TcpRetrans = val
				// We should have only one value here
				break
			}
		}
	}
	// Get Cluster UDP Sent Datagrams
	resp, err = getPromMetrics(ctx, p.promAddr, promutils.PromQUdpSentPktsClust, p.client)
	if err == nil && resp.Status == "success" {
		for _, metric := range resp.Data.Result {
			p.UdpSentTS = promutils.ParseTime(metric.Values[0].(float64))
			//copy only if we can parse the value
			if val, err := strconv.ParseUint(metric.Values[1].(string), 10, 64); err == nil {
				p.UdpSent = val
				// We should have only one value here
				break
			}
		}
	}
	// Get Cluster UDP Recv Datagrams
	resp, err = getPromMetrics(ctx, p.promAddr, promutils.PromQUdpRecvPktsClust, p.client)
	if err == nil && resp.Status == "success" {
		for _, metric := range resp.Data.Result {
			p.UdpRecvTS = promutils.ParseTime(metric.Values[0].(float64))
			//copy only if we can parse the value
			if val, err := strconv.ParseUint(metric.Values[1].(string), 10, 64); err == nil {
				p.UdpRecv = val
				// We should have only one value here
				break
			}
		}
	}
	// Get Cluster UDP Recv Errors
	resp, err = getPromMetrics(ctx, p.promAddr, promutils.PromQUdpRecvErr, p.client)
	if err == nil && resp.Status == "success" {
		for _, metric := range resp.Data.Result {
			p.UdpRecvErrTS = promutils.ParseTime(metric.Values[0].(float64))
			//copy only if we can parse the value
			if val, err := strconv.ParseUint(metric.Values[1].(string), 10, 64); err == nil {
				p.UdpRecvErr = val
				// We should have only one value here
				break
			}
		}
	}
	return nil
}

func collectClusterAutoScaleMetrics(ctx context.Context, p *K8sClusterStats) error {
	// Get Stabilized max total worker node cpu utilization
	resp, err := getPromMetrics(ctx, p.promAddr, promQAutoScaleCpuTotalU, p.client)
	if err == nil && resp.Status == "success" {
		for _, metric := range resp.Data.Result {
			//copy only if we can parse the value
			if val, err := strconv.ParseFloat(metric.Values[1].(string), 64); err == nil {
				p.AutoScaleCpu = val
				// We should have only one value here
				break
			}
		}
	}
	// Get Stabilized max total worker node memory utilization
	resp, err = getPromMetrics(ctx, p.promAddr, promQAutoScaleMemTotalU, p.client)
	if err == nil && resp.Status == "success" {
		for _, metric := range resp.Data.Result {
			//copy only if we can parse the value
			if val, err := strconv.ParseFloat(metric.Values[1].(string), 64); err == nil {
				p.AutoScaleMem = val
				// We should have only one value here
				break
			}
		}
	}
	return nil
}<|MERGE_RESOLUTION|>--- conflicted
+++ resolved
@@ -15,62 +15,9 @@
 	ssh "github.com/mobiledgex/golang-ssh"
 )
 
-<<<<<<< HEAD
 func getPromMetrics(ctx context.Context, addr string, query string, client ssh.Client) (*promutils.PromResp, error) {
 	// escape the url, since promQL uses some non-compliant characters
 	reqURI := "'http://" + addr + "/api/v1/query?query=" + url.QueryEscape(query) + "'"
-=======
-var promQCpuClust = "sum(rate(container_cpu_usage_seconds_total%7Bid%3D%22%2F%22%7D%5B1m%5D))%2Fsum(machine_cpu_cores)*100"
-var promQMemClust = "sum(container_memory_working_set_bytes%7Bid%3D%22%2F%22%7D)%2Fsum(machine_memory_bytes)*100"
-var promQDiskClust = "sum(container_fs_usage_bytes%7Bdevice%3D~%22%5E%2Fdev%2F%5Bsv%5Dd%5Ba-z%5D%5B1-9%5D%24%22%2Cid%3D%22%2F%22%7D)%2Fsum(container_fs_limit_bytes%7Bdevice%3D~%22%5E%2Fdev%2F%5Bsv%5Dd%5Ba-z%5D%5B1-9%5D%24%22%2Cid%3D%22%2F%22%7D)*100"
-var promQSentBytesRateClust = "sum(irate(container_network_transmit_bytes_total%5B1m%5D))"
-var promQRecvBytesRateClust = "sum(irate(container_network_receive_bytes_total%5B1m%5D))"
-var promQTcpConnClust = "node_netstat_Tcp_CurrEstab"
-var promQTcpRetransClust = "node_netstat_Tcp_RetransSegs"
-var promQUdpSentPktsClust = "node_netstat_Udp_OutDatagrams"
-var promQUdpRecvPktsClust = "node_netstat_Udp_InDatagrams"
-var promQUdpRecvErr = "node_netstat_Udp_InErrors"
-
-// This is a template which takes a pod query and adds instance label to it
-var promQAppDetailWrapperFmt = "max(kube_pod_labels)by(label_mexAppName,label_mexAppVersion,pod)*on(pod)group_right(label_mexAppName,label_mexAppVersion)(%s)"
-
-var promQCpuPod = "sum(rate(container_cpu_usage_seconds_total%7Bimage!%3D%22%22%7D%5B1m%5D))by(pod)"
-var promQMemPod = "sum(container_memory_working_set_bytes%7Bimage!%3D%22%22%7D)by(pod)"
-var promQDiskPod = "sum(container_fs_usage_bytes%7Bimage!%3D%22%22%7D)by(pod)"
-var promQNetRecvRate = "sum(irate(container_network_receive_bytes_total%7Bimage!%3D%22%22%7D%5B1m%5D))by(pod)"
-var promQNetSentRate = "sum(irate(container_network_transmit_bytes_total%7Bimage!%3D%22%22%7D%5B1m%5D))by(pod)"
-
-var promQAutoScaleCpuTotalU = "stabilized_max_total_worker_node_cpu_utilisation"
-var promQAutoScaleMemTotalU = "stabilized_max_total_worker_node_mem_utilisation"
-
-type PromResp struct {
-	Status string   `json:"status,omitempty"`
-	Data   PromData `json:"data,omitempty"`
-}
-type PromData struct {
-	ResType string       `json:"resultType,omitempty"`
-	Result  []PromMetric `json:"result,omitempty"`
-}
-type PromMetric struct {
-	Labels PromLabels    `json:"metric,omitempty"`
-	Values []interface{} `json:"value,omitempty"`
-}
-type PromLabels struct {
-	PodName string `json:"pod,omitempty"`
-	App     string `json:"label_mexAppName,omitempty"`
-	Version string `json:"label_mexAppVersion,omitempty"`
-}
-type PromAlert struct {
-	Labels      map[string]string
-	Annotations map[string]string
-	State       string
-	ActiveAt    *time.Time `json:"activeAt,omitempty"`
-	Value       PromValue
-}
-
-func getPromMetrics(ctx context.Context, addr string, query string, client ssh.Client) (*PromResp, error) {
-	reqURI := "'http://" + addr + "/api/v1/query?query=" + query + "'"
->>>>>>> 633d4b72
 	resp, err := client.Output("curl -s -S " + reqURI)
 	if err != nil {
 		log.ForceLogSpan(log.SpanFromContext(ctx))
@@ -365,7 +312,7 @@
 
 func collectClusterAutoScaleMetrics(ctx context.Context, p *K8sClusterStats) error {
 	// Get Stabilized max total worker node cpu utilization
-	resp, err := getPromMetrics(ctx, p.promAddr, promQAutoScaleCpuTotalU, p.client)
+	resp, err := getPromMetrics(ctx, p.promAddr, promutils.PromQAutoScaleCpuTotalU, p.client)
 	if err == nil && resp.Status == "success" {
 		for _, metric := range resp.Data.Result {
 			//copy only if we can parse the value
@@ -377,7 +324,7 @@
 		}
 	}
 	// Get Stabilized max total worker node memory utilization
-	resp, err = getPromMetrics(ctx, p.promAddr, promQAutoScaleMemTotalU, p.client)
+	resp, err = getPromMetrics(ctx, p.promAddr, promutils.PromQAutoScaleMemTotalU, p.client)
 	if err == nil && resp.Status == "success" {
 		for _, metric := range resp.Data.Result {
 			//copy only if we can parse the value
