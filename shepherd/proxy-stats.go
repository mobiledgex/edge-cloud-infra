package main

import (
	"context"
	"fmt"
	"strconv"
	"strings"
	"sync"
	"time"

	"github.com/gogo/protobuf/types"
	"github.com/mobiledgex/edge-cloud-infra/shepherd/shepherd_common"
	"github.com/mobiledgex/edge-cloud/cloud-resource-manager/dockermgmt"
	"github.com/mobiledgex/edge-cloud/cloud-resource-manager/k8smgmt"
	"github.com/mobiledgex/edge-cloud/cloud-resource-manager/proxy"
	"github.com/mobiledgex/edge-cloud/cloudcommon"
	dme "github.com/mobiledgex/edge-cloud/d-match-engine/dme-proto"
	"github.com/mobiledgex/edge-cloud/edgeproto"
	"github.com/mobiledgex/edge-cloud/log"
	"github.com/mobiledgex/edge-cloud/util"
	ssh "github.com/mobiledgex/golang-ssh"
)

var ProxyMap map[string]ProxyScrapePoint
var ProxyMutex sync.Mutex

// TCP stat names in envoy
var envoyTcpClusterName = "cluster.backend"
var envoyTcpActive = "upstream_cx_active"
var envoyTcpTotal = "upstream_cx_total"
var envoyTcpDropped = "upstream_cx_connect_fail" // this one might not be right/enough
var envoyTcpBytesSent = "upstream_cx_tx_bytes_total"
var envoyTcpBytesRecvd = "upstream_cx_rx_bytes_total"
var envoyTcpSessionTime = "upstream_cx_length_ms"

// UDP stat names in envoy
// So tx, and rx is from the point of view of envoy to the backend
// but we want to give the POV of the backend to the client so we flip these.
var envoyUdpClusterName = "cluster.udp_backend"
var envoyUdpRecvBytes = "upstream_cx_tx_bytes_total"
var envoyUdpSentBytes = "upstream_cx_rx_bytes_total"
var envoyUdpOverflow = "upstream_cx_overflow"        // # number of datagrams dropped due to hitting the max connections limit
var envoyUdpNoneHealthy = "upstream_cx_none_healthy" // # of datagrams dropped due to no healthy hosts
var envoyUdpSessionAdditionalPrefix = "udp."
var envoyUdpRecvDatagrams = "sess_tx_datagrams"
var envoyUdpSentDatagrams = "sess_rx_datagrams"
var envoyUdpRecvErrs = "sess_tx_errors"
var envoyUdpSentErrs = "sess_rx_errors"

var envoyUnseen = "No recorded values"
var envoyHistogramBuckets = []string{"P0", "P25", "P50", "P75", "P90", "P95", "P99", "P99.5", "P99.9", "P100"}

type ProxyScrapePoint struct {
	Key               edgeproto.AppInstKey
	FailedChecksCount int
	App               string
	Cluster           string
	ClusterOrg        string
	TcpPorts          []int32
	UdpPorts          []int32
	Client            ssh.Client
	ProxyContainer    string
}

func InitProxyScraper() {
	ProxyMap = make(map[string]ProxyScrapePoint)
}

func StartProxyScraper(done chan bool) {
	if ProxyMap == nil {
		return
	}
	go ProxyScraper(done)
}

// Figure out envoy proxy container name
func getProxyContainerName(ctx context.Context, scrapePoint ProxyScrapePoint) (string, error) {
	log.SpanLog(ctx, log.DebugLevelMetrics, "getProxyContainerName", "type", myPlatform.GetType())
	if myPlatform.GetType() == "fake" {
		return "fakeEnvoy", nil
	}
	container := proxy.GetEnvoyContainerName(scrapePoint.App)
	request := fmt.Sprintf("docker exec %s echo hello", container)
	resp, err := scrapePoint.Client.Output(request)
	if err != nil && strings.Contains(resp, "No such container") {
		// try the docker name if it fails
		container = proxy.GetEnvoyContainerName(dockermgmt.GetContainerName(&scrapePoint.Key.AppKey))
		request = fmt.Sprintf("docker exec %s echo hello", container)
		resp, err = scrapePoint.Client.Output(request)
		// Perhaps this is nginx
		if err != nil && strings.Contains(resp, "No such container") {
			container = "nginx"
			request := fmt.Sprintf("docker exec %s echo hello", scrapePoint.App)
			resp, err = scrapePoint.Client.Output(request)
		}
	}
	if err != nil {
		log.SpanLog(ctx, log.DebugLevelMetrics, "Failed to find envoy proxy for app", "scrapepoint", scrapePoint, "err", err)
		return "", err
	}
	return container, nil
}

// Init cluster client for a scrape point
func initClient(ctx context.Context, clusterInst *edgeproto.ClusterInst, scrapePoint *ProxyScrapePoint) error {
	var err error
	scrapePoint.Client, err = myPlatform.GetClusterPlatformClient(ctx, clusterInst, cloudcommon.ClientTypeRootLB)
	if err != nil {
		// If we cannot get a platform client no point in trying to get metrics
		log.SpanLog(ctx, log.DebugLevelMetrics, "Failed to acquire platform client", "cluster", clusterInst.Key, "error", err)
		return err
	}
	// Now that we have a client - figure out what container name we should ping
	scrapePoint.ProxyContainer, err = getProxyContainerName(ctx, *scrapePoint)
	if err != nil {
		log.SpanLog(ctx, log.DebugLevelMetrics, "Failed to find envoy proxy for app", "scrapepoint", scrapePoint, "err", err)
		scrapePoint.Client.StopPersistentConn()
		return err
	}
	return nil
}

func CollectProxyStats(ctx context.Context, appInst *edgeproto.AppInst) string {
	// ignore apps not exposed to the outside world as they don't have a envoy/nginx proxy
	app := edgeproto.App{}
	found := AppCache.Get(&appInst.Key.AppKey, &app)
	if !found {
		log.SpanLog(ctx, log.DebugLevelMetrics, "Unable to find app", "app", appInst.Key.AppKey.Name)
		return ""
	}
	if !shepherd_common.ShouldRunEnvoy(&app, appInst) {
		return ""
	}
	ProxyMapKey := shepherd_common.GetProxyKey(appInst.GetKey())
	// add/remove from the list of proxy endpoints to hit
	if appInst.State == edgeproto.TrackedState_READY {
		// if we already have this in the map, don't create a new one
		ProxyMutex.Lock()
<<<<<<< HEAD
		if scrape, found := ProxyMap[ProxyMapKey]; found {
			ProxyMutex.Unlock()
			log.SpanLog(ctx, log.DebugLevelMetrics, "Key already exists", "key", ProxyMapKey, "scrape", scrape.Key)
			return ""
=======
		if scrapePoint, found := ProxyMap[ProxyMapKey]; found {
			// Re-create the scrape point if the client is not initialized
			if scrapePoint.Client == nil {
				delete(ProxyMap, ProxyMapKey)
			} else {
				ProxyMutex.Unlock()
				return ""
			}
>>>>>>> e73acf0e
		}
		ProxyMutex.Unlock()

		scrapePoint := ProxyScrapePoint{
			Key:        appInst.Key,
			App:        k8smgmt.NormalizeName(appInst.Key.AppKey.Name),
			Cluster:    appInst.Key.ClusterInstKey.ClusterKey.Name,
			ClusterOrg: appInst.Key.ClusterInstKey.Organization,
			TcpPorts:   make([]int32, 0),
			UdpPorts:   make([]int32, 0),
		}

		for _, p := range appInst.MappedPorts {
			if p.Proto == dme.LProto_L_PROTO_TCP {
				scrapePoint.TcpPorts = append(scrapePoint.TcpPorts, p.InternalPort)
			}
			if p.Proto == dme.LProto_L_PROTO_UDP && !p.Nginx {
				scrapePoint.UdpPorts = append(scrapePoint.UdpPorts, p.InternalPort)
			}
		}
		// Don't need to scrape anything if no ports are trackable
		if len(scrapePoint.TcpPorts) == 0 && len(scrapePoint.UdpPorts) == 0 {
			log.SpanLog(ctx, log.DebugLevelMetrics, "No ports to scrape", "key", appInst.Key)
			return ""
		}

		clusterInst := edgeproto.ClusterInst{}
		found := ClusterInstCache.Get(&appInst.Key.ClusterInstKey, &clusterInst)
		if !found {
			log.SpanLog(ctx, log.DebugLevelMetrics, "Unable to find clusterInst for "+appInst.Key.AppKey.Name)
			return ""
		}
		err := initClient(ctx, &clusterInst, &scrapePoint)
		if err != nil {
			log.SpanLog(ctx, log.DebugLevelMetrics, "Failed to init platform client - do it later", "cluster", clusterInst.Key, "error", err)
		}
		// If this was created between last check and now
		ProxyMutex.Lock()
		if scrape, found := ProxyMap[ProxyMapKey]; found {
			ProxyMutex.Unlock()
<<<<<<< HEAD
			scrapePoint.Client.StopPersistentConn()
			log.SpanLog(ctx, log.DebugLevelMetrics, "Instance was created somewhere else", "key", ProxyMapKey, "scrape", scrape.Key)
=======
			if scrapePoint.Client != nil {
				scrapePoint.Client.StopPersistentConn()
			}
>>>>>>> e73acf0e
			return ""
		}
		log.SpanLog(ctx, log.DebugLevelMetrics, "Creating Proxy Stats", "app inst", appInst.Key, "scrape point key", ProxyMapKey, "container", scrapePoint.ProxyContainer)
		ProxyMap[ProxyMapKey] = scrapePoint
		ProxyMutex.Unlock()
		return ProxyMapKey
	}
	// if the app is anything other than ready, stop tracking it if it exists
	ProxyMutex.Lock()
	defer ProxyMutex.Unlock()
	scrapePoint, found := ProxyMap[ProxyMapKey]
	if !found {
		return ""
	}

	// Close the ssh session
<<<<<<< HEAD
	scrapePoint.Client.StopPersistentConn()
	log.SpanLog(ctx, log.DebugLevelMetrics, "Proxy ScrapePoint deleted", "key", ProxyMapKey, "app inst", scrapePoint.Key)
=======
	if scrapePoint.Client != nil {
		scrapePoint.Client.StopPersistentConn()
	}
>>>>>>> e73acf0e
	delete(ProxyMap, ProxyMapKey)
	return ProxyMapKey
}

func copyMapValues() []ProxyScrapePoint {
	ProxyMutex.Lock()
	scrapePoints := make([]ProxyScrapePoint, 0, len(ProxyMap))
	for _, value := range ProxyMap {
		scrapePoints = append(scrapePoints, value)
	}
	ProxyMutex.Unlock()
	return scrapePoints
}

func getProxyScrapePoint(key string) *ProxyScrapePoint {
	ProxyMutex.Lock()
	defer ProxyMutex.Unlock()
	scrapePoint, found := ProxyMap[key]
	if !found {
		return nil
	}
	return &scrapePoint
}

func ProxyScraper(done chan bool) {
	for {
		// check if there are any new apps we need to start/stop scraping for
		select {
		case <-time.After(settings.ShepherdMetricsCollectionInterval.TimeDuration()):
			scrapePoints := copyMapValues()
			for _, v := range scrapePoints {
				span := log.StartSpan(log.DebugLevelSampled, "send-metric")
				log.SetTags(span, cloudletKey.GetTags())
				span.SetTag("cluster", v.Cluster)
				ctx := log.ContextWithSpan(context.Background(), span)

				metrics, err := QueryProxy(ctx, &v)
				if err != nil {
					log.SpanLog(ctx, log.DebugLevelMetrics, "Error retrieving proxy metrics", "appinst", v.App, "error", err.Error())
				} else {
					// send to crm->controller->influx
					influxData := MarshallTcpProxyMetric(v, metrics)
					influxData = append(influxData, MarshallUdpProxyMetric(v, metrics)...)
					for _, datapoint := range influxData {
						MetricSender.Update(ctx, datapoint)
					}
				}
				span.Finish()
			}
		case <-done:
			// process killed/interrupted, so quit
			return
		}
	}
}

func QueryProxy(ctx context.Context, scrapePoint *ProxyScrapePoint) (*shepherd_common.ProxyMetrics, error) {
	if scrapePoint.Client == nil {
		return nil, fmt.Errorf("ScrapePoint client is not initialized")
	}
	// query envoy
	if scrapePoint.ProxyContainer == "nginx" {
		return QueryNginx(ctx, scrapePoint) //if envoy isn't there(for legacy apps) query nginx
	}
	request := fmt.Sprintf("docker exec %s curl -s -S http://127.0.0.1:%d/stats", scrapePoint.ProxyContainer, cloudcommon.ProxyMetricsPort)
	resp, err := scrapePoint.Client.OutputWithTimeout(request, shepherd_common.ShepherdSshConnectTimeout)
	if err != nil {
		log.SpanLog(ctx, log.DebugLevelMetrics, "Failed to run request", "request", request, "err", err.Error())
		return nil, err
	}
	metrics := &shepherd_common.ProxyMetrics{Nginx: false}
	respMap := parseEnvoyResp(ctx, resp)
	err = envoyTcpConnections(ctx, respMap, scrapePoint.TcpPorts, metrics)
	if err != nil {
		return nil, fmt.Errorf("Error parsing response: %v", err)
	}
	err = envoyUdpConnections(ctx, respMap, scrapePoint.UdpPorts, metrics)
	if err != nil {
		return nil, fmt.Errorf("Error parsing response: %v", err)
	}
	return metrics, nil
}

func envoyTcpConnections(ctx context.Context, respMap map[string]string, ports []int32, metrics *shepherd_common.ProxyMetrics) error {
	var err error
	var droppedVal uint64
	metrics.EnvoyTcpStats = make(map[int32]shepherd_common.TcpConnectionsMetric)
	for _, port := range ports {
		new := shepherd_common.TcpConnectionsMetric{}
		//active, accepts, handled conn, bytes sent/recvd
		envoyCluster := envoyTcpClusterName + strconv.Itoa(int(port)) + "."
		activeSearch := envoyCluster + envoyTcpActive
		droppedSearch := envoyCluster + envoyTcpDropped
		totalSearch := envoyCluster + envoyTcpTotal
		bytesSentSearch := envoyCluster + envoyTcpBytesSent
		bytesRecvdSearch := envoyCluster + envoyTcpBytesRecvd
		sessionTimeSearch := envoyCluster + envoyTcpSessionTime
		new.ActiveConn, err = getUIntStat(respMap, activeSearch)
		if err != nil {
			return fmt.Errorf("Error retrieving envoy active connections stats: %v", err)
		}
		new.Accepts, err = getUIntStat(respMap, totalSearch)
		if err != nil {
			return fmt.Errorf("Error retrieving envoy accepts connections stats: %v", err)
		}
		droppedVal, err = getUIntStat(respMap, droppedSearch)
		if err != nil {
			return fmt.Errorf("Error retrieving envoy handled connections stats: %v", err)
		}
		new.HandledConn = new.Accepts - droppedVal
		new.BytesSent, err = getUIntStat(respMap, bytesSentSearch)
		if err != nil {
			return fmt.Errorf("Error retrieving envoy bytes_sent connections stats: %v", err)
		}
		new.BytesRecvd, err = getUIntStat(respMap, bytesRecvdSearch)
		if err != nil {
			return fmt.Errorf("Error retrieving envoy bytes_recvd connections stats: %v", err)
		}

		// session time histogram
		var sessionTimeHistogram map[string]float64
		sessionTimeHistogram, err = getHistogramIntStats(respMap, sessionTimeSearch)
		if err != nil {
			return fmt.Errorf("Error retrieving envoy session time connections stats: %v", err)
		}
		new.SessionTime = sessionTimeHistogram
		metrics.Ts, _ = types.TimestampProto(time.Now())
		metrics.EnvoyTcpStats[port] = new
	}
	return nil
}

func envoyUdpConnections(ctx context.Context, respMap map[string]string, ports []int32, metrics *shepherd_common.ProxyMetrics) error {
	var err error
	metrics.EnvoyUdpStats = make(map[int32]shepherd_common.UdpConnectionsMetric)
	for _, port := range ports {
		new := shepherd_common.UdpConnectionsMetric{}

		envoyCluster := envoyUdpClusterName + strconv.Itoa(int(port)) + "."
		recvBytesSearch := envoyCluster + envoyUdpRecvBytes
		sentBytesSearch := envoyCluster + envoyUdpSentBytes
		overflowSearch := envoyCluster + envoyUdpOverflow
		missedSearch := envoyCluster + envoyUdpNoneHealthy

		envoyCluster = envoyCluster + envoyUdpSessionAdditionalPrefix
		recvDatagramsSearch := envoyCluster + envoyUdpRecvDatagrams
		sentDatagramsSearch := envoyCluster + envoyUdpSentDatagrams
		recvErrSearch := envoyCluster + envoyUdpRecvErrs
		sentErrSearch := envoyCluster + envoyUdpSentErrs

		new.RecvBytes, err = getUIntStat(respMap, recvBytesSearch)
		if err != nil {
			return fmt.Errorf("Error retrieving envoy recvBytes connections stats: %v", err)
		}
		new.SentBytes, err = getUIntStat(respMap, sentBytesSearch)
		if err != nil {
			return fmt.Errorf("Error retrieving envoy sentBytes connections stats: %v", err)
		}
		new.Overflow, err = getUIntStat(respMap, overflowSearch)
		if err != nil {
			return fmt.Errorf("Error retrieving envoy overflow connections stats: %v", err)
		}
		new.Missed, err = getUIntStat(respMap, missedSearch)
		if err != nil {
			return fmt.Errorf("Error retrieving envoy missed connections stats: %v", err)
		}
		new.RecvDatagrams, err = getUIntStat(respMap, recvDatagramsSearch)
		if err != nil {
			return fmt.Errorf("Error retrieving envoy recvDatagrams connections stats: %v", err)
		}
		new.SentDatagrams, err = getUIntStat(respMap, sentDatagramsSearch)
		if err != nil {
			return fmt.Errorf("Error retrieving envoy sentDatagrams connections stats: %v", err)
		}
		new.RecvErrs, err = getUIntStat(respMap, recvErrSearch)
		if err != nil {
			return fmt.Errorf("Error retrieving envoy recvErrs connections stats: %v", err)
		}
		new.SentErrs, err = getUIntStat(respMap, sentErrSearch)
		if err != nil {
			return fmt.Errorf("Error retrieving envoy sentErrs connections stats: %v", err)
		}
		metrics.Ts, _ = types.TimestampProto(time.Now())
		metrics.EnvoyUdpStats[port] = new
	}
	return nil
}

// converts the envoy stats page into a map for easy reading
func parseEnvoyResp(ctx context.Context, resp string) map[string]string {
	lines := strings.Split(resp, "\n")
	newMap := make(map[string]string)
	for _, line := range lines {
		keyValPair := strings.Split(line, ": ")
		if len(keyValPair) == 2 {
			newMap[keyValPair[0]] = keyValPair[1]
		} else {
			log.SpanLog(ctx, log.DebugLevelMetrics, "Could not parse line", "line", line)
		}
	}
	return newMap
}

// converts envoy cluster ouptut into a map
// Example of cluster output string: backend8008::10.192.1.2:8008::health_flags::healthy
func parseEnvoyClusterResp(ctx context.Context, resp string) map[string]string {
	lines := strings.Split(resp, "\n")
	newMap := make(map[string]string)
	for _, line := range lines {
		items := strings.Split(line, "::")
		cnt := len(items)
		// at least 3
		if cnt < 3 {
			continue
		}
		// First is unique with respect to port, next to last is the keyname and last is value
		newMap[items[0]+"::"+items[cnt-2]] = items[cnt-1]
	}
	return newMap
}

// this function only retrieves stats from envoy that are expected to be int values
func getUIntStat(respMap map[string]string, statName string) (uint64, error) {
	stat, exists := respMap[statName]
	if !exists {
		return 0, fmt.Errorf("stat not found: %s", statName)
	}
	val, err := strconv.ParseUint(stat, 10, 64)
	if err != nil {
		return 0, fmt.Errorf("Error retrieving stats: %v", err)
	}
	return val, nil
}

// parses envoy histograms into a map form. Envoy histograms look like this:
// cluster.backend4321.upstream_cx_length_ms: P0(nan,2) P25(nan,5.1) P50(nan,11) P75(nan,105) P90(nan,182) P95(nan,186) P99(nan,189.2) P99.5(nan,189.6) P99.9(nan,189.92) P100(nan,190)
func getHistogramIntStats(respMap map[string]string, statName string) (map[string]float64, error) {
	histogramStr, exists := respMap[statName]
	if !exists {
		return nil, fmt.Errorf("stat not found: %s", statName)
	}
	histogram := make(map[string]float64)
	for _, v := range envoyHistogramBuckets {
		histogram[v] = 0
	}
	// if theres no connections yet to measure default everything to zeros
	if histogramStr == envoyUnseen {
		return histogram, nil
	}
	buckets := strings.Split(histogramStr, " ")
	if len(buckets) != len(envoyHistogramBuckets) {
		return nil, fmt.Errorf("Error parsing histogram")
	}
	for i, bucket := range buckets {
		// P0(nan,3300)
		// check if the percentile matches
		if !strings.HasPrefix(bucket, envoyHistogramBuckets[i]) {
			return nil, fmt.Errorf("Error parsing histogram")
		}
		start := strings.Index(bucket, ",")
		end := strings.Index(bucket, ")")
		if start == -1 || end == -1 {
			return nil, fmt.Errorf("Error parsing histogram")
		}
		start = start + 1
		val, err := strconv.ParseFloat(bucket[start:end], 64)
		if err != nil {
			return nil, fmt.Errorf("Error parsing histogram: %v", err)
		}
		histogram[envoyHistogramBuckets[i]] = val
	}
	return histogram, nil
}

func QueryNginx(ctx context.Context, scrapePoint *ProxyScrapePoint) (*shepherd_common.ProxyMetrics, error) {
	if scrapePoint.Client == nil {
		return nil, fmt.Errorf("ScrapePoint client is not initialized")
	}
	// build the query
	request := fmt.Sprintf("docker exec %s curl http://127.0.0.1:%d/nginx_metrics", scrapePoint.App, cloudcommon.ProxyMetricsPort)
	resp, err := scrapePoint.Client.OutputWithTimeout(request, shepherd_common.ShepherdSshConnectTimeout)
	// if this is the first time, or the container got restarted, install curl (for old deployments)
	if strings.Contains(resp, "executable file not found") {
		log.SpanLog(ctx, log.DebugLevelInfra, "Installing curl onto docker container ", "Container", scrapePoint.App)
		installer := fmt.Sprintf("docker exec %s apt-get update; docker exec %s apt-get --assume-yes install curl", scrapePoint.App, scrapePoint.App)
		resp, err = scrapePoint.Client.Output(installer)
		if err != nil {
			return nil, fmt.Errorf("can't install curl on nginx container %s, %s, %v", *name, resp, err)
		}
		// now retry curling
		resp, err = scrapePoint.Client.OutputWithTimeout(request, shepherd_common.ShepherdSshConnectTimeout)
	}
	if err != nil {
		log.SpanLog(ctx, log.DebugLevelMetrics, "Failed to run request", "request", request, "err", err.Error())
		return nil, err
	}
	metrics := &shepherd_common.ProxyMetrics{Nginx: true}
	err = parseNginxResp(resp, metrics)
	if err != nil {
		return nil, fmt.Errorf("Error parsing response: %v", err)
	}
	return metrics, nil
}

// view here: https://github.com/nginxinc/nginx-prometheus-exporter/blob/29ec94bdee98668e358efac7316bd8d12b05a130/client/nginx.go#L70
func parseNginxResp(resp string, metrics *shepherd_common.ProxyMetrics) error {
	// sometimes the response lines get cycled around, so break it up based on the start of the actual content
	trimmedResp := strings.Split(resp, "Active connections:")
	if len(trimmedResp) < 2 {
		return fmt.Errorf("Unexpected output format")
	}
	lines := strings.Split(trimmedResp[1], "\n")

	var err error
	//fix this hardcoding later
	if len(lines) < 4 {
		return fmt.Errorf("Unexpected output format")
	}

	// first line has active connections
	stats := strings.Split(lines[0], " ")
	if metrics.ActiveConn, err = strconv.ParseUint(stats[1], 10, 64); err != nil {
		return err
	}
	// third line for accepts, handled, and requests
	stats = strings.Split(lines[2], " ")
	if metrics.Accepts, err = strconv.ParseUint(stats[1], 10, 64); err != nil {
		return err
	}
	if metrics.HandledConn, err = strconv.ParseUint(stats[2], 10, 64); err != nil {
		return err
	}
	if metrics.Requests, err = strconv.ParseUint(stats[3], 10, 64); err != nil {
		return err
	}
	// last line has reading, writing, waiting
	stats = strings.Split(lines[3], " ")
	if metrics.Reading, err = strconv.ParseUint(stats[1], 10, 64); err != nil {
		return err
	}
	if metrics.Writing, err = strconv.ParseUint(stats[3], 10, 64); err != nil {
		return err
	}
	if metrics.Waiting, err = strconv.ParseUint(stats[5], 10, 64); err != nil {
		return err
	}
	metrics.Ts, _ = types.TimestampProto(time.Now())
	return nil
}

func MarshallTcpProxyMetric(scrapePoint ProxyScrapePoint, data *shepherd_common.ProxyMetrics) []*edgeproto.Metric {
	if data.Nginx {
		return []*edgeproto.Metric{MarshallNginxMetric(scrapePoint, data)}
	}
	metricList := make([]*edgeproto.Metric, 0)
	for _, port := range scrapePoint.TcpPorts {
		metric := edgeproto.Metric{}
		metric.Name = "appinst-connections"
		metric.Timestamp = *data.Ts
		metric.AddTag("cloudletorg", cloudletKey.Organization)
		metric.AddTag("cloudlet", cloudletKey.Name)
		metric.AddTag("cluster", scrapePoint.Cluster)
		metric.AddTag("clusterorg", scrapePoint.ClusterOrg)
		metric.AddTag("apporg", scrapePoint.Key.AppKey.Organization)
		metric.AddTag("app", util.DNSSanitize(scrapePoint.Key.AppKey.Name))
		metric.AddTag("ver", util.DNSSanitize(scrapePoint.Key.AppKey.Version))
		metric.AddTag("port", strconv.Itoa(int(port)))

		metric.AddIntVal("active", data.EnvoyTcpStats[port].ActiveConn)
		metric.AddIntVal("accepts", data.EnvoyTcpStats[port].Accepts)
		metric.AddIntVal("handled", data.EnvoyTcpStats[port].HandledConn)
		metric.AddIntVal("bytesSent", data.EnvoyTcpStats[port].BytesSent)
		metric.AddIntVal("bytesRecvd", data.EnvoyTcpStats[port].BytesRecvd)

		//session time historgram
		for k, v := range data.EnvoyTcpStats[port].SessionTime {
			metric.AddDoubleVal(k, v)
		}
		metricList = append(metricList, &metric)
	}
	return metricList
}

func MarshallUdpProxyMetric(scrapePoint ProxyScrapePoint, data *shepherd_common.ProxyMetrics) []*edgeproto.Metric {
	metricList := make([]*edgeproto.Metric, 0)
	for _, port := range scrapePoint.UdpPorts {
		metric := edgeproto.Metric{}
		metric.Name = "appinst-udp"
		metric.Timestamp = *data.Ts
		metric.AddTag("cloudletorg", cloudletKey.Organization)
		metric.AddTag("cloudlet", cloudletKey.Name)
		metric.AddTag("cluster", scrapePoint.Cluster)
		metric.AddTag("clusterorg", scrapePoint.ClusterOrg)
		metric.AddTag("apporg", scrapePoint.Key.AppKey.Organization)
		metric.AddTag("app", util.DNSSanitize(scrapePoint.Key.AppKey.Name))
		metric.AddTag("ver", util.DNSSanitize(scrapePoint.Key.AppKey.Version))
		metric.AddTag("port", strconv.Itoa(int(port)))

		metric.AddIntVal("bytesSent", data.EnvoyUdpStats[port].SentBytes)
		metric.AddIntVal("bytesRecvd", data.EnvoyUdpStats[port].RecvBytes)
		metric.AddIntVal("datagramsSent", data.EnvoyUdpStats[port].SentDatagrams)
		metric.AddIntVal("datagramsRecvd", data.EnvoyUdpStats[port].RecvDatagrams)
		metric.AddIntVal("sentErrs", data.EnvoyUdpStats[port].SentErrs)
		metric.AddIntVal("recvErrs", data.EnvoyUdpStats[port].RecvErrs)
		metric.AddIntVal("overflow", data.EnvoyUdpStats[port].Overflow)
		metric.AddIntVal("missed", data.EnvoyUdpStats[port].Missed)

		metricList = append(metricList, &metric)
	}
	return metricList
}

func MarshallNginxMetric(scrapePoint ProxyScrapePoint, data *shepherd_common.ProxyMetrics) *edgeproto.Metric {
	RemoveShepherdMetrics(data)
	metric := edgeproto.Metric{}
	metric.Name = "appinst-connections"
	metric.Timestamp = *data.Ts
	metric.AddTag("cloudletorg", cloudletKey.Organization)
	metric.AddTag("cloudlet", cloudletKey.Name)
	metric.AddTag("cluster", scrapePoint.Cluster)
	metric.AddTag("clusterorg", scrapePoint.ClusterOrg)
	metric.AddTag("apporg", scrapePoint.Key.AppKey.Organization)
	metric.AddTag("app", util.DNSSanitize(scrapePoint.Key.AppKey.Name))
	metric.AddTag("ver", util.DNSSanitize(scrapePoint.Key.AppKey.Version))
	metric.AddTag("port", "") //nginx doesnt support stats per port

	metric.AddIntVal("active", data.ActiveConn)
	metric.AddIntVal("accepts", data.Accepts)
	metric.AddIntVal("handled", data.HandledConn)
	return &metric
}

func RemoveShepherdMetrics(data *shepherd_common.ProxyMetrics) {
	data.ActiveConn = data.ActiveConn - 1
	data.Accepts = data.Accepts - data.Requests
	data.HandledConn = data.HandledConn - data.Requests
}<|MERGE_RESOLUTION|>--- conflicted
+++ resolved
@@ -136,13 +136,9 @@
 	if appInst.State == edgeproto.TrackedState_READY {
 		// if we already have this in the map, don't create a new one
 		ProxyMutex.Lock()
-<<<<<<< HEAD
-		if scrape, found := ProxyMap[ProxyMapKey]; found {
-			ProxyMutex.Unlock()
-			log.SpanLog(ctx, log.DebugLevelMetrics, "Key already exists", "key", ProxyMapKey, "scrape", scrape.Key)
-			return ""
-=======
 		if scrapePoint, found := ProxyMap[ProxyMapKey]; found {
+			log.SpanLog(ctx, log.DebugLevelMetrics, "Key already exists", "key", ProxyMapKey,
+				"scrape", scrapePoint.Key)
 			// Re-create the scrape point if the client is not initialized
 			if scrapePoint.Client == nil {
 				delete(ProxyMap, ProxyMapKey)
@@ -150,7 +146,6 @@
 				ProxyMutex.Unlock()
 				return ""
 			}
->>>>>>> e73acf0e
 		}
 		ProxyMutex.Unlock()
 
@@ -191,14 +186,10 @@
 		ProxyMutex.Lock()
 		if scrape, found := ProxyMap[ProxyMapKey]; found {
 			ProxyMutex.Unlock()
-<<<<<<< HEAD
-			scrapePoint.Client.StopPersistentConn()
 			log.SpanLog(ctx, log.DebugLevelMetrics, "Instance was created somewhere else", "key", ProxyMapKey, "scrape", scrape.Key)
-=======
 			if scrapePoint.Client != nil {
 				scrapePoint.Client.StopPersistentConn()
 			}
->>>>>>> e73acf0e
 			return ""
 		}
 		log.SpanLog(ctx, log.DebugLevelMetrics, "Creating Proxy Stats", "app inst", appInst.Key, "scrape point key", ProxyMapKey, "container", scrapePoint.ProxyContainer)
@@ -214,15 +205,11 @@
 		return ""
 	}
 
-	// Close the ssh session
-<<<<<<< HEAD
-	scrapePoint.Client.StopPersistentConn()
 	log.SpanLog(ctx, log.DebugLevelMetrics, "Proxy ScrapePoint deleted", "key", ProxyMapKey, "app inst", scrapePoint.Key)
-=======
 	if scrapePoint.Client != nil {
+		// Close the ssh session
 		scrapePoint.Client.StopPersistentConn()
 	}
->>>>>>> e73acf0e
 	delete(ProxyMap, ProxyMapKey)
 	return ProxyMapKey
 }
