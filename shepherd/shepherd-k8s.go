package main

import (
<<<<<<< HEAD
	"github.com/mobiledgex/edge-cloud-infra/shepherd/shepherd_common"
=======
	"context"

>>>>>>> 14bcf32d
	"github.com/mobiledgex/edge-cloud/cloud-resource-manager/platform/pc"
	"github.com/mobiledgex/edge-cloud/edgeproto"
	"github.com/mobiledgex/edge-cloud/log"
)

// K8s Cluster
type K8sClusterStats struct {
	key      edgeproto.ClusterInstKey
	promAddr string
	client   pc.PlatformClient
	shepherd_common.ClusterMetrics
}

<<<<<<< HEAD
func (c *K8sClusterStats) GetClusterStats() *shepherd_common.ClusterMetrics {
=======
func (c *K8sClusterStats) GetClusterStats(ctx context.Context) *ClusterMetrics {
>>>>>>> 14bcf32d
	if c.promAddr == "" {
		return nil
	}
	if err := collectClusterPrometheusMetrics(ctx, c); err != nil {
		log.SpanLog(ctx, log.DebugLevelMetrics, "Could not collect cluster metrics", "K8s Cluster", c)
		return nil
	}
	return &c.ClusterMetrics
}

// Currently we are collecting stats for all apps in the cluster in one shot
// Implementing  EDGECLOUD-1183 would allow us to query by label and we can have each app be an individual metric
<<<<<<< HEAD
func (c *K8sClusterStats) GetAppStats() map[shepherd_common.MetricAppInstKey]*shepherd_common.AppMetrics {
=======
func (c *K8sClusterStats) GetAppStats(ctx context.Context) map[MetricAppInstKey]*AppMetrics {
>>>>>>> 14bcf32d
	if c.promAddr == "" {
		return nil
	}
	metrics := collectAppPrometheusMetrics(ctx, c)
	if metrics == nil {
		log.SpanLog(ctx, log.DebugLevelMetrics, "Could not collect app metrics", "K8s Cluster", c)
	}
	return metrics
}<|MERGE_RESOLUTION|>--- conflicted
+++ resolved
@@ -1,12 +1,9 @@
 package main
 
 import (
-<<<<<<< HEAD
 	"github.com/mobiledgex/edge-cloud-infra/shepherd/shepherd_common"
-=======
 	"context"
 
->>>>>>> 14bcf32d
 	"github.com/mobiledgex/edge-cloud/cloud-resource-manager/platform/pc"
 	"github.com/mobiledgex/edge-cloud/edgeproto"
 	"github.com/mobiledgex/edge-cloud/log"
@@ -20,11 +17,7 @@
 	shepherd_common.ClusterMetrics
 }
 
-<<<<<<< HEAD
-func (c *K8sClusterStats) GetClusterStats() *shepherd_common.ClusterMetrics {
-=======
-func (c *K8sClusterStats) GetClusterStats(ctx context.Context) *ClusterMetrics {
->>>>>>> 14bcf32d
+func (c *K8sClusterStats) GetClusterStats(ctx context.Context) *shepherd_common.ClusterMetrics {
 	if c.promAddr == "" {
 		return nil
 	}
@@ -37,11 +30,7 @@
 
 // Currently we are collecting stats for all apps in the cluster in one shot
 // Implementing  EDGECLOUD-1183 would allow us to query by label and we can have each app be an individual metric
-<<<<<<< HEAD
-func (c *K8sClusterStats) GetAppStats() map[shepherd_common.MetricAppInstKey]*shepherd_common.AppMetrics {
-=======
-func (c *K8sClusterStats) GetAppStats(ctx context.Context) map[MetricAppInstKey]*AppMetrics {
->>>>>>> 14bcf32d
+func (c *K8sClusterStats) GetAppStats(ctx context.Context) map[shepherd_common.MetricAppInstKey]*shepherd_common.AppMetrics {
 	if c.promAddr == "" {
 		return nil
 	}
