package main

import (
	"context"
	"flag"
	"fmt"
	"os"
	"os/signal"
	"strings"
	"time"

	platform "github.com/mobiledgex/edge-cloud-infra/shepherd/shepherd_platform"
	"github.com/mobiledgex/edge-cloud-infra/shepherd/shepherd_platform/shepherd_edgebox"
	"github.com/mobiledgex/edge-cloud-infra/shepherd/shepherd_platform/shepherd_fake"
	"github.com/mobiledgex/edge-cloud-infra/shepherd/shepherd_platform/shepherd_openstack"
	"github.com/mobiledgex/edge-cloud/cloud-resource-manager/k8smgmt"
	"github.com/mobiledgex/edge-cloud/cloudcommon"
	"github.com/mobiledgex/edge-cloud/cloudcommon/node"
	"github.com/mobiledgex/edge-cloud/edgeproto"
	"github.com/mobiledgex/edge-cloud/log"
	"github.com/mobiledgex/edge-cloud/notify"
	"github.com/mobiledgex/edge-cloud/tls"
	opentracing "github.com/opentracing/opentracing-go"
)

var debugLevels = flag.String("d", "", fmt.Sprintf("comma separated list of %v", log.DebugLevelStrings))
var notifyAddrs = flag.String("notifyAddrs", "127.0.0.1:51001", "CRM notify listener addresses")
var metricsAddr = flag.String("metricsAddr", "0.0.0.0:9091", "Metrics Proxy Address")
var platformName = flag.String("platform", "", "Platform type of Cloudlet")
var physicalName = flag.String("physicalName", "", "Physical infrastructure cloudlet name, defaults to cloudlet name in cloudletKey")
var cloudletKeyStr = flag.String("cloudletKey", "", "Json or Yaml formatted cloudletKey for the cloudlet in which this CRM is instantiated; e.g. '{\"operator_key\":{\"name\":\"TMUS\"},\"name\":\"tmocloud1\"}'")
var name = flag.String("name", "shepherd", "Unique name to identify a process")
var parentSpan = flag.String("span", "", "Use parent span for logging")
var region = flag.String("region", "local", "Region name")
var promTargetsFile = flag.String("targetsFile", "/tmp/prom_targets.json", "Prometheus targets file")
<<<<<<< HEAD
=======
var promAlertsFile = flag.String("alertsFile", "/tmp/prom_rules.yml", "Prometheus alerts file")
var appDNSRoot = flag.String("appDNSRoot", "mobiledgex.net", "App domain name root")
>>>>>>> 329156dc

var defaultPrometheusPort = cloudcommon.PrometheusPort

//map keeping track of all the currently running prometheuses
var workerMap map[string]*ClusterWorker
var vmAppWorkerMap map[string]*AppInstWorker
var MEXPrometheusAppName = cloudcommon.MEXPrometheusAppName
var AppInstCache edgeproto.AppInstCache
var ClusterInstCache edgeproto.ClusterInstCache
var AppCache edgeproto.AppCache
var CloudletCache edgeproto.CloudletCache
var CloudletInfoCache edgeproto.CloudletInfoCache
var MetricSender *notify.MetricSend
var AlertCache edgeproto.AlertCache
var AutoProvPoliciesCache edgeproto.AutoProvPolicyCache
var settings edgeproto.Settings

var cloudletKey edgeproto.CloudletKey
var myPlatform platform.Platform
var nodeMgr node.NodeMgr

var sigChan chan os.Signal

func appInstCb(ctx context.Context, old *edgeproto.AppInst, new *edgeproto.AppInst) {
	// LB metrics are not supported in fake mode
	if myPlatform.GetType() != "fake" {
		if target := CollectProxyStats(ctx, new); target != "" {
			go writePrometheusTargetsFile()
			go writePromtheusAlertRuleForAppInst(ctx, new)
		}
	}
	var port int32
	var exists bool
	var mapKey string

	collectInterval := settings.ShepherdMetricsCollectionInterval.TimeDuration()
	// check cluster name if this is a VM App
	app := edgeproto.App{}
	found := AppCache.Get(&new.Key.AppKey, &app)
	if !found {
		log.SpanLog(ctx, log.DebugLevelMetrics, "Unable to find app", "app", new.Key.AppKey.Name)
		return
	}
	if app.Deployment == cloudcommon.AppDeploymentTypeVM {
		mapKey = new.Key.GetKeyString()
		stats, exists := vmAppWorkerMap[mapKey]
		if new.State == edgeproto.TrackedState_READY && !exists {
			// Add/Create
			stats, err := NewAppInstWorker(ctx, collectInterval, MetricSender.Update, new, myPlatform)
			if err == nil {
				vmAppWorkerMap[mapKey] = stats
				stats.Start(ctx)
			}
		} else if new.State != edgeproto.TrackedState_READY && exists {
			delete(vmAppWorkerMap, mapKey)
			stats.Stop(ctx)
		}
		// Done for VM Apps
		return
	} else if new.Key.AppKey.Name == MEXPrometheusAppName {
		// check for prometheus
		mapKey = k8smgmt.GetK8sNodeNameSuffix(&new.Key.ClusterInstKey)
	} else {
		return
	}
	stats, exists := workerMap[mapKey]
	if new.State == edgeproto.TrackedState_READY {
		log.SpanLog(ctx, log.DebugLevelMetrics, "New Prometheus instance detected", "clustername", mapKey, "appInst", new)
		// get address of prometheus.
		clusterInst := edgeproto.ClusterInst{}
		found := ClusterInstCache.Get(&new.Key.ClusterInstKey, &clusterInst)
		if !found {
			log.SpanLog(ctx, log.DebugLevelMetrics, "Unable to find clusterInst for prometheus")
			return
		}
		clustIP, err := myPlatform.GetClusterIP(ctx, &clusterInst)
		if err != nil {
			log.SpanLog(ctx, log.DebugLevelMetrics, "error getting clusterIP", "err", err.Error())
			return
		}
		// We don't actually expose prometheus ports - we should default to 9090
		if len(new.MappedPorts) > 0 {
			port = new.MappedPorts[0].PublicPort
		} else {
			port = defaultPrometheusPort
		}
		promAddress := fmt.Sprintf("%s:%d", clustIP, port)
		log.SpanLog(ctx, log.DebugLevelMetrics, "prometheus found", "promAddress", promAddress)
		if !exists {
			stats, err = NewClusterWorker(ctx, promAddress, collectInterval, MetricSender.Update, &clusterInst, myPlatform)
			if err == nil {
				workerMap[mapKey] = stats
				stats.Start(ctx)
			}
		} else { //somehow this cluster's prometheus was already registered
			log.SpanLog(ctx, log.DebugLevelMetrics, "Error, Prometheus app already registered for this cluster")
		}
	} else { //if its anything other than ready just stop it
		//try to remove it from the workerMap
		if exists {
			delete(workerMap, mapKey)
			stats.Stop(ctx)
		}
	}
}

func clusterInstCb(ctx context.Context, old *edgeproto.ClusterInst, new *edgeproto.ClusterInst) {
	// This is for Docker deployments only
	if new.Deployment != cloudcommon.AppDeploymentTypeDocker {
		log.SpanLog(ctx, log.DebugLevelMetrics, "New cluster instace", "clusterInst", new)
		return
	}
	collectInterval := settings.ShepherdMetricsCollectionInterval.TimeDuration()
	var mapKey = k8smgmt.GetK8sNodeNameSuffix(&new.Key)
	stats, exists := workerMap[mapKey]
	if new.State == edgeproto.TrackedState_READY {
		log.SpanLog(ctx, log.DebugLevelMetrics, "New Docker cluster detected", "clustername", mapKey, "clusterInst", new)
		if !exists {
			stats, err := NewClusterWorker(ctx, "", collectInterval, MetricSender.Update, new, myPlatform)
			if err == nil {
				workerMap[mapKey] = stats
				stats.Start(ctx)
			}
		} else { //somehow this cluster's prometheus was already registered
			log.SpanLog(ctx, log.DebugLevelMetrics, "Error, This cluster is already registered")
		}
	} else { //if its anything other than ready just stop it
		//try to remove it from the workerMap
		if exists {
			delete(workerMap, mapKey)
			stats.Stop(ctx)
		}
	}
}

func getPlatform() (platform.Platform, error) {
	var plat platform.Platform
	var err error
	switch *platformName {
	case "PLATFORM_TYPE_EDGEBOX":
		plat = &shepherd_edgebox.Platform{}
	case "PLATFORM_TYPE_OPENSTACK":
		plat = &shepherd_openstack.ShepherdPlatform{}
	case "PLATFORM_TYPE_FAKEINFRA":
		plat = &shepherd_fake.Platform{}
	default:
		err = fmt.Errorf("Platform %s not supported", *platformName)
	}
	return plat, err
}

func main() {
	nodeMgr.InitFlags()
	flag.Parse()
	log.SetDebugLevelStrs(*debugLevels)
	log.InitTracer(nodeMgr.TlsCertFile)
	defer log.FinishTracer()
	var span opentracing.Span
	if *parentSpan != "" {
		span = log.NewSpanFromString(log.DebugLevelInfo, *parentSpan, "main")
	} else {
		span = log.StartSpan(log.DebugLevelInfo, "main")
	}
	ctx := log.ContextWithSpan(context.Background(), span)
	settings = *edgeproto.GetDefaultSettings()

	cloudcommon.ParseMyCloudletKey(false, cloudletKeyStr, &cloudletKey)

	err := nodeMgr.Init(ctx, "shepherd", node.WithCloudletKey(&cloudletKey), node.WithRegion(*region))
	clientTlsConfig, err := nodeMgr.InternalPki.GetClientTlsConfig(ctx,
		nodeMgr.CommonName(),
		node.CertIssuerRegionalCloudlet,
		[]node.MatchCA{node.SameRegionalCloudletMatchCA()})
	if err != nil {
		log.FatalLog("Failed to get internal pki tls config", "err", err)
	}

	myPlatform, err = getPlatform()
	if err != nil {
		log.FatalLog("Failed to get platform", "platformName", platformName, "err", err)
	}

	if err = startPrometheusMetricsProxy(ctx); err != nil {
		log.FatalLog("Failed to start prometheus metrics proxy", "err", err)
	}

	// register shepherd to receive appinst and clusterinst notifications from crm
	edgeproto.InitAppInstCache(&AppInstCache)
	AppInstCache.SetUpdatedCb(appInstCb)
	edgeproto.InitClusterInstCache(&ClusterInstCache)
	ClusterInstCache.SetUpdatedCb(clusterInstCb)
	edgeproto.InitAppCache(&AppCache)
	edgeproto.InitAutoProvPolicyCache(&AutoProvPoliciesCache)
	// also register to receive cloudlet details
	edgeproto.InitCloudletCache(&CloudletCache)

	addrs := strings.Split(*notifyAddrs, ",")
	notifyClient := notify.NewClient(addrs, tls.GetGrpcDialOption(clientTlsConfig))
	notifyClient.SetFilterByCloudletKey()
	notifyClient.RegisterRecvAppInstCache(&AppInstCache)
	notifyClient.RegisterRecvClusterInstCache(&ClusterInstCache)
	notifyClient.RegisterRecvAppCache(&AppCache)
	notifyClient.RegisterRecvCloudletCache(&CloudletCache)
	notifyClient.RegisterRecvAutoProvPolicyCache(&AutoProvPoliciesCache)
	// register to send metrics
	MetricSender = notify.NewMetricSend()
	notifyClient.RegisterSend(MetricSender)
	edgeproto.InitAlertCache(&AlertCache)
	notifyClient.RegisterSendAlertCache(&AlertCache)
	// register to send cloudletInfo, to receive appinst/clusterinst/cloudlet notifications from crm
	edgeproto.InitCloudletInfoCache(&CloudletInfoCache)
	notifyClient.RegisterSendCloudletInfoCache(&CloudletInfoCache)

	nodeMgr.RegisterClient(notifyClient)

	notifyClient.Start()
	defer notifyClient.Stop()

	cloudletInfo := edgeproto.CloudletInfo{
		Key: cloudletKey,
	}

	// Send state INIT to get cloudlet obj from crm
	cloudletInfo.State = edgeproto.CloudletState_CLOUDLET_STATE_INIT
	CloudletInfoCache.Update(ctx, &cloudletInfo, 0)

	var cloudlet edgeproto.Cloudlet

	// Fetch cloudlet cache from controller
	// This also ensures that cloudlet is up before we start collecting metrics
	found := false
	log.SpanLog(ctx, log.DebugLevelInfo, "wait for cloudlet cache", "key", cloudletKey)
	for i := 0; i < 50; i++ {
		if CloudletCache.Get(&cloudletKey, &cloudlet) {
			found = true
			break
		}
		time.Sleep(1 * time.Second)
	}
	if !found {
		log.FatalLog("failed to fetch cloudlet cache from controller")
	}
	log.SpanLog(ctx, log.DebugLevelInfo, "fetched cloudlet cache from controller", "cloudlet", cloudlet)

	err = myPlatform.Init(ctx, &cloudletKey, *region, *physicalName, nodeMgr.VaultAddr, *appDNSRoot, cloudlet.EnvVar)
	if err != nil {
		log.FatalLog("Failed to initialize platform", "platformName", platformName, "err", err)
	}
	workerMap = make(map[string]*ClusterWorker)
	vmAppWorkerMap = make(map[string]*AppInstWorker)
	// LB metrics are not supported in fake mode
	if myPlatform.GetType() != "fake" {
		InitProxyScraper()
		StartProxyScraper()
	}
	InitPlatformMetrics()

	// Send state READY to get AppInst/ClusterInst objs from crm
	cloudletInfo.State = edgeproto.CloudletState_CLOUDLET_STATE_READY
	CloudletInfoCache.Update(ctx, &cloudletInfo, 0)

	sigChan = make(chan os.Signal, 1)
	signal.Notify(sigChan, os.Interrupt)

	log.SpanLog(ctx, log.DebugLevelMetrics, "Ready")
	span.Finish()

	// wait until process in killed/interrupted
	sig := <-sigChan
	fmt.Println(sig)
}<|MERGE_RESOLUTION|>--- conflicted
+++ resolved
@@ -33,11 +33,7 @@
 var parentSpan = flag.String("span", "", "Use parent span for logging")
 var region = flag.String("region", "local", "Region name")
 var promTargetsFile = flag.String("targetsFile", "/tmp/prom_targets.json", "Prometheus targets file")
-<<<<<<< HEAD
-=======
-var promAlertsFile = flag.String("alertsFile", "/tmp/prom_rules.yml", "Prometheus alerts file")
 var appDNSRoot = flag.String("appDNSRoot", "mobiledgex.net", "App domain name root")
->>>>>>> 329156dc
 
 var defaultPrometheusPort = cloudcommon.PrometheusPort
 
