--- conflicted
+++ resolved
@@ -54,12 +54,9 @@
 var appDNSRoot = flag.String("appDNSRoot", "mobiledgex.net", "App domain name root")
 var chefServerPath = flag.String("chefServerPath", "", "Chef server path")
 var promScrapeInterval = flag.Duration("promScrapeInterval", defaultScrapeInterval, "Prometheus Scraping Interval")
-<<<<<<< HEAD
+var haRole = flag.String("HARole", string(process.HARolePrimary), "HARole") // for info purposes and to distinguish nodes when running debug commands
 var thanosRecvAddr = flag.String("thanosRecvAddr", "", "Address of thanos receive API endpoint including port")
 
-=======
-var haRole = flag.String("HARole", string(process.HARolePrimary), "HARole") // for info purposes and to distinguish nodes when running debug commands
->>>>>>> 0ccd7911
 var metricsScrapingInterval time.Duration
 
 var defaultPrometheusPort = cloudcommon.PrometheusPort
