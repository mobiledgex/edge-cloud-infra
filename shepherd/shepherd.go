--- conflicted
+++ resolved
@@ -50,14 +50,10 @@
 var collectInterval time.Duration
 
 func appInstCb(ctx context.Context, old *edgeproto.AppInst, new *edgeproto.AppInst) {
-<<<<<<< HEAD
 	// LB metrics are not supported in fake mode
 	if myPlatform.GetType() != "fake" {
-		CollectNginxStats(ctx, new)
-	}
-=======
-	CollectProxyStats(ctx, new)
->>>>>>> 16bc77ab
+		CollectProxyStats(ctx, new)
+	}
 	var port int32
 	var exists bool
 	var mapKey string
@@ -199,14 +195,10 @@
 	}
 	workerMap = make(map[string]*ClusterWorker)
 	vmAppWorkerMap = make(map[string]*AppInstWorker)
-<<<<<<< HEAD
 	// LB metrics are not supported in fake mode
 	if myPlatform.GetType() != "fake" {
-		InitNginxScraper()
-	}
-=======
-	InitProxyScraper()
->>>>>>> 16bc77ab
+		InitProxyScraper()
+	}
 	InitPlatformMetrics()
 
 	// register shepherd to receive appinst and clusterinst notifications from crm
