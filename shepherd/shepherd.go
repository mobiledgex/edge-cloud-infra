package main

import (
	"context"
	"flag"
	"fmt"
	"os"
	"os/signal"
	"strings"
	"time"

	platform "github.com/mobiledgex/edge-cloud-infra/shepherd/shepherd_platform"
	"github.com/mobiledgex/edge-cloud-infra/shepherd/shepherd_platform/shepherd_dind"
	"github.com/mobiledgex/edge-cloud-infra/shepherd/shepherd_platform/shepherd_fake"
	"github.com/mobiledgex/edge-cloud-infra/shepherd/shepherd_platform/shepherd_openstack"
	"github.com/mobiledgex/edge-cloud/cloud-resource-manager/k8smgmt"
	"github.com/mobiledgex/edge-cloud/cloudcommon"
	"github.com/mobiledgex/edge-cloud/edgeproto"
	"github.com/mobiledgex/edge-cloud/log"
	"github.com/mobiledgex/edge-cloud/notify"
)

var debugLevels = flag.String("d", "", fmt.Sprintf("comma separated list of %v", log.DebugLevelStrings))
var tlsCertFile = flag.String("tls", "", "server tls cert file.  Keyfile and CA file mex-ca.crt must be in same directory")
var notifyAddrs = flag.String("notifyAddrs", "127.0.0.1:51001", "CRM notify listener addresses")
var collectInterval = flag.Duration("interval", time.Second*5, "Metrics collection interval")
var platformName = flag.String("platform", "", "Platform type of Cloudlet")
var vaultAddr = flag.String("vaultAddr", "", "Address to vault")
var physicalName = flag.String("physicalName", "", "Physical infrastructure cloudlet name, defaults to cloudlet name in cloudletKey")
var cloudletKeyStr = flag.String("cloudletKey", "", "Json or Yaml formatted cloudletKey for the cloudlet in which this CRM is instantiated; e.g. '{\"operator_key\":{\"name\":\"TMUS\"},\"name\":\"tmocloud1\"}'")
var region = flag.String("region", "local", "region name")
var name = flag.String("name", "shepherd", "Unique name to identify a process")

var defaultPrometheusPort = int32(9090)

//map keeping track of all the currently running prometheuses
var workerMap map[string]*ClusterWorker
var MEXPrometheusAppName = cloudcommon.MEXPrometheusAppName
var AppInstCache edgeproto.AppInstCache
var ClusterInstCache edgeproto.ClusterInstCache
var AppCache edgeproto.AppCache
var MetricSender *notify.MetricSend

var cloudletKey edgeproto.CloudletKey
var pf platform.Platform

var sigChan chan os.Signal

func appInstCb(ctx context.Context, old *edgeproto.AppInst, new *edgeproto.AppInst) {
	CollectNginxStats(ctx, new)
	var port int32
	//check for prometheus
	if new.Key.AppKey.Name != MEXPrometheusAppName {
		return
	}
	var mapKey = k8smgmt.GetK8sNodeNameSuffix(&new.Key.ClusterInstKey)
	stats, exists := workerMap[mapKey]
	if new.State == edgeproto.TrackedState_READY {
		log.SpanLog(ctx, log.DebugLevelMetrics, "New Prometheus instance detected", "clustername", mapKey, "appInst", new)
		//get address of prometheus.
		clusterInst := edgeproto.ClusterInst{}
		found := ClusterInstCache.Get(&new.Key.ClusterInstKey, &clusterInst)
		if !found {
			log.SpanLog(ctx, log.DebugLevelMetrics, "Unable to find clusterInst for prometheus")
			return
		}
		clustIP, err := pf.GetClusterIP(ctx, &clusterInst)
		if err != nil {
			log.SpanLog(ctx, log.DebugLevelMetrics, "error getting clusterIP", "err", err.Error())
			return
		}
		// We don't actually expose prometheus ports - we should default to 9090
		if len(new.MappedPorts) > 0 {
			port = new.MappedPorts[0].PublicPort
		} else {
			port = defaultPrometheusPort
		}
		promAddress := fmt.Sprintf("%s:%d", clustIP, port)
		log.SpanLog(ctx, log.DebugLevelMetrics, "prometheus found", "promAddress", promAddress)
		if !exists {
			stats, err = NewClusterWorker(ctx, promAddress, *collectInterval, MetricSender.Update, &clusterInst, pf)
			if err == nil {
<<<<<<< HEAD
				workerMap[mapKey] = stats
				stats.Start()
=======
				promMap[mapKey] = stats
				stats.Start(ctx)
>>>>>>> 14bcf32d
			}
		} else { //somehow this cluster's prometheus was already registered
			log.SpanLog(ctx, log.DebugLevelMetrics, "Error, Prometheus app already registered for this cluster")
		}
	} else { //if its anything other than ready just stop it
		//try to remove it from the workerMap
		if exists {
<<<<<<< HEAD
			delete(workerMap, mapKey)
			stats.Stop()
=======
			delete(promMap, mapKey)
			stats.Stop(ctx)
>>>>>>> 14bcf32d
		}
	}
}

func clusterInstCb(ctx context.Context, old *edgeproto.ClusterInst, new *edgeproto.ClusterInst) {
	// This is for Docker deployments only
	if new.Deployment != cloudcommon.AppDeploymentTypeDocker {
		log.SpanLog(ctx, log.DebugLevelMetrics, "New cluster instace", "clusterInst", new)
		return
	}
	var mapKey = k8smgmt.GetK8sNodeNameSuffix(&new.Key)
	stats, exists := workerMap[mapKey]
	if new.State == edgeproto.TrackedState_READY {
		log.SpanLog(ctx, log.DebugLevelMetrics, "New Docker cluster detected", "clustername", mapKey, "clusterInst", new)
		if !exists {
			stats, err := NewClusterWorker(ctx, "", *collectInterval, MetricSender.Update, new, pf)
			if err == nil {
<<<<<<< HEAD
				workerMap[mapKey] = stats
				stats.Start()
=======
				promMap[mapKey] = stats
				stats.Start(ctx)
>>>>>>> 14bcf32d
			}
		} else { //somehow this cluster's prometheus was already registered
			log.SpanLog(ctx, log.DebugLevelMetrics, "Error, This cluster is already registered")
		}
	} else { //if its anything other than ready just stop it
		//try to remove it from the workerMap
		if exists {
<<<<<<< HEAD
			delete(workerMap, mapKey)
			stats.Stop()
=======
			delete(promMap, mapKey)
			stats.Stop(ctx)
>>>>>>> 14bcf32d
		}
	}
}

func getPlatform() (platform.Platform, error) {
	var plat platform.Platform
	var err error
	switch *platformName {
	case "PLATFORM_TYPE_MEXDIND":
		plat = &shepherd_dind.Platform{}
	case "PLATFORM_TYPE_OPENSTACK":
		plat = &shepherd_openstack.Platform{}
	case "PLATFORM_TYPE_FAKE":
		plat = &shepherd_fake.Platform{}
	default:
		err = fmt.Errorf("Platform %s not supported", *platformName)
	}
	return plat, err
}

func main() {
	flag.Parse()
	log.SetDebugLevelStrs(*debugLevels)
	log.InitTracer(*tlsCertFile)
	defer log.FinishTracer()
	span := log.StartSpan(log.DebugLevelInfo, "main")
	ctx := log.ContextWithSpan(context.Background(), span)

	cloudcommon.ParseMyCloudletKey(false, cloudletKeyStr, &cloudletKey)
	log.SpanLog(ctx, log.DebugLevelMetrics, "Metrics collection", "interval", collectInterval)
	var err error
	pf, err = getPlatform()
	if err != nil {
		log.FatalLog("Failed to get platform", "platformName", platformName, "err", err)
	}
<<<<<<< HEAD
	pf.Init(&cloudletKey, *physicalName, *vaultAddr)

	workerMap = make(map[string]*ClusterWorker)
=======
	err = pf.Init(ctx, &cloudletKey, *physicalName, *vaultAddr)
	if err != nil {
		log.FatalLog("Failed to initialize platform", "platformName", platformName, "err", err)
	}
	promMap = make(map[string]*ClusterWorker)
	InitNginxScraper()
>>>>>>> 14bcf32d

	//register shepherd to receive appinst and clusterinst notifications from crm
	edgeproto.InitAppInstCache(&AppInstCache)
	AppInstCache.SetUpdatedCb(appInstCb)
	ClusterInstCache.SetUpdatedCb(clusterInstCb)
	edgeproto.InitClusterInstCache(&ClusterInstCache)
	edgeproto.InitAppCache(&AppCache)
	addrs := strings.Split(*notifyAddrs, ",")
	notifyClient := notify.NewClient(addrs, *tlsCertFile)
	notifyClient.RegisterRecvAppInstCache(&AppInstCache)
	notifyClient.RegisterRecvClusterInstCache(&ClusterInstCache)
	notifyClient.RegisterRecvAppCache(&AppCache)
	//register to send metrics
	MetricSender = notify.NewMetricSend()
	notifyClient.RegisterSend(MetricSender)

	notifyClient.Start()
	defer notifyClient.Stop()

	sigChan = make(chan os.Signal, 1)
	signal.Notify(sigChan, os.Interrupt)

	log.SpanLog(ctx, log.DebugLevelMetrics, "Ready")
	span.Finish()

	// wait until process in killed/interrupted
	sig := <-sigChan
	fmt.Println(sig)
}<|MERGE_RESOLUTION|>--- conflicted
+++ resolved
@@ -80,13 +80,8 @@
 		if !exists {
 			stats, err = NewClusterWorker(ctx, promAddress, *collectInterval, MetricSender.Update, &clusterInst, pf)
 			if err == nil {
-<<<<<<< HEAD
 				workerMap[mapKey] = stats
-				stats.Start()
-=======
-				promMap[mapKey] = stats
 				stats.Start(ctx)
->>>>>>> 14bcf32d
 			}
 		} else { //somehow this cluster's prometheus was already registered
 			log.SpanLog(ctx, log.DebugLevelMetrics, "Error, Prometheus app already registered for this cluster")
@@ -94,13 +89,8 @@
 	} else { //if its anything other than ready just stop it
 		//try to remove it from the workerMap
 		if exists {
-<<<<<<< HEAD
 			delete(workerMap, mapKey)
-			stats.Stop()
-=======
-			delete(promMap, mapKey)
 			stats.Stop(ctx)
->>>>>>> 14bcf32d
 		}
 	}
 }
@@ -118,13 +108,8 @@
 		if !exists {
 			stats, err := NewClusterWorker(ctx, "", *collectInterval, MetricSender.Update, new, pf)
 			if err == nil {
-<<<<<<< HEAD
 				workerMap[mapKey] = stats
-				stats.Start()
-=======
-				promMap[mapKey] = stats
 				stats.Start(ctx)
->>>>>>> 14bcf32d
 			}
 		} else { //somehow this cluster's prometheus was already registered
 			log.SpanLog(ctx, log.DebugLevelMetrics, "Error, This cluster is already registered")
@@ -132,13 +117,8 @@
 	} else { //if its anything other than ready just stop it
 		//try to remove it from the workerMap
 		if exists {
-<<<<<<< HEAD
 			delete(workerMap, mapKey)
-			stats.Stop()
-=======
-			delete(promMap, mapKey)
 			stats.Stop(ctx)
->>>>>>> 14bcf32d
 		}
 	}
 }
@@ -174,18 +154,12 @@
 	if err != nil {
 		log.FatalLog("Failed to get platform", "platformName", platformName, "err", err)
 	}
-<<<<<<< HEAD
-	pf.Init(&cloudletKey, *physicalName, *vaultAddr)
-
-	workerMap = make(map[string]*ClusterWorker)
-=======
 	err = pf.Init(ctx, &cloudletKey, *physicalName, *vaultAddr)
 	if err != nil {
 		log.FatalLog("Failed to initialize platform", "platformName", platformName, "err", err)
 	}
-	promMap = make(map[string]*ClusterWorker)
+	workerMap = make(map[string]*ClusterWorker)
 	InitNginxScraper()
->>>>>>> 14bcf32d
 
 	//register shepherd to receive appinst and clusterinst notifications from crm
 	edgeproto.InitAppInstCache(&AppInstCache)
