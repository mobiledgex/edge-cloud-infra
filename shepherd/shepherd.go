package main

import (
	"context"
	"flag"
	"fmt"
	"os"
	"os/signal"
	"strings"
	"time"

	platform "github.com/mobiledgex/edge-cloud-infra/shepherd/shepherd_platform"
	"github.com/mobiledgex/edge-cloud-infra/shepherd/shepherd_platform/shepherd_dind"
	"github.com/mobiledgex/edge-cloud-infra/shepherd/shepherd_platform/shepherd_fake"
	"github.com/mobiledgex/edge-cloud-infra/shepherd/shepherd_platform/shepherd_openstack"
	"github.com/mobiledgex/edge-cloud/cloud-resource-manager/k8smgmt"
	"github.com/mobiledgex/edge-cloud/cloudcommon"
	"github.com/mobiledgex/edge-cloud/edgeproto"
	"github.com/mobiledgex/edge-cloud/log"
	"github.com/mobiledgex/edge-cloud/notify"
)

var debugLevels = flag.String("d", "", fmt.Sprintf("comma separated list of %v", log.DebugLevelStrings))
var tlsCertFile = flag.String("tls", "", "server tls cert file.  Keyfile and CA file mex-ca.crt must be in same directory")
var notifyAddrs = flag.String("notifyAddrs", "127.0.0.1:51001", "CRM notify listener addresses")
var collectInterval = flag.Duration("interval", time.Second*5, "Metrics collection interval")
var platformName = flag.String("platform", "", "Platform type of Cloudlet")
var vaultAddr = flag.String("vaultAddr", "", "Address to vault")
var physicalName = flag.String("physicalName", "", "Physical infrastructure cloudlet name, defaults to cloudlet name in cloudletKey")
var cloudletKeyStr = flag.String("cloudletKey", "", "Json or Yaml formatted cloudletKey for the cloudlet in which this CRM is instantiated; e.g. '{\"operator_key\":{\"name\":\"TMUS\"},\"name\":\"tmocloud1\"}'")
var region = flag.String("region", "local", "region name")
var name = flag.String("name", "shepherd", "Unique name to identify a process")

var defaultPrometheusPort = int32(9090)

//map keeping track of all the currently running prometheuses
var promMap map[string]*ClusterWorker
var MEXPrometheusAppName = cloudcommon.MEXPrometheusAppName
var AppInstCache edgeproto.AppInstCache
var ClusterInstCache edgeproto.ClusterInstCache
var AppCache edgeproto.AppCache
var MetricSender *notify.MetricSend

var cloudletKey edgeproto.CloudletKey
var pf platform.Platform

var sigChan chan os.Signal

func appInstCb(ctx context.Context, old *edgeproto.AppInst, new *edgeproto.AppInst) {
	CollectNginxStats(ctx, new)
	var port int32
	//check for prometheus
	if new.Key.AppKey.Name != MEXPrometheusAppName {
		return
	}
	var mapKey = k8smgmt.GetK8sNodeNameSuffix(&new.Key.ClusterInstKey)
	stats, exists := promMap[mapKey]
	if new.State == edgeproto.TrackedState_READY {
		log.SpanLog(ctx, log.DebugLevelMetrics, "New Prometheus instance detected", "clustername", mapKey, "appInst", new)
		//get address of prometheus.
		clusterInst := edgeproto.ClusterInst{}
		found := ClusterInstCache.Get(&new.Key.ClusterInstKey, &clusterInst)
		if !found {
			log.SpanLog(ctx, log.DebugLevelMetrics, "Unable to find clusterInst for prometheus")
			return
		}
		clustIP, err := pf.GetClusterIP(ctx, &clusterInst)
		if err != nil {
			log.SpanLog(ctx, log.DebugLevelMetrics, "error getting clusterIP", "err", err.Error())
			return
		}
		// We don't actually expose prometheus ports - we should default to 9090
		if len(new.MappedPorts) > 0 {
			port = new.MappedPorts[0].PublicPort
		} else {
			port = defaultPrometheusPort
		}
		promAddress := fmt.Sprintf("%s:%d", clustIP, port)
		log.SpanLog(ctx, log.DebugLevelMetrics, "prometheus found", "promAddress", promAddress)
		if !exists {
<<<<<<< HEAD
			stats, err = NewClusterWorker(ctx, promAddress, *collectInterval, metricSender.Update, &clusterInst, pf)
=======
			stats, err = NewClusterWorker(promAddress, *collectInterval, MetricSender.Update, &clusterInst, pf)
>>>>>>> dbd9c2b9
			if err == nil {
				promMap[mapKey] = stats
				stats.Start(ctx)
			}
		} else { //somehow this cluster's prometheus was already registered
			log.SpanLog(ctx, log.DebugLevelMetrics, "Error, Prometheus app already registered for this cluster")
		}
	} else { //if its anything other than ready just stop it
		//try to remove it from the prommap
		if exists {
			delete(promMap, mapKey)
			stats.Stop(ctx)
		}
	}
}

func clusterInstCb(ctx context.Context, old *edgeproto.ClusterInst, new *edgeproto.ClusterInst) {
	// This is for Docker deployments only
	if new.Deployment != cloudcommon.AppDeploymentTypeDocker {
		return
	}
	var mapKey = k8smgmt.GetK8sNodeNameSuffix(&new.Key)
	stats, exists := promMap[mapKey]
	if new.State == edgeproto.TrackedState_READY {
		log.SpanLog(ctx, log.DebugLevelMetrics, "New Docker cluster detected", "clustername", mapKey, "clusterInst", new)
		if !exists {
<<<<<<< HEAD
			stats, err := NewClusterWorker(ctx, "", *collectInterval, metricSender.Update, new, pf)
=======
			stats, err := NewClusterWorker("", *collectInterval, MetricSender.Update, new, pf)
>>>>>>> dbd9c2b9
			if err == nil {
				promMap[mapKey] = stats
				stats.Start(ctx)
			}
		} else { //somehow this cluster's prometheus was already registered
			log.SpanLog(ctx, log.DebugLevelMetrics, "Error, This cluster is already registered")
		}
	} else { //if its anything other than ready just stop it
		//try to remove it from the prommap
		if exists {
			delete(promMap, mapKey)
			stats.Stop(ctx)
		}
	}
}

func getPlatform() (platform.Platform, error) {
	var plat platform.Platform
	var err error
	switch *platformName {
	case "PLATFORM_TYPE_MEXDIND":
		plat = &shepherd_dind.Platform{}
	case "PLATFORM_TYPE_OPENSTACK":
		plat = &shepherd_openstack.Platform{}
	case "PLATFORM_TYPE_FAKE":
		plat = &shepherd_fake.Platform{}
	default:
		err = fmt.Errorf("Platform %s not supported", *platformName)
	}
	return plat, err
}

func main() {
	flag.Parse()
	log.SetDebugLevelStrs(*debugLevels)
	log.InitTracer(*tlsCertFile)
	defer log.FinishTracer()
	span := log.StartSpan(log.DebugLevelInfo, "main")
	ctx := log.ContextWithSpan(context.Background(), span)

	cloudcommon.ParseMyCloudletKey(false, cloudletKeyStr, &cloudletKey)
	log.SpanLog(ctx, log.DebugLevelMetrics, "Metrics collection", "interval", collectInterval)
	var err error
	pf, err = getPlatform()
	if err != nil {
		log.FatalLog("Failed to get platform", "platformName", platformName, "err", err)
	}
<<<<<<< HEAD
	pf.Init(ctx, &cloudletKey, *physicalName, *vaultAddr)

=======
	pf.Init(&cloudletKey, *physicalName, *vaultAddr)
	if err != nil {
		log.FatalLog("Failed to initialize platform", "platformName", platformName, "err", err)
	}
>>>>>>> dbd9c2b9
	promMap = make(map[string]*ClusterWorker)
	InitNginxScraper()

	//register shepherd to receive appinst and clusterinst notifications from crm
	edgeproto.InitAppInstCache(&AppInstCache)
	AppInstCache.SetUpdatedCb(appInstCb)
	ClusterInstCache.SetUpdatedCb(clusterInstCb)
	edgeproto.InitClusterInstCache(&ClusterInstCache)
	edgeproto.InitAppCache(&AppCache)
	addrs := strings.Split(*notifyAddrs, ",")
	notifyClient := notify.NewClient(addrs, *tlsCertFile)
	notifyClient.RegisterRecvAppInstCache(&AppInstCache)
	notifyClient.RegisterRecvClusterInstCache(&ClusterInstCache)
	notifyClient.RegisterRecvAppCache(&AppCache)
	//register to send metrics
	MetricSender = notify.NewMetricSend()
	notifyClient.RegisterSend(MetricSender)

	notifyClient.Start()
	defer notifyClient.Stop()

	sigChan = make(chan os.Signal, 1)
	signal.Notify(sigChan, os.Interrupt)

	log.SpanLog(ctx, log.DebugLevelMetrics, "Ready")
	span.Finish()

	// wait until process in killed/interrupted
	sig := <-sigChan
	fmt.Println(sig)
}<|MERGE_RESOLUTION|>--- conflicted
+++ resolved
@@ -78,11 +78,7 @@
 		promAddress := fmt.Sprintf("%s:%d", clustIP, port)
 		log.SpanLog(ctx, log.DebugLevelMetrics, "prometheus found", "promAddress", promAddress)
 		if !exists {
-<<<<<<< HEAD
-			stats, err = NewClusterWorker(ctx, promAddress, *collectInterval, metricSender.Update, &clusterInst, pf)
-=======
-			stats, err = NewClusterWorker(promAddress, *collectInterval, MetricSender.Update, &clusterInst, pf)
->>>>>>> dbd9c2b9
+			stats, err = NewClusterWorker(ctx, promAddress, *collectInterval, MetricSender.Update, &clusterInst, pf)
 			if err == nil {
 				promMap[mapKey] = stats
 				stats.Start(ctx)
@@ -109,11 +105,7 @@
 	if new.State == edgeproto.TrackedState_READY {
 		log.SpanLog(ctx, log.DebugLevelMetrics, "New Docker cluster detected", "clustername", mapKey, "clusterInst", new)
 		if !exists {
-<<<<<<< HEAD
-			stats, err := NewClusterWorker(ctx, "", *collectInterval, metricSender.Update, new, pf)
-=======
-			stats, err := NewClusterWorker("", *collectInterval, MetricSender.Update, new, pf)
->>>>>>> dbd9c2b9
+			stats, err := NewClusterWorker(ctx, "", *collectInterval, MetricSender.Update, new, pf)
 			if err == nil {
 				promMap[mapKey] = stats
 				stats.Start(ctx)
@@ -161,15 +153,10 @@
 	if err != nil {
 		log.FatalLog("Failed to get platform", "platformName", platformName, "err", err)
 	}
-<<<<<<< HEAD
 	pf.Init(ctx, &cloudletKey, *physicalName, *vaultAddr)
-
-=======
-	pf.Init(&cloudletKey, *physicalName, *vaultAddr)
 	if err != nil {
 		log.FatalLog("Failed to initialize platform", "platformName", platformName, "err", err)
 	}
->>>>>>> dbd9c2b9
 	promMap = make(map[string]*ClusterWorker)
 	InitNginxScraper()
 
