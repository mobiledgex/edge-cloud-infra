package shepherd_fake

import (
	"context"
	"time"

	"github.com/mobiledgex/edge-cloud-infra/shepherd/shepherd_common"
	"github.com/mobiledgex/edge-cloud/cloud-resource-manager/platform"
	"github.com/mobiledgex/edge-cloud/cloud-resource-manager/platform/pc"
	"github.com/mobiledgex/edge-cloud/edgeproto"
	ssh "github.com/mobiledgex/golang-ssh"
)

type Platform struct {
	promStarted bool
}

func (s *Platform) Init(ctx context.Context, pfConfig *platform.PlatformConfig, caches *platform.Caches) error {
	return nil
}

func (s *Platform) SetVMPool(ctx context.Context, vmPool *edgeproto.VMPool) {
}

func (s *Platform) GetClusterIP(ctx context.Context, clusterInst *edgeproto.ClusterInst) (string, error) {
	return "localhost", nil
}

func (s *Platform) GetClusterPlatformClient(ctx context.Context, clusterInst *edgeproto.ClusterInst, clientType string) (ssh.Client, error) {
	return &pc.LocalClient{}, nil
}

func (s *Platform) GetVmAppRootLbClient(ctx context.Context, app *edgeproto.AppInstKey) (ssh.Client, error) {
	return &pc.LocalClient{}, nil
}

func (s *Platform) GetPlatformStats(ctx context.Context) (shepherd_common.CloudletMetrics, error) {
	return shepherd_common.CloudletMetrics{}, nil
}

func (s *Platform) GetVmStats(ctx context.Context, key *edgeproto.AppInstKey) (shepherd_common.AppMetrics, error) {
	return shepherd_common.AppMetrics{}, nil
}

func (s *Platform) VmAppChangedCallback(ctx context.Context) {
}

func (s *Platform) GetMetricsCollectInterval() time.Duration {
	return 0
}

<<<<<<< HEAD
func (s *Platform) SetUsageAccessArgs(ctx context.Context, addr string, client ssh.Client) error {
	return nil
=======
func (s *Platform) IsPlatformLocal(ctx context.Context) bool {
	return true
>>>>>>> ce94ebf2
}<|MERGE_RESOLUTION|>--- conflicted
+++ resolved
@@ -49,11 +49,10 @@
 	return 0
 }
 
-<<<<<<< HEAD
 func (s *Platform) SetUsageAccessArgs(ctx context.Context, addr string, client ssh.Client) error {
 	return nil
-=======
+}
+
 func (s *Platform) IsPlatformLocal(ctx context.Context) bool {
 	return true
->>>>>>> ce94ebf2
 }