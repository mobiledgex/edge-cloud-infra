package shepherd_openstack

import (
	"context"
	"fmt"
	"math/big"
	"net"
	"strings"
	"time"

	"github.com/gogo/protobuf/types"
	"github.com/mobiledgex/edge-cloud/cloud-resource-manager/platform"

	"github.com/mobiledgex/edge-cloud-infra/crm-platforms/openstack"
	"github.com/mobiledgex/edge-cloud-infra/shepherd/shepherd_common"
	"github.com/mobiledgex/edge-cloud-infra/vmlayer"
	"github.com/mobiledgex/edge-cloud/cloudcommon"
	"github.com/mobiledgex/edge-cloud/edgeproto"
	"github.com/mobiledgex/edge-cloud/log"
	"github.com/mobiledgex/edge-cloud/vault"
	ssh "github.com/mobiledgex/golang-ssh"
)

// Default Ceilometer granularity is 300 secs(5 mins)
var VmScrapeInterval = time.Minute * 5

type ShepherdPlatform struct {
	rootLbName      string
	SharedClient    ssh.Client
	opf             *openstack.OpenstackPlatform
	vmpf            *vmlayer.VMPlatform
	collectInterval time.Duration
	vaultConfig     *vault.Config
}

func (s *ShepherdPlatform) GetType() string {
	return "openstack"
}

func (s *ShepherdPlatform) Init(ctx context.Context, key *edgeproto.CloudletKey, region, physicalName, vaultAddr string, vars map[string]string) error {
	vaultConfig, err := vault.BestConfig(vaultAddr)
	if err != nil {
		return err
	}
	s.vaultConfig = vaultConfig

	// For now we will have a reference to both the VM Platform and the contained Provider, which is openstack.  TODO: all openstack
	// specific stuff needs to be separated out to have a shepherd that will work for any VM platform.
	openstackProvider := &openstack.OpenstackPlatform{}
	s.vmpf = &vmlayer.VMPlatform{
		Type:       vmlayer.VMProviderOpenstack,
		VMProvider: openstackProvider,
	}
	s.opf = openstackProvider
	if err = s.vmpf.InitProps(ctx, &platform.PlatformConfig{}, vaultConfig); err != nil {
		return err
	}
	if err = s.opf.InitApiAccessProperties(ctx, key, region, physicalName, vaultConfig, vars); err != nil {
		return err
	}

	//need to have a separate one for dedicated rootlbs, see openstack.go line 111,
	s.rootLbName = cloudcommon.GetRootLBFQDN(key)
	s.SharedClient, err = s.vmpf.GetNodePlatformClient(ctx, &edgeproto.CloudletMgmtNode{Name: s.rootLbName})
	if err != nil {
		return err
	}
	// Reuse the same ssh connection whever possible
	err = s.SharedClient.StartPersistentConn(shepherd_common.ShepherdSshConnectTimeout)
	if err != nil {
		return err
	}

	s.collectInterval = VmScrapeInterval
	log.SpanLog(ctx, log.DebugLevelInfra, "init openstack", "rootLB", s.rootLbName,
		"physicalName", physicalName, "vaultAddr", vaultAddr)
	return nil
}

func (s *ShepherdPlatform) GetMetricsCollectInterval() time.Duration {
	return s.collectInterval
}

func (s *ShepherdPlatform) GetClusterIP(ctx context.Context, clusterInst *edgeproto.ClusterInst) (string, error) {
	_, ip, err := s.opf.GetClusterMasterNameAndIP(ctx, clusterInst)
	return ip, err
}

func (s *ShepherdPlatform) GetClusterPlatformClient(ctx context.Context, clusterInst *edgeproto.ClusterInst) (ssh.Client, error) {
	if clusterInst != nil && clusterInst.IpAccess == edgeproto.IpAccess_IP_ACCESS_DEDICATED {
		rootLb := cloudcommon.GetDedicatedLBFQDN(&clusterInst.Key.CloudletKey, &clusterInst.Key.ClusterKey)
<<<<<<< HEAD
		pc, err := s.vmpf.GetNodePlatformClient(ctx, &edgeproto.CloudletMgmtNode{Name: rootLb})
=======
		pc, err := s.pf.GetNodePlatformClient(ctx, &edgeproto.CloudletMgmtNode{Name: rootLb})
		if err != nil {
			return nil, err
		}
		err = pc.StartPersistentConn(shepherd_common.ShepherdSshConnectTimeout)
		if err != nil {
			return nil, err
		}
>>>>>>> ce097a86
		return pc, err
	} else {
		return s.SharedClient, nil
	}
}

// Given pool ranges return total number of available ip addresses
// Example: 10.10.10.1-10.10.10.20,10.10.10.30-10.10.10.40
//  Returns 20+11 = 31
func getIpCountFromPools(ipPools string) (uint64, error) {
	var total uint64
	total = 0
	pools := strings.Split(ipPools, ",")
	for _, p := range pools {
		ipRange := strings.Split(p, "-")
		if len(ipRange) != 2 {
			return 0, fmt.Errorf("invalid ip pool format")
		}
		ipStart := net.ParseIP(ipRange[0])
		ipEnd := net.ParseIP(ipRange[1])
		if ipStart == nil || ipEnd == nil {
			return 0, fmt.Errorf("Could not parse ip pool limits")
		}
		numStart := new(big.Int)
		numEnd := new(big.Int)
		diff := new(big.Int)
		numStart = numStart.SetBytes(ipStart)
		numEnd = numEnd.SetBytes(ipEnd)
		if numStart == nil || numEnd == nil {
			return 0, fmt.Errorf("cannot convert bytes to bigInt")
		}
		diff = diff.Sub(numEnd, numStart)
		total += diff.Uint64()
		// add extra 1 for the start of pool
		total += 1
	}
	return total, nil
}

func (s *ShepherdPlatform) addIpUsageDetails(ctx context.Context, metric *shepherd_common.CloudletMetrics) error {
	externalNet, err := s.opf.GetNetworkDetail(ctx, s.vmpf.VMProperties.GetCloudletExternalNetwork())
	if err != nil {
		return err
	}
	if externalNet == nil {
		return fmt.Errorf("No external network")
	}
	subnets := strings.Split(externalNet.Subnets, ",")
	if len(subnets) < 1 {
		return nil
	}
	// Assume first subnet for now - see similar note in GetExternalGateway()
	sd, err := s.opf.GetSubnetDetail(ctx, subnets[0])
	if metric.Ipv4Max, err = getIpCountFromPools(sd.AllocationPools); err != nil {
		return err
	}
	// Get current usage
	srvs, err := s.opf.ListServers(ctx)
	if err != nil {
		return err
	}
	metric.Ipv4Used = 0
	for _, srv := range srvs {
		if strings.Contains(srv.Networks, s.vmpf.VMProperties.GetCloudletExternalNetwork()) {
			metric.Ipv4Used++
		}
	}
	return nil
}

func (s *ShepherdPlatform) GetPlatformStats(ctx context.Context) (shepherd_common.CloudletMetrics, error) {
	cloudletMetric := shepherd_common.CloudletMetrics{}
	limits, err := s.opf.OSGetAllLimits(ctx)
	if err != nil {
		log.SpanLog(ctx, log.DebugLevelMetrics, "openstack limits", "error", err)
		return cloudletMetric, err
	}

	cloudletMetric.ComputeTS, _ = types.TimestampProto(time.Now())
	// Openstack limits for RAM in MB and Disk is in GBs
	for _, l := range limits {

		if l.Name == "maxTotalRAMSize" {
			cloudletMetric.MemMax = uint64(l.Value)
		} else if l.Name == "totalRAMUsed" {
			cloudletMetric.MemUsed = uint64(l.Value)
		} else if l.Name == "maxTotalCores" {
			cloudletMetric.VCpuMax = uint64(l.Value)
		} else if l.Name == "totalCoresUsed" {
			cloudletMetric.VCpuUsed = uint64(l.Value)
		} else if l.Name == "maxTotalVolumeGigabytes" {
			cloudletMetric.DiskMax = uint64(l.Value)
		} else if l.Name == "totalGigabytesUsed" {
			cloudletMetric.DiskUsed = uint64(l.Value)
		} else if l.Name == "maxTotalFloatingIps" {
			cloudletMetric.FloatingIpsMax = uint64(l.Value)
		} else if l.Name == "totalFloatingIpsUsed" {
			cloudletMetric.FloatingIpsUsed = uint64(l.Value)
		}
	}
	// TODO - collect network data for all the VM instances

	// Get Ip pool usage
	if s.addIpUsageDetails(ctx, &cloudletMetric) != nil {
		log.SpanLog(ctx, log.DebugLevelMetrics, "get ip pool information", "error", err)
	} else {
		cloudletMetric.IpUsageTS, _ = types.TimestampProto(time.Now())
	}
	return cloudletMetric, nil
}

// Helper function to asynchronously get the metric from openstack
func (s *ShepherdPlatform) goGetMetricforId(ctx context.Context, id string, measurement string, osMetric *openstack.OSMetricMeasurement) chan string {
	waitChan := make(chan string)
	go func() {
		// We don't want to have a bunch of data, just get from last 2*interval
		startTime := time.Now().Add(-s.collectInterval * 2)
		metrics, err := s.opf.OSGetMetricsRangeForId(ctx, id, measurement, startTime)
		if err == nil && len(metrics) > 0 {
			*osMetric = metrics[len(metrics)-1]
			waitChan <- ""
		} else if len(metrics) == 0 {
			waitChan <- "no metric"
		} else {
			log.SpanLog(ctx, log.DebugLevelMetrics, "Error getting metric", "id", id,
				"measurement", measurement, "error", err)
			waitChan <- err.Error()
		}
	}()
	return waitChan
}

func (s *ShepherdPlatform) GetVmStats(ctx context.Context, key *edgeproto.AppInstKey) (shepherd_common.AppMetrics, error) {
	var Cpu, Mem, Disk, NetSent, NetRecv openstack.OSMetricMeasurement
	netSentChan := make(chan string)
	netRecvChan := make(chan string)
	appMetrics := shepherd_common.AppMetrics{}

	if key == nil {
		return appMetrics, fmt.Errorf("Nil App passed")
	}

	server, err := s.opf.GetActiveServerDetails(ctx, cloudcommon.GetAppFQN(&key.AppKey))
	if err != nil {
		return appMetrics, err
	}

	// Get a bunch of the results in parallel as it might take a bit of time
	cpuChan := s.goGetMetricforId(ctx, server.ID, "cpu_util", &Cpu)
	memChan := s.goGetMetricforId(ctx, server.ID, "memory.usage", &Mem)
	diskChan := s.goGetMetricforId(ctx, server.ID, "disk.usage", &Disk)

	// For network we try to get the id of the instance_network_interface for an instance
	netIf, err := s.opf.OSFindResourceByInstId(ctx, "instance_network_interface", server.ID)
	if err == nil {
		netSentChan = s.goGetMetricforId(ctx, netIf.Id, "network.outgoing.bytes.rate", &NetSent)
		netRecvChan = s.goGetMetricforId(ctx, netIf.Id, "network.incoming.bytes.rate", &NetRecv)
	} else {
		go func() {
			netRecvChan <- "Unavailable"
			netSentChan <- "Unavailable"
		}()
	}
	cpuErr := <-cpuChan
	memErr := <-memChan
	diskErr := <-diskChan
	netInErr := <-netRecvChan
	netOutErr := <-netSentChan

	// Now fill the metrics that we actually got
	if cpuErr == "" {
		time, err := time.Parse(time.RFC3339, Cpu.Timestamp)
		if err == nil {
			appMetrics.Cpu = Cpu.Value
			appMetrics.CpuTS, _ = types.TimestampProto(time)
		}
	}
	if memErr == "" {
		time, err := time.Parse(time.RFC3339, Mem.Timestamp)
		if err == nil {
			// Openstack gives it to us in MB
			appMetrics.Mem = uint64(Mem.Value * 1024 * 1024)
			appMetrics.MemTS, _ = types.TimestampProto(time)
		}
	}
	if diskErr == "" {
		time, err := time.Parse(time.RFC3339, Disk.Timestamp)
		if err == nil {
			appMetrics.Disk = uint64(Disk.Value)
			appMetrics.DiskTS, _ = types.TimestampProto(time)
		}
	}
	if netInErr == "" {
		time, err := time.Parse(time.RFC3339, NetRecv.Timestamp)
		if err == nil {
			appMetrics.NetRecv = uint64(NetRecv.Value)
			appMetrics.NetRecvTS, _ = types.TimestampProto(time)
		}
	}
	if netOutErr == "" {
		time, err := time.Parse(time.RFC3339, NetSent.Timestamp)
		if err == nil {
			appMetrics.NetSent = uint64(NetSent.Value)
			appMetrics.NetSentTS, _ = types.TimestampProto(time)
		}
	}
	log.SpanLog(ctx, log.DebugLevelMetrics, "Finished openstack vm metrics", "metrics", appMetrics)
	return appMetrics, nil
}<|MERGE_RESOLUTION|>--- conflicted
+++ resolved
@@ -89,10 +89,7 @@
 func (s *ShepherdPlatform) GetClusterPlatformClient(ctx context.Context, clusterInst *edgeproto.ClusterInst) (ssh.Client, error) {
 	if clusterInst != nil && clusterInst.IpAccess == edgeproto.IpAccess_IP_ACCESS_DEDICATED {
 		rootLb := cloudcommon.GetDedicatedLBFQDN(&clusterInst.Key.CloudletKey, &clusterInst.Key.ClusterKey)
-<<<<<<< HEAD
 		pc, err := s.vmpf.GetNodePlatformClient(ctx, &edgeproto.CloudletMgmtNode{Name: rootLb})
-=======
-		pc, err := s.pf.GetNodePlatformClient(ctx, &edgeproto.CloudletMgmtNode{Name: rootLb})
 		if err != nil {
 			return nil, err
 		}
@@ -100,7 +97,6 @@
 		if err != nil {
 			return nil, err
 		}
->>>>>>> ce097a86
 		return pc, err
 	} else {
 		return s.SharedClient, nil
