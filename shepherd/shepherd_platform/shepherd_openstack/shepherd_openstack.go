package shepherd_openstack

import (
	"context"
	"fmt"
	"math/big"
	"net"
	"strings"
	"time"

	"github.com/gogo/protobuf/types"
	"github.com/mobiledgex/edge-cloud-infra/crm-platforms/openstack"
	"github.com/mobiledgex/edge-cloud-infra/shepherd/shepherd_common"
	"github.com/mobiledgex/edge-cloud-infra/vmlayer"
	"github.com/mobiledgex/edge-cloud/cloudcommon"
	"github.com/mobiledgex/edge-cloud/edgeproto"
	"github.com/mobiledgex/edge-cloud/log"
	"github.com/mobiledgex/edge-cloud/vault"
	ssh "github.com/mobiledgex/golang-ssh"
)

// Default Ceilometer granularity is 300 secs(5 mins)
var VmScrapeInterval = time.Minute * 5

type ShepherdPlatform struct {
	rootLbName      string
	SharedClient    ssh.Client
	pf              openstack.OpenstackPlatform
	vmPlatform      vmlayer.VMPlatform
	collectInterval time.Duration
	vaultConfig     *vault.Config
}

func (s *ShepherdPlatform) GetType() string {
	return "openstack"
}

func (s *ShepherdPlatform) Init(ctx context.Context, key *edgeproto.CloudletKey, region, physicalName, vaultAddr string, vars map[string]string) error {
	vaultConfig, err := vault.BestConfig(vaultAddr)
	if err != nil {
		return err
	}
	s.vaultConfig = vaultConfig

	//get the platform client so we can ssh in to make curl commands to the prometheus apps
	if err = s.pf.InitOpenstackProps(ctx, key, region, physicalName, vaultConfig, vars); err != nil {
		return err
	}
	//need to have a separate one for dedicated rootlbs, see openstack.go line 111,
	s.rootLbName = cloudcommon.GetRootLBFQDN(key)
<<<<<<< HEAD
	s.SharedClient, err = s.vmPlatform.GetSSHClientForServer(ctx, s.rootLbName, s.vmPlatform.GetCloudletExternalNetwork())
=======
	s.SharedClient, err = s.pf.GetNodePlatformClient(ctx, &edgeproto.CloudletMgmtNode{Name: s.rootLbName})
>>>>>>> aa41d5c5
	if err != nil {
		return err
	}
	s.collectInterval = VmScrapeInterval
	log.SpanLog(ctx, log.DebugLevelInfra, "init openstack", "rootLB", s.rootLbName,
		"physicalName", physicalName, "vaultAddr", vaultAddr)
	return nil
}

func (s *ShepherdPlatform) GetMetricsCollectInterval() time.Duration {
	return s.collectInterval
}

func (s *ShepherdPlatform) GetClusterIP(ctx context.Context, clusterInst *edgeproto.ClusterInst) (string, error) {
	_, ip, err := s.pf.GetClusterMasterNameAndIP(ctx, clusterInst)
	return ip, err
}

<<<<<<< HEAD
func (s *ShepherdPlatform) GetPlatformClient(ctx context.Context, clusterInst *edgeproto.ClusterInst) (ssh.Client, error) {
	if clusterInst != nil && clusterInst.IpAccess == edgeproto.IpAccess_IP_ACCESS_DEDICATED {
		rootLb := cloudcommon.GetDedicatedLBFQDN(&clusterInst.Key.CloudletKey, &clusterInst.Key.ClusterKey)
		pc, err := s.vmPlatform.GetSSHClientForServer(ctx, rootLb, s.vmPlatform.GetCloudletExternalNetwork())
=======
func (s *Platform) GetClusterPlatformClient(ctx context.Context, clusterInst *edgeproto.ClusterInst) (ssh.Client, error) {
	if clusterInst != nil && clusterInst.IpAccess == edgeproto.IpAccess_IP_ACCESS_DEDICATED {
		rootLb := cloudcommon.GetDedicatedLBFQDN(&clusterInst.Key.CloudletKey, &clusterInst.Key.ClusterKey)
		pc, err := s.pf.GetNodePlatformClient(ctx, &edgeproto.CloudletMgmtNode{Name: rootLb})
>>>>>>> aa41d5c5
		return pc, err
	} else {
		return s.SharedClient, nil
	}
}

// Given pool ranges return total number of available ip addresses
// Example: 10.10.10.1-10.10.10.20,10.10.10.30-10.10.10.40
//  Returns 20+11 = 31
func getIpCountFromPools(ipPools string) (uint64, error) {
	var total uint64
	total = 0
	pools := strings.Split(ipPools, ",")
	for _, p := range pools {
		ipRange := strings.Split(p, "-")
		if len(ipRange) != 2 {
			return 0, fmt.Errorf("invalid ip pool format")
		}
		ipStart := net.ParseIP(ipRange[0])
		ipEnd := net.ParseIP(ipRange[1])
		if ipStart == nil || ipEnd == nil {
			return 0, fmt.Errorf("Could not parse ip pool limits")
		}
		numStart := new(big.Int)
		numEnd := new(big.Int)
		diff := new(big.Int)
		numStart = numStart.SetBytes(ipStart)
		numEnd = numEnd.SetBytes(ipEnd)
		if numStart == nil || numEnd == nil {
			return 0, fmt.Errorf("cannot convert bytes to bigInt")
		}
		diff = diff.Sub(numEnd, numStart)
		total += diff.Uint64()
		// add extra 1 for the start of pool
		total += 1
	}
	return total, nil
}

func (s *ShepherdPlatform) addIpUsageDetails(ctx context.Context, metric *shepherd_common.CloudletMetrics) error {
	externalNet, err := s.pf.GetNetworkDetail(ctx, s.vmPlatform.GetCloudletExternalNetwork())
	if err != nil {
		return err
	}
	if externalNet == nil {
		return fmt.Errorf("No external network")
	}
	subnets := strings.Split(externalNet.Subnets, ",")
	if len(subnets) < 1 {
		return nil
	}
	// Assume first subnet for now - see similar note in GetExternalGateway()
	sd, err := s.pf.GetSubnetDetail(ctx, subnets[0])
	if metric.Ipv4Max, err = getIpCountFromPools(sd.AllocationPools); err != nil {
		return err
	}
	// Get current usage
	srvs, err := s.pf.ListServers(ctx)
	if err != nil {
		return err
	}
	metric.Ipv4Used = 0
	for _, srv := range srvs {
		if strings.Contains(srv.Networks, s.vmPlatform.GetCloudletExternalNetwork()) {
			metric.Ipv4Used++
		}
	}
	return nil
}

func (s *ShepherdPlatform) GetPlatformStats(ctx context.Context) (shepherd_common.CloudletMetrics, error) {
	cloudletMetric := shepherd_common.CloudletMetrics{}
	limits, err := s.pf.OSGetAllLimits(ctx)
	if err != nil {
		log.SpanLog(ctx, log.DebugLevelMetrics, "openstack limits", "error", err)
		return cloudletMetric, err
	}

	cloudletMetric.ComputeTS, _ = types.TimestampProto(time.Now())
	// Openstack limits for RAM in MB and Disk is in GBs
	for _, l := range limits {

		if l.Name == "maxTotalRAMSize" {
			cloudletMetric.MemMax = uint64(l.Value)
		} else if l.Name == "totalRAMUsed" {
			cloudletMetric.MemUsed = uint64(l.Value)
		} else if l.Name == "maxTotalCores" {
			cloudletMetric.VCpuMax = uint64(l.Value)
		} else if l.Name == "totalCoresUsed" {
			cloudletMetric.VCpuUsed = uint64(l.Value)
		} else if l.Name == "maxTotalVolumeGigabytes" {
			cloudletMetric.DiskMax = uint64(l.Value)
		} else if l.Name == "totalGigabytesUsed" {
			cloudletMetric.DiskUsed = uint64(l.Value)
		} else if l.Name == "maxTotalFloatingIps" {
			cloudletMetric.FloatingIpsMax = uint64(l.Value)
		} else if l.Name == "totalFloatingIpsUsed" {
			cloudletMetric.FloatingIpsUsed = uint64(l.Value)
		}
	}
	// TODO - collect network data for all the VM instances

	// Get Ip pool usage
	if s.addIpUsageDetails(ctx, &cloudletMetric) != nil {
		log.SpanLog(ctx, log.DebugLevelMetrics, "get ip pool information", "error", err)
	} else {
		cloudletMetric.IpUsageTS, _ = types.TimestampProto(time.Now())
	}
	return cloudletMetric, nil
}

// Helper function to asynchronously get the metric from openstack
func (s *ShepherdPlatform) goGetMetricforId(ctx context.Context, id string, measurement string, osMetric *openstack.OSMetricMeasurement) chan string {
	waitChan := make(chan string)
	go func() {
		// We don't want to have a bunch of data, just get from last 2*interval
		startTime := time.Now().Add(-s.collectInterval * 2)
		metrics, err := s.pf.OSGetMetricsRangeForId(ctx, id, measurement, startTime)
		if err == nil && len(metrics) > 0 {
			*osMetric = metrics[len(metrics)-1]
			waitChan <- ""
		} else if len(metrics) == 0 {
			waitChan <- "no metric"
		} else {
			log.SpanLog(ctx, log.DebugLevelMetrics, "Error getting metric", "id", id,
				"measurement", measurement, "error", err)
			waitChan <- err.Error()
		}
	}()
	return waitChan
}

func (s *ShepherdPlatform) GetVmStats(ctx context.Context, key *edgeproto.AppInstKey) (shepherd_common.AppMetrics, error) {
	var Cpu, Mem, Disk, NetSent, NetRecv openstack.OSMetricMeasurement
	netSentChan := make(chan string)
	netRecvChan := make(chan string)
	appMetrics := shepherd_common.AppMetrics{}

	if key == nil {
		return appMetrics, fmt.Errorf("Nil App passed")
	}

	server, err := s.pf.GetActiveServerDetails(ctx, cloudcommon.GetAppFQN(&key.AppKey))
	if err != nil {
		return appMetrics, err
	}

	// Get a bunch of the results in parallel as it might take a bit of time
	cpuChan := s.goGetMetricforId(ctx, server.ID, "cpu_util", &Cpu)
	memChan := s.goGetMetricforId(ctx, server.ID, "memory.usage", &Mem)
	diskChan := s.goGetMetricforId(ctx, server.ID, "disk.usage", &Disk)

	// For network we try to get the id of the instance_network_interface for an instance
	netIf, err := s.pf.OSFindResourceByInstId(ctx, "instance_network_interface", server.ID)
	if err == nil {
		netSentChan = s.goGetMetricforId(ctx, netIf.Id, "network.outgoing.bytes.rate", &NetSent)
		netRecvChan = s.goGetMetricforId(ctx, netIf.Id, "network.incoming.bytes.rate", &NetRecv)
	} else {
		go func() {
			netRecvChan <- "Unavailable"
			netSentChan <- "Unavailable"
		}()
	}
	cpuErr := <-cpuChan
	memErr := <-memChan
	diskErr := <-diskChan
	netInErr := <-netRecvChan
	netOutErr := <-netSentChan

	// Now fill the metrics that we actually got
	if cpuErr == "" {
		time, err := time.Parse(time.RFC3339, Cpu.Timestamp)
		if err == nil {
			appMetrics.Cpu = Cpu.Value
			appMetrics.CpuTS, _ = types.TimestampProto(time)
		}
	}
	if memErr == "" {
		time, err := time.Parse(time.RFC3339, Mem.Timestamp)
		if err == nil {
			// Openstack gives it to us in MB
			appMetrics.Mem = uint64(Mem.Value * 1024 * 1024)
			appMetrics.MemTS, _ = types.TimestampProto(time)
		}
	}
	if diskErr == "" {
		time, err := time.Parse(time.RFC3339, Disk.Timestamp)
		if err == nil {
			appMetrics.Disk = uint64(Disk.Value)
			appMetrics.DiskTS, _ = types.TimestampProto(time)
		}
	}
	if netInErr == "" {
		time, err := time.Parse(time.RFC3339, NetRecv.Timestamp)
		if err == nil {
			appMetrics.NetRecv = uint64(NetRecv.Value)
			appMetrics.NetRecvTS, _ = types.TimestampProto(time)
		}
	}
	if netOutErr == "" {
		time, err := time.Parse(time.RFC3339, NetSent.Timestamp)
		if err == nil {
			appMetrics.NetSent = uint64(NetSent.Value)
			appMetrics.NetSentTS, _ = types.TimestampProto(time)
		}
	}
	log.SpanLog(ctx, log.DebugLevelMetrics, "Finished openstack vm metrics", "metrics", appMetrics)
	return appMetrics, nil
}<|MERGE_RESOLUTION|>--- conflicted
+++ resolved
@@ -48,11 +48,7 @@
 	}
 	//need to have a separate one for dedicated rootlbs, see openstack.go line 111,
 	s.rootLbName = cloudcommon.GetRootLBFQDN(key)
-<<<<<<< HEAD
-	s.SharedClient, err = s.vmPlatform.GetSSHClientForServer(ctx, s.rootLbName, s.vmPlatform.GetCloudletExternalNetwork())
-=======
 	s.SharedClient, err = s.pf.GetNodePlatformClient(ctx, &edgeproto.CloudletMgmtNode{Name: s.rootLbName})
->>>>>>> aa41d5c5
 	if err != nil {
 		return err
 	}
@@ -71,17 +67,10 @@
 	return ip, err
 }
 
-<<<<<<< HEAD
-func (s *ShepherdPlatform) GetPlatformClient(ctx context.Context, clusterInst *edgeproto.ClusterInst) (ssh.Client, error) {
-	if clusterInst != nil && clusterInst.IpAccess == edgeproto.IpAccess_IP_ACCESS_DEDICATED {
-		rootLb := cloudcommon.GetDedicatedLBFQDN(&clusterInst.Key.CloudletKey, &clusterInst.Key.ClusterKey)
-		pc, err := s.vmPlatform.GetSSHClientForServer(ctx, rootLb, s.vmPlatform.GetCloudletExternalNetwork())
-=======
-func (s *Platform) GetClusterPlatformClient(ctx context.Context, clusterInst *edgeproto.ClusterInst) (ssh.Client, error) {
+func (s *ShepherdPlatform) GetClusterPlatformClient(ctx context.Context, clusterInst *edgeproto.ClusterInst) (ssh.Client, error) {
 	if clusterInst != nil && clusterInst.IpAccess == edgeproto.IpAccess_IP_ACCESS_DEDICATED {
 		rootLb := cloudcommon.GetDedicatedLBFQDN(&clusterInst.Key.CloudletKey, &clusterInst.Key.ClusterKey)
 		pc, err := s.pf.GetNodePlatformClient(ctx, &edgeproto.CloudletMgmtNode{Name: rootLb})
->>>>>>> aa41d5c5
 		return pc, err
 	} else {
 		return s.SharedClient, nil
