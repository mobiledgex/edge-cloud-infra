--- conflicted
+++ resolved
@@ -29,13 +29,9 @@
 	// Get Platform Specific collection time. If the platform doesn't have periodic collection, it will return 0
 	GetMetricsCollectInterval() time.Duration
 	// Inform the platform that a VM App was added or deleted
-<<<<<<< HEAD
-	VmAppChangedCallback(ctx context.Context)
+	VmAppChangedCallback(ctx context.Context, appInstKey *edgeproto.AppInstKey, newState edgeproto.TrackedState)
 	// Set Prometheus address. For platforms that rely on prometheus to gather cloudlet stats
 	SetUsageAccessArgs(ctx context.Context, addr string, client ssh.Client) error
-=======
-	VmAppChangedCallback(ctx context.Context, appInstKey *edgeproto.AppInstKey, newState edgeproto.TrackedState)
->>>>>>> 898c4d2c
 	// Check if the platform is running locally
 	IsPlatformLocal(ctx context.Context) bool
 }