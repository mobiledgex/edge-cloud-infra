--- conflicted
+++ resolved
@@ -81,13 +81,12 @@
 	return 60
 }
 
-<<<<<<< HEAD
 func (s *Platform) SetUsageAccessArgs(ctx context.Context, addr string, client ssh.Client) error {
 	return nil
-=======
+}
+
 func (s *Platform) IsPlatformLocal(ctx context.Context) bool {
 	return true
->>>>>>> ce94ebf2
 }
 
 // UTClient hijacks a set of commands and returns predetermined output
