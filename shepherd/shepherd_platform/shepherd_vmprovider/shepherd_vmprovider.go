--- conflicted
+++ resolved
@@ -226,12 +226,11 @@
 	s.VMPlatform.VMProvider.VmAppChangedCallback(ctx)
 }
 
-<<<<<<< HEAD
 func (s *ShepherdPlatform) SetUsageAccessArgs(ctx context.Context, addr string, client ssh.Client) error {
 	// Nothing to do for vmprovider
 	return nil
-=======
+}
+
 func (s *ShepherdPlatform) IsPlatformLocal(ctx context.Context) bool {
 	return false
->>>>>>> ce94ebf2
 }