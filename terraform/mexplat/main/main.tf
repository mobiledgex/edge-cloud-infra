--- conflicted
+++ resolved
@@ -41,13 +41,8 @@
   zone                      = var.gitlab_gcp_zone
   boot_image                = ""
   boot_disk_size            = 100
-<<<<<<< HEAD
   allow_stopping_for_update = true
   tags = [
-=======
-  allow_stopping_for_update = "true"
-  tags                      = [
->>>>>>> 29e56b7e
     "mexplat-${var.environ_tag}",
     "gitlab-registry",
     "http-server",
