variable "environ_tag" {
  description = "Name to tag instances created by this workspace"
  default     = "main"
}

variable "azure_terraform_service_principal_id" {
  description = "Azure service principal client ID"
  type        = string
}

variable "azure_terraform_service_principal_secret" {
  description = "Azure service principal client secret"
  type        = string
}

variable "azure_subscription_id" {
  description = "Azure subscription ID"
  type        = string
}

variable "azure_tenant_id" {
  description = "Azure tenant ID"
  type        = string
}

variable "cloudflare_account_email" {
  description = "Cloudflare account email"
  type        = string
}

variable "cloudflare_account_api_token" {
  description = "Cloudflare account API token"
  type        = string
}

variable "resource_group_name" {
  default = "mexplat-main-rg"
}

variable "gcp_project" {
  default = "still-entity-201400"
}

variable "gcp_zone" {
  default = "us-west2-a"
}

variable "gitlab_instance_name" {
  default = "gitlab-main"
}

variable "gitlab_gcp_zone" {
  default = "us-west1-b"
}

variable "vault_vm_name" {
  default = "vault-main"
}

variable "vault_domain_name" {
  default = "vault-main.mobiledgex.net"
}

variable "vault_a_vm_name" {
  default = "vault-main-a"
}

variable "vault_a_gcp_zone" {
  default = "us-central1-a"
}

variable "vault_a_domain_name" {
  default = "vault-main-a.mobiledgex.net"
}

variable "vault_b_vm_name" {
  default = "vault-main-b"
}

variable "vault_b_gcp_zone" {
  default = "europe-west3-a"
}

variable "vault_b_domain_name" {
  default = "vault-main-b.mobiledgex.net"
}

variable "vault_c_vm_name" {
  default     = "vault-main-c"
}

variable "vault_c_gcp_zone" {
  default     = "asia-east1-b"
}

variable "vault_c_domain_name" {
  default     = "vault-main-c.mobiledgex.net"
}

variable "console_instance_name" {
  default = "console-main"
}

variable "console_domain_name" {
  description = "Console domain name"
<<<<<<< HEAD
  default     = "console"
=======
  default     = "console.mobiledgex.net"
>>>>>>> 29e56b7e
}

variable "console_vnc_domain_name" {
  description = "Console VNC domain name"
  default     = "console-vnc.mobiledgex.net"
}

variable "alertmanager_domain_name" {
  default = "alertmanager.mobiledgex.net"
}

variable "notifyroot_domain_name" {
  description = "Notifyroot service domain name"
  default     = "notifyroot.mobiledgex.net"
}

variable "stun_domain_name" {
  description = "STUN service domain name"
  default     = "stun"
}

variable "ssh_public_key_file" {
  description = "SSH public key file for the ansible account"
  type        = string
  default     = "~/.mobiledgex/id_rsa_mex.pub"
}
<|MERGE_RESOLUTION|>--- conflicted
+++ resolved
@@ -103,11 +103,7 @@
 
 variable "console_domain_name" {
   description = "Console domain name"
-<<<<<<< HEAD
   default     = "console"
-=======
-  default     = "console.mobiledgex.net"
->>>>>>> 29e56b7e
 }
 
 variable "console_vnc_domain_name" {
