provider "azurerm" {
  version = "~> 2.39.0"

  client_id       = var.azure_terraform_service_principal_id
  client_secret   = var.azure_terraform_service_principal_secret
  subscription_id = var.azure_subscription_id
  tenant_id       = var.azure_tenant_id
}

provider "google" {
  version = "=2.5.1"

  project = var.gcp_project
  zone    = var.gcp_zone
}

provider "cloudflare" {
  version = "~> 2.14.0"

  email   = var.cloudflare_account_email
  api_key = var.cloudflare_account_api_token
}

provider "template" {
  version = "~> 2.2"
}

terraform {
  backend "azurerm" {
    storage_account_name = "mexterraformstate"
    container_name       = "mexplat-tfstate"
    key                  = "test.tfstate"
  }
}

module "gitlab" {
<<<<<<< HEAD
  source = "../../modules/vm_gcp"

  instance_name  = var.gitlab_instance_name
  environ_tag    = var.environ_tag
  instance_size  = "custom-1-7680-ext"
  zone           = var.gcp_zone
  boot_disk_size = 200
  tags = [
=======
  source              = "../../modules/vm_gcp"

  instance_name       = "${var.gitlab_instance_name}"
  environ_tag         = "${var.environ_tag}"
  instance_size       = "custom-1-7680-ext"
  zone                = "${var.gcp_zone}"
  boot_disk_size      = 200
  tags                = [
>>>>>>> 29e56b7e
    "mexplat-${var.environ_tag}",
    "gitlab-registry",
    "http-server",
    "https-server",
    "postgres-${var.environ_tag}",
    "crm",
    "stun-turn",
    "vault-ac",
    module.fw_vault_gcp.target_tag,
  ]
  labels = {
    "environ" = var.environ_tag
    "gitlab"  = "true"
    "vault"   = "true"
    "owner"   = "qa"
  }
}

module "vault_b" {
  source = "../../modules/vm_gcp"

  instance_name  = var.vault_b_instance_name
  environ_tag    = var.environ_tag
  instance_size  = "custom-1-7680-ext"
  zone           = var.vault_b_gcp_zone
  boot_disk_size = 20
  tags = [
    "vault-ac",
    module.fw_vault_gcp.target_tag,
  ]
  labels = {
    "environ" = var.environ_tag
    "vault"   = "true"
    "owner"   = "qa"
  }
}

module "gitlab_dns" {
  source   = "../../modules/cloudflare_record"
  hostname = var.gitlab_domain_name
  ip       = module.gitlab.external_ip
}

module "docker_dns" {
  source   = "../../modules/cloudflare_record"
  hostname = var.gitlab_docker_domain_name
  ip       = module.gitlab.external_ip
}

module "crm_vm_dns" {
  source   = "../../modules/cloudflare_record"
  hostname = var.crm_vm_domain_name
  ip       = module.gitlab.external_ip
}

module "postgres_dns" {
  source   = "../../modules/cloudflare_record"
  hostname = var.postgres_domain_name
  ip       = module.gitlab.external_ip
}

# VM for console
module "console" {
  source = "../../modules/vm_gcp"

  instance_name  = var.console_instance_name
  environ_tag    = var.environ_tag
  instance_size  = "custom-2-9216"
  zone           = var.gcp_zone
  boot_disk_size = 100
  tags = [
    "http-server",
    "https-server",
    "console-debug",
    "mc-artifactory",
    "mc-ldap-${var.environ_tag}",
    "mc-notify-${var.environ_tag}",
    "jaeger",
    "alt-https",
    "notifyroot",
    "alertmanager",
    "vault-ac",
  ]
<<<<<<< HEAD
  labels = {
    "environ" = var.environ_tag
    "console" = "true"
    "owner"   = "qa"
=======
  labels              = {
    "environ"         = "${var.environ_tag}",
    "console"         = "true",
    "owner"           = "qa",
    "vault"           = "true",
>>>>>>> 29e56b7e
  }
}

module "console_dns" {
  source   = "../../modules/cloudflare_record"
  hostname = var.console_domain_name
  ip       = module.console.external_ip
}

module "console_vnc_dns" {
  source   = "../../modules/cloudflare_record"
  hostname = var.console_vnc_domain_name
  ip       = module.console.external_ip
}

module "notifyroot_dns" {
  source   = "../../modules/cloudflare_record"
  hostname = var.notifyroot_domain_name
  ip       = module.console.external_ip
}

module "jaeger_dns" {
  source   = "../../modules/cloudflare_record"
  hostname = var.jaeger_domain_name
  ip       = module.console.external_ip
}

module "esproxy_dns" {
  source   = "../../modules/cloudflare_record"
  hostname = var.esproxy_domain_name
  ip       = module.console.external_ip
}

module "alertmanager_dns" {
  source   = "../../modules/cloudflare_record"
  hostname = var.alertmanager_domain_name
  ip       = module.console.external_ip
}

module "vault_a_dns" {
  source   = "../../modules/cloudflare_record"
  hostname = var.vault_a_domain_name
  ip       = module.gitlab.external_ip
}

module "vault_b_dns" {
  source   = "../../modules/cloudflare_record"
  hostname = var.vault_b_domain_name
  ip       = module.vault_b.external_ip
}

module "vault_c_dns" {
  source                        = "../../modules/cloudflare_record"
  hostname                      = "${var.vault_c_domain_name}"
  ip                            = "${module.console.external_ip}"
}

module "fw_vault_gcp" {
  source        = "../../modules/fw_vault_gcp"
  firewall_name = "${var.environ_tag}-vault-fw-hc-and-proxy"
  target_tag    = "${var.environ_tag}-vault-hc-and-proxy"
}

resource "google_compute_firewall" "mc_ldap" {
  name    = "mc-ldap-${var.environ_tag}"
  network = "default"

  allow {
    protocol = "tcp"
    ports    = ["9389"]
  }

  target_tags = ["mc-ldap-${var.environ_tag}"]
  source_ranges = [
    "${module.gitlab.external_ip}/32",
  ]
}

resource "google_compute_firewall" "mc_notify" {
  name    = "mc-notify-${var.environ_tag}"
  network = "default"

  allow {
    protocol = "tcp"
    ports    = ["52001"]
  }

  target_tags = ["mc-notify-${var.environ_tag}"]
  source_ranges = [
    "0.0.0.0/0",
  ]
}

resource "google_compute_firewall" "postgres" {
  name    = "postgres-${var.environ_tag}"
  network = "default"

  allow {
    protocol = "tcp"
    ports    = ["5432"]
  }

  target_tags = ["postgres-${var.environ_tag}"]
  source_ranges = [
    "${module.console.external_ip}/32",
  ]
}
<|MERGE_RESOLUTION|>--- conflicted
+++ resolved
@@ -34,7 +34,6 @@
 }
 
 module "gitlab" {
-<<<<<<< HEAD
   source = "../../modules/vm_gcp"
 
   instance_name  = var.gitlab_instance_name
@@ -43,16 +42,6 @@
   zone           = var.gcp_zone
   boot_disk_size = 200
   tags = [
-=======
-  source              = "../../modules/vm_gcp"
-
-  instance_name       = "${var.gitlab_instance_name}"
-  environ_tag         = "${var.environ_tag}"
-  instance_size       = "custom-1-7680-ext"
-  zone                = "${var.gcp_zone}"
-  boot_disk_size      = 200
-  tags                = [
->>>>>>> 29e56b7e
     "mexplat-${var.environ_tag}",
     "gitlab-registry",
     "http-server",
@@ -136,18 +125,11 @@
     "alertmanager",
     "vault-ac",
   ]
-<<<<<<< HEAD
   labels = {
     "environ" = var.environ_tag
     "console" = "true"
     "owner"   = "qa"
-=======
-  labels              = {
-    "environ"         = "${var.environ_tag}",
-    "console"         = "true",
-    "owner"           = "qa",
-    "vault"           = "true",
->>>>>>> 29e56b7e
+    "vault"   = "true"
   }
 }
 
