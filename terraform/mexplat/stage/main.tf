provider "azurerm" {
  version = "~> 2.39.0"

  client_id       = var.azure_terraform_service_principal_id
  client_secret   = var.azure_terraform_service_principal_secret
  subscription_id = var.azure_subscription_id
  tenant_id       = var.azure_tenant_id
}

provider "google" {
  version = "=2.5.1"

  project = var.gcp_project
  zone    = var.gcp_zone
}

provider "cloudflare" {
  version = "~> 2.14.0"

  email   = var.cloudflare_account_email
  api_key = var.cloudflare_account_api_token
}

provider "template" {
  version = "~> 2.2"
}

terraform {
  backend "azurerm" {
    storage_account_name = "mexterraformstate"
    container_name       = "mexplat-tfstate"
    key                  = "stage.tfstate"
  }
}

# Common VM for gitlab, crm, vault, postgres
module "gitlab" {
  source = "../../modules/vm_gcp"

  instance_name  = var.gitlab_instance_name
  environ_tag    = var.environ_tag
  zone           = var.gcp_zone
  boot_disk_size = 100
  tags = [
    "mexplat-${var.environ_tag}",
    "gitlab-registry",
    "http-server",
    "https-server",
    "postgres-${var.environ_tag}",
    "crm",
    "stun-turn",
    "vault-ac",
    module.fw_vault_gcp.target_tag,
  ]
  labels = {
    "environ" = var.environ_tag
    "gitlab"  = "true"
    "vault"   = "true"
    "owner"   = "ops"
  }
}

module "vault_b" {
  source = "../../modules/vm_gcp"

  instance_name  = var.vault_b_instance_name
  environ_tag    = var.environ_tag
  instance_size  = "custom-1-7680-ext"
  zone           = var.vault_b_gcp_zone
  boot_disk_size = 20
  tags = [
    "vault-ac",
    module.fw_vault_gcp.target_tag,
  ]
  labels = {
    "environ" = var.environ_tag
    "vault"   = "true"
    "owner"   = "ops"
  }
}

module "gitlab_dns" {
  source   = "../../modules/cloudflare_record"
  hostname = var.gitlab_domain_name
  ip       = module.gitlab.external_ip
}

module "docker_dns" {
  source   = "../../modules/cloudflare_record"
  hostname = var.gitlab_docker_domain_name
  ip       = module.gitlab.external_ip
}

module "crm_vm_dns" {
  source   = "../../modules/cloudflare_record"
  hostname = var.crm_vm_domain_name
  ip       = module.gitlab.external_ip
}

module "postgres_dns" {
  source   = "../../modules/cloudflare_record"
  hostname = var.postgres_domain_name
  ip       = module.gitlab.external_ip
}

# VM for console
module "console" {
  source = "../../modules/vm_gcp"

  instance_name  = var.console_instance_name
  environ_tag    = var.environ_tag
  instance_size  = "custom-2-15360-ext"
  zone           = var.gcp_zone
  boot_disk_size = 100
  tags = [
    "http-server",
    "https-server",
    "console-debug",
    "mc-artifactory",
    "mc-ldap-${var.environ_tag}",
    "mc-notify-${var.environ_tag}",
    "jaeger",
    "alt-https",
    "notifyroot",
    "alertmanager",
    "vault-ac",
  ]
<<<<<<< HEAD
  labels = {
    "environ" = var.environ_tag
    "console" = "true"
    "owner"   = "ops"
=======
  labels              = {
    "environ"         = "${var.environ_tag}",
    "console"         = "true",
    "owner"           = "ops",
    "vault"           = "true",
>>>>>>> 29e56b7e
  }
}

module "console_dns" {
  source   = "../../modules/cloudflare_record"
  hostname = var.console_domain_name
  ip       = module.console.external_ip
}

module "console_vnc_dns" {
  source   = "../../modules/cloudflare_record"
  hostname = var.console_vnc_domain_name
  ip       = module.console.external_ip
}

module "notifyroot_dns" {
  source   = "../../modules/cloudflare_record"
  hostname = var.notifyroot_domain_name
  ip       = module.console.external_ip
}

module "jaeger_dns" {
  source   = "../../modules/cloudflare_record"
  hostname = var.jaeger_domain_name
  ip       = module.console.external_ip
}

module "esproxy_dns" {
  source   = "../../modules/cloudflare_record"
  hostname = var.esproxy_domain_name
  ip       = module.console.external_ip
}

module "alertmanager_dns" {
  source   = "../../modules/cloudflare_record"
  hostname = var.alertmanager_domain_name
  ip       = module.console.external_ip
}

module "vault_a_dns" {
  source   = "../../modules/cloudflare_record"
  hostname = var.vault_a_domain_name
  ip       = module.gitlab.external_ip
}

module "vault_b_dns" {
  source   = "../../modules/cloudflare_record"
  hostname = var.vault_b_domain_name
  ip       = module.vault_b.external_ip
}

module "vault_c_dns" {
  source                        = "../../modules/cloudflare_record"
  hostname                      = "${var.vault_c_domain_name}"
  ip                            = "${module.console.external_ip}"
}

module "fw_vault_gcp" {
  source        = "../../modules/fw_vault_gcp"
  firewall_name = "${var.environ_tag}-vault-fw-hc-and-proxy"
  target_tag    = "${var.environ_tag}-vault-hc-and-proxy"
}

resource "google_compute_firewall" "mc_ldap" {
  name    = "mc-ldap-${var.environ_tag}"
  network = "default"

  allow {
    protocol = "tcp"
    ports    = ["9389"]
  }

  target_tags = ["mc-ldap-${var.environ_tag}"]
  source_ranges = [
    "${module.gitlab.external_ip}/32",
  ]
}

resource "google_compute_firewall" "mc_notify" {
  name    = "mc-notify-${var.environ_tag}"
  network = "default"

  allow {
    protocol = "tcp"
    ports    = ["52001"]
  }

  target_tags = ["mc-notify-${var.environ_tag}"]
  source_ranges = [
    "0.0.0.0/0",
  ]
}

resource "google_compute_firewall" "postgres" {
  name    = "postgres-${var.environ_tag}"
  network = "default"

  allow {
    protocol = "tcp"
    ports    = ["5432"]
  }

  target_tags = ["postgres-${var.environ_tag}"]
  source_ranges = [
    "${module.console.external_ip}/32",
  ]
}
<|MERGE_RESOLUTION|>--- conflicted
+++ resolved
@@ -125,18 +125,11 @@
     "alertmanager",
     "vault-ac",
   ]
-<<<<<<< HEAD
   labels = {
     "environ" = var.environ_tag
     "console" = "true"
     "owner"   = "ops"
-=======
-  labels              = {
-    "environ"         = "${var.environ_tag}",
-    "console"         = "true",
-    "owner"           = "ops",
-    "vault"           = "true",
->>>>>>> 29e56b7e
+    "vault"   = "true"
   }
 }
 
