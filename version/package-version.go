package version

<<<<<<< HEAD
var MobiledgeXPackageVersion = "4.3.6"
=======
var MobiledgeXPackageVersion = "4.4.0"
>>>>>>> 1d5f0443
<|MERGE_RESOLUTION|>--- conflicted
+++ resolved
@@ -1,7 +1,3 @@
 package version
 
-<<<<<<< HEAD
-var MobiledgeXPackageVersion = "4.3.6"
-=======
-var MobiledgeXPackageVersion = "4.4.0"
->>>>>>> 1d5f0443
+var MobiledgeXPackageVersion = "4.4.1"