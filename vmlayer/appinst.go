package vmlayer

import (
	"context"
	"errors"
	"fmt"
	"path/filepath"
	"strings"
	"time"

	"github.com/codeskyblue/go-sh"
	"github.com/mobiledgex/edge-cloud-infra/chefmgmt"
	"github.com/mobiledgex/edge-cloud-infra/infracommon"
	"github.com/mobiledgex/edge-cloud/cloud-resource-manager/access"
	"github.com/mobiledgex/edge-cloud/cloud-resource-manager/crmutil"
	"github.com/mobiledgex/edge-cloud/cloud-resource-manager/dockermgmt"
	"github.com/mobiledgex/edge-cloud/cloud-resource-manager/k8smgmt"
	"github.com/mobiledgex/edge-cloud/cloud-resource-manager/platform"
	"github.com/mobiledgex/edge-cloud/cloud-resource-manager/platform/pc"
	"github.com/mobiledgex/edge-cloud/cloud-resource-manager/proxy"
	proxycerts "github.com/mobiledgex/edge-cloud/cloud-resource-manager/proxy/certs"
	"github.com/mobiledgex/edge-cloud/cloudcommon"
	"github.com/mobiledgex/edge-cloud/edgeproto"
	"github.com/mobiledgex/edge-cloud/log"
	"github.com/mobiledgex/edge-cloud/util"
	ssh "github.com/mobiledgex/golang-ssh"
	v1 "k8s.io/api/core/v1"
)

var MaxDockerSeedWait = 1 * time.Minute

<<<<<<< HEAD
=======
var qcowConvertTimeout = 15 * time.Minute

type ProxyDnsSecOpts struct {
	AddProxy              bool
	AddDnsAndPatchKubeSvc bool
	AddSecurityRules      bool
}

>>>>>>> 279321a2
type vmAppOrchValues struct {
	lbName             string
	externalServerName string
	vmgp               *VMGroupOrchestrationParams
	newSubnetName      string
}

func (v *VMPlatform) PerformOrchestrationForVMApp(ctx context.Context, app *edgeproto.App, appInst *edgeproto.AppInst, updateCallback edgeproto.CacheUpdateCallback) (*vmAppOrchValues, error) {
	var orchVals vmAppOrchValues

	imageName, err := cloudcommon.GetFileName(app.ImagePath)
	if err != nil {
		return &orchVals, err
	}
	var imageInfo infracommon.ImageInfo
	sourceImageTime, md5Sum, err := infracommon.GetUrlInfo(ctx, v.VMProperties.CommonPf.PlatformConfig.AccessApi, app.ImagePath)
	imageInfo.LocalImageName = imageName + "-" + md5Sum
	if v.VMProperties.AppendFlavorToVmAppImage {
		imageInfo.LocalImageName = imageInfo.LocalImageName + "-" + appInst.Flavor.Name
	}
	imageInfo.Md5sum = md5Sum
	imageInfo.SourceImageTime = sourceImageTime
	if err != nil {
		return &orchVals, err
	}

	err = v.VMProvider.AddAppImageIfNotPresent(ctx, &imageInfo, app, appInst.Flavor.Name, updateCallback)
	if err != nil {
		return &orchVals, err
	}

	objName := cloudcommon.GetAppFQN(&app.Key)
	usesLb := app.AccessType == edgeproto.AccessType_ACCESS_TYPE_LOAD_BALANCER

	deploymentVars := crmutil.DeploymentReplaceVars{
		Deployment: crmutil.CrmReplaceVars{
			CloudletName: k8smgmt.NormalizeName(appInst.Key.ClusterInstKey.CloudletKey.Name),
			CloudletOrg:  k8smgmt.NormalizeName(appInst.Key.ClusterInstKey.CloudletKey.Organization),
			AppOrg:       k8smgmt.NormalizeName(app.Key.Organization),
			DnsZone:      v.VMProperties.CommonPf.GetCloudletDNSZone(),
		},
	}
	ctx = context.WithValue(ctx, crmutil.DeploymentReplaceVarsKey, &deploymentVars)

	// whether the app vm needs to connect to internal or external networks
	// depends on whether it has an LB
	appConnectsExternal := !usesLb
	var vms []*VMRequestSpec
	orchVals.externalServerName = objName

	if usesLb {
		orchVals.lbName = cloudcommon.GetVMAppFQDN(&appInst.Key, &appInst.Key.ClusterInstKey.CloudletKey, v.VMProperties.CommonPf.PlatformConfig.AppDNSRoot)
		orchVals.externalServerName = orchVals.lbName
		orchVals.newSubnetName = objName + "-subnet"
		tags := v.GetChefClusterTags(appInst.ClusterInstKey(), VMTypeRootLB)
		lbVm, err := v.GetVMSpecForRootLB(ctx, orchVals.lbName, orchVals.newSubnetName, tags, updateCallback)
		if err != nil {
			return &orchVals, err
		}
		vms = append(vms, lbVm)
	}

	appVm, err := v.GetVMRequestSpec(
		ctx,
		VMTypeAppVM,
		objName,
		appInst.VmFlavor,
		imageInfo.LocalImageName,
		appConnectsExternal,
		WithComputeAvailabilityZone(appInst.AvailabilityZone),
		WithExternalVolume(appInst.ExternalVolumeSize),
		WithSubnetConnection(orchVals.newSubnetName),
		WithDeploymentManifest(app.DeploymentManifest),
		WithCommand(app.Command),
		WithImageFolder(cloudcommon.GetAppFQN(&app.Key)),
	)
	if err != nil {
		return &orchVals, err
	}
	vms = append(vms, appVm)
	updateCallback(edgeproto.UpdateTask, "Deploying App")
	vmgp, err := v.OrchestrateVMsFromVMSpec(ctx, objName, vms, ActionCreate, updateCallback, WithNewSubnet(orchVals.newSubnetName),
		WithAccessPorts(app.AccessPorts, infracommon.RemoteCidrAll),
		WithNewSecurityGroup(infracommon.GetServerSecurityGroupName(orchVals.externalServerName)),
	)
	if err != nil {
		return &orchVals, err
	}
	orchVals.vmgp = vmgp
	return &orchVals, nil
}

func seedDockerSecrets(ctx context.Context, client ssh.Client, clusterInst *edgeproto.ClusterInst, names *k8smgmt.KubeNames, accessApi platform.AccessApi) error {
	start := time.Now()
	for _, imagePath := range names.ImagePaths {
		for {
			err := infracommon.SeedDockerSecret(ctx, client, clusterInst, imagePath, accessApi)
			if err != nil {
				log.SpanLog(ctx, log.DebugLevelInfra, "seeding docker secret failed", "err", err)
				elapsed := time.Since(start)
				if elapsed > MaxDockerSeedWait {
					return fmt.Errorf("can't seed docker secret - %v", err)
				}
				log.SpanLog(ctx, log.DebugLevelInfra, "retrying in 10 seconds")
				time.Sleep(10 * time.Second)
			} else {
				break
			}
		}
	}
	return nil
}

func (v *VMPlatform) CreateAppInst(ctx context.Context, clusterInst *edgeproto.ClusterInst, app *edgeproto.App, appInst *edgeproto.AppInst, appFlavor *edgeproto.Flavor, updateCallback edgeproto.CacheUpdateCallback) error {

	var err error
	var result OperationInitResult
	ctx, result, err = v.VMProvider.InitOperationContext(ctx, OperationInitStart)
	if err != nil {
		return err
	}
	if result == OperationNewlyInitialized {
		defer v.VMProvider.InitOperationContext(ctx, OperationInitComplete)
	}

	switch deployment := app.Deployment; deployment {
	case cloudcommon.DeploymentTypeKubernetes:
		fallthrough
	case cloudcommon.DeploymentTypeHelm:
		rootLBName := v.VMProperties.GetRootLBNameForCluster(ctx, clusterInst)
		appWaitChan := make(chan string)

		client, err := v.GetClusterPlatformClient(ctx, clusterInst, cloudcommon.ClientTypeRootLB)
		if err != nil {
			return err
		}
		names, err := k8smgmt.GetKubeNames(clusterInst, app, appInst)
		if err != nil {
			return err
		}
		updateCallback(edgeproto.UpdateTask, "Setting up registry secret")
		kconf := k8smgmt.GetKconfName(clusterInst)
		for _, imagePath := range names.ImagePaths {
			err = infracommon.CreateDockerRegistrySecret(ctx, client, kconf, imagePath, v.VMProperties.CommonPf.PlatformConfig.AccessApi, names)
			if err != nil {
				return err
			}
		}
		masterIP, masterIpErr := v.GetIPFromServerName(ctx, v.VMProperties.GetCloudletMexNetwork(), GetClusterSubnetName(ctx, clusterInst), GetClusterMasterName(ctx, clusterInst))
		// Add crm local replace variables
		if masterIpErr != nil {
			return masterIpErr
		}
		deploymentVars := crmutil.DeploymentReplaceVars{
			Deployment: crmutil.CrmReplaceVars{
				ClusterIp:    masterIP.ExternalAddr,
				CloudletName: k8smgmt.NormalizeName(clusterInst.Key.CloudletKey.Name),
				ClusterName:  k8smgmt.NormalizeName(clusterInst.Key.ClusterKey.Name),
				CloudletOrg:  k8smgmt.NormalizeName(clusterInst.Key.CloudletKey.Organization),
				AppOrg:       k8smgmt.NormalizeName(app.Key.Organization),
				DnsZone:      v.VMProperties.CommonPf.GetCloudletDNSZone(),
			},
		}
		ctx = context.WithValue(ctx, crmutil.DeploymentReplaceVarsKey, &deploymentVars)

		if deployment == cloudcommon.DeploymentTypeKubernetes {
			updateCallback(edgeproto.UpdateTask, "Creating Kubernetes App")
			err = k8smgmt.CreateAppInst(ctx, v.VMProperties.CommonPf.PlatformConfig.AccessApi, client, names, app, appInst)
		} else {
			updateCallback(edgeproto.UpdateTask, "Creating Helm App")

			err = k8smgmt.CreateHelmAppInst(ctx, client, names, clusterInst, app, appInst)
		}
		if err != nil {
			return err
		}

		// wait for the appinst in parallel with other tasks
		go func() {
			if deployment == cloudcommon.DeploymentTypeKubernetes {
				waitErr := k8smgmt.WaitForAppInst(ctx, client, names, app, k8smgmt.WaitRunning)
				if waitErr == nil {
					appWaitChan <- ""
				} else {
					appWaitChan <- waitErr.Error()
				}
			} else { // no waiting for the helm apps currently, to be revisited
				appWaitChan <- ""
			}
		}()

		// set up DNS
		var rootLBIPaddr *ServerIP
		rootLBIPaddr, err = v.GetIPFromServerName(ctx, v.VMProperties.GetCloudletExternalNetwork(), "", rootLBName, pc.WithCachedIp(true))
		if err == nil {
			getDnsAction := func(svc v1.Service) (*infracommon.DnsSvcAction, error) {
				action := infracommon.DnsSvcAction{}
				action.PatchKube = true
				action.PatchIP = masterIP.ExternalAddr
				action.ExternalIP = rootLBIPaddr.ExternalAddr
				// Should only add DNS for external ports
				action.AddDNS = !app.InternalPorts
				return &action, nil
			}
			// If this is an internal ports, all we need is patch of kube service
			if app.InternalPorts {
				err = v.VMProperties.CommonPf.CreateAppDNSAndPatchKubeSvc(ctx, client, names, infracommon.NoDnsOverride, getDnsAction)
			} else {
				updateCallback(edgeproto.UpdateTask, "Configuring Service: LB, Firewall Rules and DNS")
				ops := infracommon.ProxyDnsSecOpts{AddProxy: true, AddDnsAndPatchKubeSvc: true, AddSecurityRules: true}
				err = v.VMProperties.CommonPf.AddProxySecurityRulesAndPatchDNS(ctx, client, names, app, appInst, getDnsAction, v.VMProvider.WhitelistSecurityRules, cloudcommon.IPAddrAllInterfaces, rootLBName, masterIP.ExternalAddr, ops, proxy.WithDockerPublishPorts(), proxy.WithDockerNetwork(""))
			}
		}

		appWaitErr := <-appWaitChan
		if appWaitErr != "" {
			return fmt.Errorf("app wait error, %v", appWaitErr)
		}
		if err != nil {
			return err
		}
	case cloudcommon.DeploymentTypeVM:
		objName := cloudcommon.GetAppFQN(&app.Key)
		orchVals, err := v.PerformOrchestrationForVMApp(ctx, app, appInst, updateCallback)
		if err != nil {
			return err
		}
		ip, err := v.GetIPFromServerName(ctx, v.VMProperties.GetCloudletExternalNetwork(), "", orchVals.externalServerName)
		if err != nil {
			return err
		}
		if app.AccessType == edgeproto.AccessType_ACCESS_TYPE_LOAD_BALANCER {
			updateCallback(edgeproto.UpdateTask, "Setting Up Load Balancer")
			pp := edgeproto.TrustPolicy{}
			err = v.SetupRootLB(ctx, orchVals.lbName, &clusterInst.Key.CloudletKey, &pp, updateCallback)
			if err != nil {
				return err
			}
			var proxyOps []proxy.Op
			client, err := v.GetSSHClientForServer(ctx, orchVals.externalServerName, v.VMProperties.GetCloudletExternalNetwork())
			if err != nil {
				return err
			}
			// clusterInst is empty but that is ok here
			names, err := k8smgmt.GetKubeNames(clusterInst, app, appInst)
			if err != nil {
				return fmt.Errorf("get kube names failed: %s", err)
			}
			proxyOps = append(proxyOps, proxy.WithDockerPublishPorts(), proxy.WithDockerNetwork(""))
			getDnsAction := func(svc v1.Service) (*infracommon.DnsSvcAction, error) {
				action := infracommon.DnsSvcAction{}
				action.PatchKube = false
				action.ExternalIP = ip.ExternalAddr
				return &action, nil
			}
			vmIP, err := v.GetIPFromServerName(ctx, "", orchVals.newSubnetName, objName)
			if err != nil {
				return err
			}
			updateCallback(edgeproto.UpdateTask, "Configuring Firewall Rules")
			ops := infracommon.ProxyDnsSecOpts{AddProxy: true, AddDnsAndPatchKubeSvc: false, AddSecurityRules: false}
			err = v.VMProperties.CommonPf.AddProxySecurityRulesAndPatchDNS(ctx, client, names, app, appInst, getDnsAction, v.VMProvider.WhitelistSecurityRules, orchVals.externalServerName, cloudcommon.IPAddrAllInterfaces, vmIP.ExternalAddr, ops, proxyOps...)
			if err != nil {
				return fmt.Errorf("AddProxySecurityRulesAndPatchDNS error: %v", err)
			}

			var internalIfName string
			if v.VMProperties.GetCloudletExternalRouter() == NoExternalRouter {
				log.SpanLog(ctx, log.DebugLevelInfra, "Need to attach internal interface on rootlb")

				// after vm creation, the orchestrator will update some fields in the group params including gateway IP.
				// this IP is used on the rootLB to server as the GW for this new subnet
				gw, err := v.GetSubnetGatewayFromVMGroupParms(ctx, orchVals.newSubnetName, orchVals.vmgp)
				if err != nil {
					return err
				}
				attachPort := v.VMProvider.GetInternalPortPolicy() == AttachPortAfterCreate
				internalIfName, err = v.AttachAndEnableRootLBInterface(ctx, client, orchVals.lbName, attachPort, orchVals.newSubnetName, GetPortName(orchVals.lbName, orchVals.newSubnetName), gw)
				if err != nil {
					log.SpanLog(ctx, log.DebugLevelInfra, "AttachAndEnableRootLBInterface failed", "err", err)
					return err
				}
				if v.VMProperties.RunLbDhcpServerForVmApps {
					updateCallback(edgeproto.UpdateTask, "Enabling DHCP on RootLB for VM App")
					err = v.StartDhcpServerForVmApp(ctx, client, internalIfName, vmIP.InternalAddr, objName)
					if err != nil {
						return err
					}
				}
			} else {
				log.SpanLog(ctx, log.DebugLevelInfra, "External router in use, no internal interface for rootlb")
			}
			proxycerts.NewDedicatedLB(ctx, &appInst.Key.ClusterInstKey.CloudletKey, orchVals.lbName, client, v.VMProperties.CommonPf.PlatformConfig.NodeMgr)
			// DNS entry is already added while setting up RootLB
			return nil
		}
		updateCallback(edgeproto.UpdateTask, "Adding DNS Entry")
		if appInst.Uri != "" && ip.ExternalAddr != "" {
			fqdn := appInst.Uri
			configs := append(app.Configs, appInst.Configs...)
			aac, err := access.GetAppAccessConfig(ctx, configs, app.TemplateDelimiter)
			if err != nil {
				return err
			}
			if aac.DnsOverride != "" {
				fqdn = aac.DnsOverride
			}
			if err = v.VMProperties.CommonPf.ActivateFQDNA(ctx, fqdn, ip.ExternalAddr); err != nil {
				return err
			}
			log.SpanLog(ctx, log.DebugLevelInfra, "DNS A record activated",
				"name", objName,
				"fqdn", fqdn,
				"IP", ip.ExternalAddr)
		}
		return nil

	case cloudcommon.DeploymentTypeDocker:
		rootLBName := v.VMProperties.GetRootLBNameForCluster(ctx, clusterInst)
		rootLBClient, err := v.GetClusterPlatformClient(ctx, clusterInst, cloudcommon.ClientTypeRootLB)
		if err != nil {
			return err
		}
		clientType := cloudcommon.GetAppClientType(app)
		appClient, err := v.GetClusterPlatformClient(ctx, clusterInst, clientType)
		if err != nil {
			return err
		}
		backendIP := cloudcommon.RemoteServerNone
		if app.AccessType == edgeproto.AccessType_ACCESS_TYPE_LOAD_BALANCER {
			sip, err := v.GetIPFromServerName(ctx, v.VMProperties.GetCloudletMexNetwork(), GetClusterSubnetName(ctx, clusterInst), GetClusterMasterName(ctx, clusterInst))
			if err != nil {
				return err
			}
			backendIP = sip.ExternalAddr
		}

		rootLBIPaddr, err := v.GetIPFromServerName(ctx, v.VMProperties.GetCloudletExternalNetwork(), "", rootLBName, pc.WithCachedIp(true))
		if err != nil {
			return err
		}
		names, err := k8smgmt.GetKubeNames(clusterInst, app, appInst)
		if err != nil {
			return fmt.Errorf("get kube names failed, %v", err)
		}
		// Fetch image paths from zip file
		if app.DeploymentManifest != "" && strings.HasSuffix(app.DeploymentManifest, ".zip") {
			filename := util.DockerSanitize(app.Key.Name + app.Key.Organization + app.Key.Version)
			zipfile := "/var/tmp/" + filename + ".zip"
			zipContainers, err := cloudcommon.GetRemoteZipDockerManifests(ctx, v.VMProperties.CommonPf.PlatformConfig.AccessApi, app.DeploymentManifest, zipfile, cloudcommon.Download)
			if err != nil {
				return err
			}
			for _, containers := range zipContainers {
				for _, container := range containers {
					names.ImagePaths = append(names.ImagePaths, container.Image)
				}
			}
		}

		updateCallback(edgeproto.UpdateTask, "Seeding docker secrets")
		err = seedDockerSecrets(ctx, appClient, clusterInst, names, v.VMProperties.CommonPf.PlatformConfig.AccessApi)
		if err != nil {
			return err
		}

		updateCallback(edgeproto.UpdateTask, "Deploying Docker App")

		err = dockermgmt.CreateAppInst(ctx, v.VMProperties.CommonPf.PlatformConfig.AccessApi, appClient, app, appInst, dockermgmt.WithForceImagePull(true))
		if err != nil {
			return err
		}
		getDnsAction := func(svc v1.Service) (*infracommon.DnsSvcAction, error) {
			action := infracommon.DnsSvcAction{}
			action.PatchKube = false
			action.ExternalIP = rootLBIPaddr.ExternalAddr
			return &action, nil
		}
		updateCallback(edgeproto.UpdateTask, "Configuring Firewall Rules and DNS")
		var proxyOps []proxy.Op
		addproxy := false
		listenIP := "NONE" // only applicable for proxy case
		if app.AccessType == edgeproto.AccessType_ACCESS_TYPE_LOAD_BALANCER {
			proxyOps = append(proxyOps, proxy.WithDockerPublishPorts(), proxy.WithDockerNetwork(""))
			addproxy = true
			listenIP = rootLBIPaddr.InternalAddr
		}
		ops := infracommon.ProxyDnsSecOpts{AddProxy: addproxy, AddDnsAndPatchKubeSvc: true, AddSecurityRules: true}
		err = v.VMProperties.CommonPf.AddProxySecurityRulesAndPatchDNS(ctx, rootLBClient, names, app, appInst, getDnsAction, v.VMProvider.WhitelistSecurityRules, rootLBName, listenIP, backendIP, ops, proxyOps...)
		if err != nil {
			return fmt.Errorf("AddProxySecurityRulesAndPatchDNS error: %v", err)
		}
	default:
		err = fmt.Errorf("unsupported deployment type %s", deployment)
	}
	return err
}

func (v *VMPlatform) DeleteAppInst(ctx context.Context, clusterInst *edgeproto.ClusterInst, app *edgeproto.App, appInst *edgeproto.AppInst, updateCallback edgeproto.CacheUpdateCallback) error {
	chefClient := v.VMProperties.GetChefClient()
	if chefClient == nil {
		return fmt.Errorf("Chef client is not initialized")
	}
	var err error
	var result OperationInitResult
	ctx, result, err = v.VMProvider.InitOperationContext(ctx, OperationInitStart)
	if err != nil {
		return err
	}
	if result == OperationNewlyInitialized {
		defer v.VMProvider.InitOperationContext(ctx, OperationInitComplete)
	}
	switch deployment := app.Deployment; deployment {
	case cloudcommon.DeploymentTypeKubernetes:
		fallthrough
	case cloudcommon.DeploymentTypeHelm:
		rootLBName := v.VMProperties.GetRootLBNameForCluster(ctx, clusterInst)
		if clusterInst.IpAccess == edgeproto.IpAccess_IP_ACCESS_DEDICATED {
			log.SpanLog(ctx, log.DebugLevelInfra, "using dedicated RootLB to delete app", "rootLBName", rootLBName)
			_, err := v.VMProvider.GetServerDetail(ctx, rootLBName)
			if err != nil {
				if strings.Contains(err.Error(), ServerDoesNotExistError) {
					log.SpanLog(ctx, log.DebugLevelInfra, "Dedicated RootLB is gone, allow app deletion")
					return nil
				}
				return err
			}
		}
		client, err := v.GetClusterPlatformClient(ctx, clusterInst, cloudcommon.ClientTypeRootLB)
		if err != nil {
			return err
		}
		names, err := k8smgmt.GetKubeNames(clusterInst, app, appInst)
		if err != nil {
			return fmt.Errorf("get kube names failed: %s", err)
		}
		masterIP, err := v.GetIPFromServerName(ctx, v.VMProperties.GetCloudletMexNetwork(), GetClusterSubnetName(ctx, clusterInst), GetClusterMasterName(ctx, clusterInst))
		if err != nil {
			if strings.Contains(err.Error(), ServerDoesNotExistError) {
				log.SpanLog(ctx, log.DebugLevelInfra, "cluster is gone, allow app deletion")
				secGrp := infracommon.GetServerSecurityGroupName(rootLBName)
				v.VMProperties.CommonPf.DeleteProxySecurityGroupRules(ctx, client, dockermgmt.GetContainerName(&app.Key), secGrp, infracommon.GetAppWhitelistRulesLabel(app), appInst.MappedPorts, app, rootLBName, v.VMProvider.RemoveWhitelistSecurityRules)
				return nil
			}
			return err
		}
		// Add crm local replace variables
		deploymentVars := crmutil.DeploymentReplaceVars{
			Deployment: crmutil.CrmReplaceVars{
				ClusterIp:    masterIP.ExternalAddr,
				CloudletName: k8smgmt.NormalizeName(clusterInst.Key.CloudletKey.Name),
				ClusterName:  k8smgmt.NormalizeName(clusterInst.Key.ClusterKey.Name),
				CloudletOrg:  k8smgmt.NormalizeName(clusterInst.Key.CloudletKey.Organization),
				AppOrg:       k8smgmt.NormalizeName(app.Key.Organization),
				DnsZone:      v.VMProperties.CommonPf.GetCloudletDNSZone(),
			},
		}
		ctx = context.WithValue(ctx, crmutil.DeploymentReplaceVarsKey, &deploymentVars)

		// Clean up security rules and proxy if app is external
		secGrp := infracommon.GetServerSecurityGroupName(rootLBName)
		if err := v.VMProperties.CommonPf.DeleteProxySecurityGroupRules(ctx, client, dockermgmt.GetContainerName(&app.Key), secGrp, infracommon.GetAppWhitelistRulesLabel(app), appInst.MappedPorts, app, rootLBName, v.VMProvider.RemoveWhitelistSecurityRules); err != nil {
			log.SpanLog(ctx, log.DebugLevelInfra, "cannot delete security rules", "name", names.AppName, "rootlb", rootLBName, "error", err)
		}
		if !app.InternalPorts {
			// Clean up DNS entries
			configs := append(app.Configs, appInst.Configs...)
			aac, err := access.GetAppAccessConfig(ctx, configs, app.TemplateDelimiter)
			if err != nil {
				return err
			}
			if err := v.VMProperties.CommonPf.DeleteAppDNS(ctx, client, names, aac.DnsOverride); err != nil {
				log.SpanLog(ctx, log.DebugLevelInfra, "cannot clean up DNS entries", "name", names.AppName, "rootlb", rootLBName, "error", err)
			}
		}

		if deployment == cloudcommon.DeploymentTypeKubernetes {
			return k8smgmt.DeleteAppInst(ctx, client, names, app, appInst)
		} else {
			return k8smgmt.DeleteHelmAppInst(ctx, client, names, clusterInst)
		}

	case cloudcommon.DeploymentTypeVM:
		objName := cloudcommon.GetAppFQN(&app.Key)
		log.SpanLog(ctx, log.DebugLevelInfra, "Deleting VM", "stackName", objName)
		err := v.VMProvider.DeleteVMs(ctx, objName)
		if err != nil {
			return fmt.Errorf("DeleteVMAppInst error: %v", err)
		}
		if app.AccessType == edgeproto.AccessType_ACCESS_TYPE_LOAD_BALANCER {
			lbName := cloudcommon.GetVMAppFQDN(&appInst.Key, &appInst.Key.ClusterInstKey.CloudletKey, v.VMProperties.CommonPf.PlatformConfig.AppDNSRoot)
			clientName := v.GetChefClientName(lbName)
			err = chefmgmt.ChefClientDelete(ctx, chefClient, clientName)
			if err != nil {
				log.SpanLog(ctx, log.DebugLevelInfra, "failed to delete client from Chef Server", "clientName", clientName, "err", err)
			}
			proxycerts.RemoveDedicatedLB(ctx, lbName)
			DeleteServerIpFromCache(ctx, lbName)
		}
		imgName, err := cloudcommon.GetFileName(app.ImagePath)
		if err != nil {
			return err
		}
		_, md5Sum, err := infracommon.GetUrlInfo(ctx, v.VMProperties.CommonPf.PlatformConfig.AccessApi, app.ImagePath)
		localImageName := imgName + "-" + md5Sum
		if v.VMProperties.AppendFlavorToVmAppImage {
			localImageName = localImageName + "-" + appInst.Flavor.Name
		}
		err = v.VMProvider.DeleteImage(ctx, cloudcommon.GetAppFQN(&app.Key), localImageName)
		if err != nil {
			log.SpanLog(ctx, log.DebugLevelInfra, "cannot delete image", "localImageName", localImageName)
		}
		if appInst.Uri != "" {
			fqdn := appInst.Uri
			configs := append(app.Configs, appInst.Configs...)
			aac, err := access.GetAppAccessConfig(ctx, configs, app.TemplateDelimiter)
			if err != nil {
				return err
			}
			if aac.DnsOverride != "" {
				fqdn = aac.DnsOverride
			}
			if err = v.VMProperties.CommonPf.DeleteDNSRecords(ctx, fqdn); err != nil {
				log.SpanLog(ctx, log.DebugLevelInfra, "cannot delete DNS entries", "fqdn", fqdn)
			}
		}
		return nil

	case cloudcommon.DeploymentTypeDocker:
		rootLBName := v.VMProperties.GetRootLBNameForCluster(ctx, clusterInst)
		rootLBClient, err := v.GetClusterPlatformClient(ctx, clusterInst, cloudcommon.ClientTypeRootLB)
		if err != nil {
			return err
		}
		clientType := cloudcommon.GetAppClientType(app)
		appClient, err := v.GetClusterPlatformClient(ctx, clusterInst, clientType)
		if err != nil {
			if strings.Contains(err.Error(), ServerDoesNotExistError) {
				log.SpanLog(ctx, log.DebugLevelInfra, "cluster is gone, allow app deletion")
				secGrp := infracommon.GetServerSecurityGroupName(rootLBName)
				v.VMProperties.CommonPf.DeleteProxySecurityGroupRules(ctx, rootLBClient, dockermgmt.GetContainerName(&app.Key), secGrp, infracommon.GetAppWhitelistRulesLabel(app), appInst.MappedPorts, app, rootLBName, v.VMProvider.RemoveWhitelistSecurityRules)
				return nil
			}
			return err
		}
		_, err = v.VMProvider.GetServerDetail(ctx, rootLBName)
		if err != nil {
			if strings.Contains(err.Error(), ServerDoesNotExistError) {
				log.SpanLog(ctx, log.DebugLevelInfra, "Dedicated RootLB is gone, allow app deletion")
				return nil
			}
			return err
		}
		name := dockermgmt.GetContainerName(&app.Key)
		if !app.InternalPorts {
			secGrp := infracommon.GetServerSecurityGroupName(rootLBName)
			//  the proxy does not yet exist for docker, but it eventually will.  Secgrp rules should be deleted in either case
			if err := v.VMProperties.CommonPf.DeleteProxySecurityGroupRules(ctx, rootLBClient, name, secGrp, infracommon.GetAppWhitelistRulesLabel(app), appInst.MappedPorts, app, rootLBName, v.VMProvider.RemoveWhitelistSecurityRules); err != nil {
				log.SpanLog(ctx, log.DebugLevelInfra, "cannot delete security rules", "name", name, "rootlb", rootLBName, "error", err)
			}
		}

		return dockermgmt.DeleteAppInst(ctx, v.VMProperties.CommonPf.PlatformConfig.AccessApi, appClient, app, appInst)
	default:
		return fmt.Errorf("unsupported deployment type %s", deployment)
	}

}

func (v *VMPlatform) UpdateAppInst(ctx context.Context, clusterInst *edgeproto.ClusterInst, app *edgeproto.App, appInst *edgeproto.AppInst, updateCallback edgeproto.CacheUpdateCallback) error {

	var err error
	var result OperationInitResult
	ctx, result, err = v.VMProvider.InitOperationContext(ctx, OperationInitStart)
	if err != nil {
		return err
	}
	if result == OperationNewlyInitialized {
		defer v.VMProvider.InitOperationContext(ctx, OperationInitComplete)
	}

	masterIP, err := v.GetIPFromServerName(ctx, v.VMProperties.GetCloudletMexNetwork(), GetClusterSubnetName(ctx, clusterInst), GetClusterMasterName(ctx, clusterInst))
	if err != nil {
		return err
	}

	// Add crm local replace variables
	deploymentVars := crmutil.DeploymentReplaceVars{
		Deployment: crmutil.CrmReplaceVars{
			ClusterIp:    masterIP.ExternalAddr,
			ClusterName:  k8smgmt.NormalizeName(clusterInst.Key.ClusterKey.Name),
			CloudletName: k8smgmt.NormalizeName(clusterInst.Key.CloudletKey.Organization),
			AppOrg:       k8smgmt.NormalizeName(app.Key.Organization),
			DnsZone:      v.VMProperties.CommonPf.GetCloudletDNSZone(),
		},
	}
	ctx = context.WithValue(ctx, crmutil.DeploymentReplaceVarsKey, &deploymentVars)
	clientType := cloudcommon.GetAppClientType(app)
	client, err := v.GetClusterPlatformClient(ctx, clusterInst, clientType)
	if err != nil {
		return err
	}

	names, err := k8smgmt.GetKubeNames(clusterInst, app, appInst)
	if err != nil {
		return fmt.Errorf("get kube names failed: %s", err)
	}

	if app.Deployment == cloudcommon.DeploymentTypeKubernetes || app.Deployment == cloudcommon.DeploymentTypeHelm {
		kconf := k8smgmt.GetKconfName(clusterInst)
		for _, imagePath := range names.ImagePaths {
			// secret may have changed, so delete and re-create
			err = infracommon.DeleteDockerRegistrySecret(ctx, client, kconf, imagePath, v.VMProperties.CommonPf.PlatformConfig.AccessApi, names)
			if err != nil {
				return err
			}
			err = infracommon.CreateDockerRegistrySecret(ctx, client, kconf, imagePath, v.VMProperties.CommonPf.PlatformConfig.AccessApi, names)
			if err != nil {
				return err
			}
		}
	}

	switch deployment := app.Deployment; deployment {
	case cloudcommon.DeploymentTypeKubernetes:
		return k8smgmt.UpdateAppInst(ctx, v.VMProperties.CommonPf.PlatformConfig.AccessApi, client, names, app, appInst)
	case cloudcommon.DeploymentTypeDocker:
		err = seedDockerSecrets(ctx, client, clusterInst, names, v.VMProperties.CommonPf.PlatformConfig.AccessApi)
		if err != nil {
			return err
		}
		return dockermgmt.UpdateAppInst(ctx, v.VMProperties.CommonPf.PlatformConfig.AccessApi, client, app, appInst)
	case cloudcommon.DeploymentTypeHelm:
		return k8smgmt.UpdateHelmAppInst(ctx, client, names, app, appInst)

	default:
		return fmt.Errorf("UpdateAppInst not supported for deployment: %s", app.Deployment)
	}
}

func (v *VMPlatform) GetAppInstRuntime(ctx context.Context, clusterInst *edgeproto.ClusterInst, app *edgeproto.App, appInst *edgeproto.AppInst) (*edgeproto.AppInstRuntime, error) {
	clientType := cloudcommon.GetAppClientType(app)
	client, err := v.GetClusterPlatformClient(ctx, clusterInst, clientType)
	if err != nil {
		return nil, err
	}

	switch deployment := app.Deployment; deployment {
	case cloudcommon.DeploymentTypeKubernetes:
		fallthrough
	case cloudcommon.DeploymentTypeHelm:
		names, err := k8smgmt.GetKubeNames(clusterInst, app, appInst)
		if err != nil {
			return nil, err
		}
		return k8smgmt.GetAppInstRuntime(ctx, client, names, app, appInst)
	case cloudcommon.DeploymentTypeDocker:
		return dockermgmt.GetAppInstRuntime(ctx, client, app, appInst)
	case cloudcommon.DeploymentTypeVM:
		fallthrough
	default:
		return nil, fmt.Errorf("unsupported deployment type %s", deployment)
	}
}

func (v *VMPlatform) GetContainerCommand(ctx context.Context, clusterInst *edgeproto.ClusterInst, app *edgeproto.App, appInst *edgeproto.AppInst, req *edgeproto.ExecRequest) (string, error) {
	switch deployment := app.Deployment; deployment {
	case cloudcommon.DeploymentTypeKubernetes:
		fallthrough
	case cloudcommon.DeploymentTypeHelm:
		return k8smgmt.GetContainerCommand(ctx, clusterInst, app, appInst, req)
	case cloudcommon.DeploymentTypeDocker:
		return dockermgmt.GetContainerCommand(clusterInst, app, appInst, req)
	case cloudcommon.DeploymentTypeVM:
		fallthrough
	default:
		return "", fmt.Errorf("unsupported deployment type %s", deployment)
	}
}

func DownloadVMImage(ctx context.Context, accessApi platform.AccessApi, imageName, imageUrl, md5Sum string) (string, error) {
	log.SpanLog(ctx, log.DebugLevelInfra, "DownloadVMImage", "imageName", imageName, "imageUrl", imageUrl)

	fileExt, err := cloudcommon.GetFileNameWithExt(imageUrl)
	if err != nil {
		return "", err
	}
	filePath := "/var/tmp/" + fileExt

	err = cloudcommon.DownloadFile(ctx, accessApi, imageUrl, filePath, nil)
	if err != nil {
		return "", fmt.Errorf("error downloading image from %s, %v", imageUrl, err)
	}
	// Verify checksum
	if md5Sum != "" {
		fileMd5Sum, err := infracommon.Md5SumFile(filePath)
		if err != nil {
			return "", err
		}
		log.SpanLog(ctx, log.DebugLevelInfra, "verify md5sum", "downloaded-md5sum", fileMd5Sum, "actual-md5sum", md5Sum)
		if fileMd5Sum != md5Sum {
			return "", fmt.Errorf("mismatch in md5sum for downloaded image: %s", imageName)
		}
	}
	return filePath, nil
}

func ConvertQcowToVmdk(ctx context.Context, sourceFile string, size uint64) (string, error) {
	log.SpanLog(ctx, log.DebugLevelInfra, "ConvertQcowToVmdk", "sourceFile", sourceFile, "size", size, "timeout", qcowConvertTimeout)
	destFile := strings.TrimSuffix(sourceFile, filepath.Ext(sourceFile))
	destFile = destFile + ".vmdk"

	convertChan := make(chan string, 1)
	var convertErr string
	go func() {
		//resize to the correct size
		sizeInGB := fmt.Sprintf("%dG", size)
		log.SpanLog(ctx, log.DebugLevelInfra, "Resizing to", "size", sizeInGB)
		out, err := sh.Command("qemu-img", "resize", sourceFile, "--shrink", sizeInGB).CombinedOutput()

		if err != nil {
			log.SpanLog(ctx, log.DebugLevelInfra, "qemu-img resize failed", "out", string(out), "err", err)
			convertChan <- fmt.Sprintf("qemu-img resize failed: %s %v", out, err)
		}
		log.SpanLog(ctx, log.DebugLevelInfra, "doing qemu-img convert", "destFile", destFile)
		out, err = sh.Command("qemu-img", "convert", "-O", "vmdk", "-o", "subformat=streamOptimized", sourceFile, destFile).CombinedOutput()
		if err != nil {
			log.SpanLog(ctx, log.DebugLevelInfra, "qemu-img convert failed", "out", string(out), "err", err)
			convertChan <- fmt.Sprintf("qemu-img convert failed: %s %v", out, err)
		} else {
			convertChan <- ""

		}
	}()
	select {
	case convertErr = <-convertChan:
	case <-time.After(qcowConvertTimeout):
		return "", fmt.Errorf("ConvertQcowToVmdk timed out")
	}
	if convertErr != "" {
		return "", errors.New(convertErr)
	}
	return destFile, nil
}<|MERGE_RESOLUTION|>--- conflicted
+++ resolved
@@ -29,8 +29,6 @@
 
 var MaxDockerSeedWait = 1 * time.Minute
 
-<<<<<<< HEAD
-=======
 var qcowConvertTimeout = 15 * time.Minute
 
 type ProxyDnsSecOpts struct {
@@ -39,7 +37,6 @@
 	AddSecurityRules      bool
 }
 
->>>>>>> 279321a2
 type vmAppOrchValues struct {
 	lbName             string
 	externalServerName string
