--- conflicted
+++ resolved
@@ -226,11 +226,7 @@
 				action.ExternalIP = ip.ExternalAddr
 				return &action, nil
 			}
-<<<<<<< HEAD
-			vmIP, err := v.GetIPFromServerName(ctx, v.VMProperties.GetCloudletMexNetwork(), GetClusterSubnetName(ctx, clusterInst), objName)
-=======
-			vmIP, err := v.VMProvider.GetIPFromServerName(ctx, newSubnetName, objName)
->>>>>>> a485eae9
+			vmIP, err := v.GetIPFromServerName(ctx, "", newSubnetName, objName)
 			if err != nil {
 				return err
 			}
@@ -250,12 +246,8 @@
 				if err != nil {
 					return err
 				}
-<<<<<<< HEAD
 				attachPort := v.VMProvider.GetInternalPortPolicy() == AttachPortAfterCreate
 				err = v.AttachAndEnableRootLBInterface(ctx, client, lbName, attachPort, newSubnetName, GetPortName(lbName, newSubnetName), gw)
-=======
-				err = v.AttachAndEnableRootLBInterface(ctx, client, lbName, GetPortName(lbName, newSubnetName), gw)
->>>>>>> a485eae9
 				if err != nil {
 					log.SpanLog(ctx, log.DebugLevelInfra, "AttachAndEnableRootLBInterface failed", "err", err)
 					return err
