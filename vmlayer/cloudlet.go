package vmlayer

import (
	"context"
	"fmt"
	"path/filepath"
	"strings"
	"time"

	"github.com/go-chef/chef"
	"github.com/mobiledgex/edge-cloud-infra/chefmgmt"
	intprocess "github.com/mobiledgex/edge-cloud-infra/e2e-tests/int-process"
	"github.com/mobiledgex/edge-cloud-infra/infracommon"
	"github.com/mobiledgex/edge-cloud/cloud-resource-manager/platform"
	pf "github.com/mobiledgex/edge-cloud/cloud-resource-manager/platform"
	"github.com/mobiledgex/edge-cloud/cloudcommon"
	"github.com/mobiledgex/edge-cloud/edgeproto"
	"github.com/mobiledgex/edge-cloud/log"
	"github.com/mobiledgex/edge-cloud/util"
	"github.com/mobiledgex/edge-cloud/vault"
	"github.com/mobiledgex/edge-cloud/vmspec"
)

const (
	// Platform services
	ServiceTypeCRM                = "crmserver"
	ServiceTypeShepherd           = "shepherd"
	ServiceTypeCloudletPrometheus = intprocess.PrometheusContainer
	K8sMasterNodeCount            = 1
	K8sWorkerNodeCount            = 2
)

var PlatformServices = []string{
	ServiceTypeCRM,
	ServiceTypeShepherd,
	ServiceTypeCloudletPrometheus,
}

// VMDomain is to differentiate platform vs computing VMs and associated resources
type VMDomain string

const (
	VMDomainCompute  VMDomain = "compute"
	VMDomainPlatform VMDomain = "platform"
	VMDomainAny      VMDomain = "any" // used for matching only
)

func (v *VMPlatform) GetPlatformVMName(key *edgeproto.CloudletKey) string {
	// Form platform VM name based on cloudletKey
	return v.VMProvider.NameSanitize(key.Name + "-" + key.Organization + "-pf")
}

func (v *VMPlatform) GetPlatformSubnetName(key *edgeproto.CloudletKey) string {
	return "mex-k8s-subnet-" + v.GetPlatformVMName(key)
}

func (v *VMPlatform) GetPlatformNodes(cloudlet *edgeproto.Cloudlet) []string {
	nodes := []string{}
	platformVMName := v.GetPlatformVMName(&cloudlet.Key)
	if cloudlet.Deployment == cloudcommon.DeploymentTypeDocker {
		nodes = append(nodes, platformVMName)
	} else {
		masterNode := platformVMName + "-master"
		nodes = append(nodes, masterNode)
		for nn := uint32(1); nn <= K8sWorkerNodeCount; nn++ {
			workerNode := fmt.Sprintf("%s-node-%d", platformVMName, nn)
			nodes = append(nodes, workerNode)
		}
	}
	return nodes
}

// GetCloudletImageToUse decides what image to use based on
// 1) if MEX_OS_IMAGE is specified in properties and not default, use that
// 2) Use image specified on startup based on cloudlet config
func (v *VMPlatform) GetCloudletImageToUse(ctx context.Context, updateCallback edgeproto.CacheUpdateCallback) (string, error) {
	imgFromProps := v.VMProperties.GetCloudletOSImage()
	if imgFromProps != DefaultOSImageName {
		log.SpanLog(ctx, log.DebugLevelInfra, "using image from MEX_OS_IMAGE property", "imgFromProps", imgFromProps)
		return imgFromProps, nil
	}
	log.SpanLog(ctx, log.DebugLevelInfra, "Getting cloudlet image from platform config", "CloudletVMImagePath", v.VMProperties.CommonPf.PlatformConfig.CloudletVMImagePath, "version", v.VMProperties.CommonPf.PlatformConfig.VMImageVersion)
	return v.VMProvider.AddCloudletImageIfNotPresent(ctx, v.VMProperties.CommonPf.PlatformConfig.CloudletVMImagePath, v.VMProperties.CommonPf.PlatformConfig.VMImageVersion, updateCallback)
}

// setupPlatformVM:
//   * Downloads Cloudlet VM base image (if not-present)
//   * Brings up Platform VM (using vm provider stack)
//   * Sets up Security Group for access to Cloudlet
// Returns ssh client
func (v *VMPlatform) SetupPlatformVM(ctx context.Context, accessApi platform.AccessApi, cloudlet *edgeproto.Cloudlet, pfConfig *edgeproto.PlatformConfig, pfFlavor *edgeproto.Flavor, updateCallback edgeproto.CacheUpdateCallback) error {
	log.SpanLog(ctx, log.DebugLevelInfra, "SetupPlatformVM", "cloudlet", cloudlet)

	platformVmName := v.GetPlatformVMName(&cloudlet.Key)

	fmt.Printf("\n\nSetupPlatformVM name: %s\n", platformVmName)

	_, err := v.GetCloudletImageToUse(ctx, updateCallback)
	if err != nil {
		return err
	}

	updateCallback(edgeproto.UpdateTask, "Deploying Platform VM")

	vms, err := v.getCloudletVMsSpec(ctx, accessApi, cloudlet, pfConfig, pfFlavor, updateCallback)
	if err != nil {
		return err
	}

	if cloudlet.Deployment == cloudcommon.DeploymentTypeDocker {
		_, err = v.OrchestrateVMsFromVMSpec(
			ctx,
			platformVmName,
			vms,
			ActionCreate,
			updateCallback,
			WithNewSecurityGroup(GetServerSecurityGroupName(platformVmName)),
			WithAccessPorts("tcp:22"),
			WithSkipDefaultSecGrp(true),
			WithInitOrchestrator(true),
		)
	} else {
		subnetName := v.GetPlatformSubnetName(&cloudlet.Key)
		skipInfraSpecificCheck := false
		if cloudlet.InfraApiAccess == edgeproto.InfraApiAccess_RESTRICTED_ACCESS {
			// It'll be end-users responsibility to make sure subnet range
			// is not confliciting with existing subnets
			skipInfraSpecificCheck = true
		}
		_, err = v.OrchestrateVMsFromVMSpec(
			ctx,
			platformVmName,
			vms,
			ActionCreate,
			updateCallback,
			WithNewSecurityGroup(GetServerSecurityGroupName(platformVmName)),
			WithAccessPorts("tcp:22"),
			WithSkipDefaultSecGrp(true),
			WithNewSubnet(subnetName),
			WithSkipSubnetGateway(true),
			WithSkipInfraSpecificCheck(skipInfraSpecificCheck),
			WithInitOrchestrator(true),
		)
	}
	if err != nil {
		log.SpanLog(ctx, log.DebugLevelInfra, "error while creating platform VM", "vms request spec", vms)
		return err
	}

	// Copy client keys from vms so that it can be used to generate
	// cloudlet manifest
	for _, vm := range vms {
		if vm.ChefParams == nil {
			continue
		}
		cloudlet.ChefClientKey[vm.ChefParams.NodeName] = vm.ChefParams.ClientKey
	}

	updateCallback(edgeproto.UpdateTask, "Successfully Deployed Platform VM")

	return nil
}

func (v *VMPlatform) CreateCloudlet(ctx context.Context, cloudlet *edgeproto.Cloudlet, pfConfig *edgeproto.PlatformConfig, pfFlavor *edgeproto.Flavor, caches *pf.Caches, accessApi platform.AccessApi, updateCallback edgeproto.CacheUpdateCallback) error {
	var err error

	log.SpanLog(ctx, log.DebugLevelInfra, "Creating cloudlet", "cloudletName", cloudlet.Key.Name)

	if !pfConfig.TestMode {
		err = v.InitCloudletSSHKeys(ctx, accessApi)
		if err != nil {
			return err
		}
	}

	v.VMProperties.Domain = VMDomainPlatform
	pc := infracommon.GetPlatformConfig(cloudlet, pfConfig, accessApi)
	err = v.InitProps(ctx, pc)
	if err != nil {
		return err
	}

	v.VMProvider.InitData(ctx, caches)

	stage := ProviderInitCreateCloudletDirect
	if cloudlet.InfraApiAccess == edgeproto.InfraApiAccess_RESTRICTED_ACCESS {
		stage = ProviderInitCreateCloudletRestricted
	}

	// Source OpenRC file to access openstack API endpoint
	updateCallback(edgeproto.UpdateTask, "Sourcing access variables")
	log.SpanLog(ctx, log.DebugLevelInfra, "Sourcing access variables", "region", pfConfig.Region, "cloudletKey", cloudlet.Key, "PhysicalName", cloudlet.PhysicalName)
	err = v.VMProvider.InitApiAccessProperties(ctx, accessApi, cloudlet.EnvVar, stage)
	if err != nil {
		return err
	}

	// edge-cloud image already contains the certs
	if pfConfig.TlsCertFile != "" {
		crtFile, err := GetDockerCrtFile(pfConfig.TlsCertFile)
		if err != nil {
			return err
		}
		pfConfig.TlsCertFile = crtFile
	}

	if pfConfig.ChefServerPath == "" {
		pfConfig.ChefServerPath = chefmgmt.DefaultChefServerPath
	}

	if cloudlet.InfraConfig.ExternalNetworkName != "" {
		v.VMProperties.SetCloudletExternalNetwork(cloudlet.InfraConfig.ExternalNetworkName)
	}

	// For real setups, ansible will always specify the correct
	// cloudlet container and vm image paths to the controller.
	// But for local testing convenience, we default to the hard-coded
	// ones if not specified.
	if pfConfig.ContainerRegistryPath == "" {
		fmt.Printf("\nCreateCloudlet-I-ContainerRegistryPath nil using default %s\n", infracommon.DefaultContainerRegistryPath)
		pfConfig.ContainerRegistryPath = infracommon.DefaultContainerRegistryPath
	}

	// save caches needed for flavors
	v.Caches = caches
	err = v.VMProvider.InitProvider(ctx, caches, stage, updateCallback)
	if err != nil {
		return err
	}

	chefAttributes, err := v.GetChefPlatformAttributes(ctx, cloudlet, pfConfig)
	if err != nil {
		return err
	}

	chefClient := v.VMProperties.GetChefClient()
	if chefClient == nil {
		return fmt.Errorf("Chef client is not initialized")
	}

	chefPolicy := chefmgmt.ChefPolicyDocker
	if cloudlet.Deployment == cloudcommon.DeploymentTypeKubernetes {
		chefPolicy = chefmgmt.ChefPolicyK8s
	}
	cloudlet.ChefClientKey = make(map[string]string)
<<<<<<< HEAD
	platformVMName := v.GetPlatformVMName(&cloudlet.Key)

	fmt.Printf("\nCreateCloudlet-I-platformVMName %s\n", platformVMName)
=======
>>>>>>> c074bfad
	if cloudlet.InfraApiAccess == edgeproto.InfraApiAccess_RESTRICTED_ACCESS {
		nodes := v.GetPlatformNodes(cloudlet)
		for _, nodeName := range nodes {
			clientName := v.GetChefClientName(nodeName)
			updateCallback(edgeproto.UpdateTask, fmt.Sprintf("Creating chef client %s with cloudlet attributes", clientName))
			chefParams := v.GetVMChefParams(clientName, "", chefPolicy, chefAttributes)
			clientKey, err := chefmgmt.ChefClientCreate(ctx, chefClient, chefParams)
			if err != nil {
				return err
			}
			// Store client key in cloudlet obj
			cloudlet.ChefClientKey[clientName] = clientKey
		}
		// Return, as end-user will setup the platform VM
		return nil
	}

	err = v.SetupPlatformVM(ctx, accessApi, cloudlet, pfConfig, pfFlavor, updateCallback)
	if err != nil {
		return err
	}

	return v.getChefRunStatus(ctx, chefClient, cloudlet, pfConfig, accessApi, updateCallback)
}

func (v *VMPlatform) getChefRunStatus(ctx context.Context, chefClient *chef.Client, cloudlet *edgeproto.Cloudlet, pfConfig *edgeproto.PlatformConfig, accessApi platform.AccessApi, updateCallback edgeproto.CacheUpdateCallback) error {
	// Fetch chef run list status
	var err error
	pfName := v.GetPlatformVMName(&cloudlet.Key)
	if cloudlet.Deployment == cloudcommon.DeploymentTypeKubernetes {
		pfName = pfName + "-master"
	}
	clientName := v.GetChefClientName(pfName)
	updateCallback(edgeproto.UpdateTask, "Waiting for run lists to be executed on Platform VM")
	timeout := time.After(20 * time.Minute)
	tick := time.Tick(5 * time.Second)
	for {
		var statusInfo []chefmgmt.ChefStatusInfo
		select {
		case <-timeout:
			return fmt.Errorf("timed out waiting for platform VM to connect to Chef Server")
		case <-tick:
			statusInfo, err = chefmgmt.ChefClientRunStatus(ctx, chefClient, clientName)
			if err != nil {
				return err
			}
		}
		if len(statusInfo) > 0 {
			updateCallback(edgeproto.UpdateTask, "Performed following actions:")
			for _, info := range statusInfo {
				if info.Failed {
					return fmt.Errorf(info.Message)
				}
				updateCallback(edgeproto.UpdateStep, info.Message)
			}
			break
		}
	}

	return nil
}

func (v *VMPlatform) GetRestrictedCloudletStatus(ctx context.Context, cloudlet *edgeproto.Cloudlet, pfConfig *edgeproto.PlatformConfig, accessApi platform.AccessApi, updateCallback edgeproto.CacheUpdateCallback) error {
	var err error
	v.VMProperties.Domain = VMDomainPlatform
	pc := infracommon.GetPlatformConfig(cloudlet, pfConfig, accessApi)
	err = v.InitProps(ctx, pc)
	if err != nil {
		return err
	}
	chefAuth, err := accessApi.GetChefAuthKey(ctx)
	if err != nil {
		return err
	}

	chefServerPath := pfConfig.ChefServerPath
	if chefServerPath == "" {
		chefServerPath = chefmgmt.DefaultChefServerPath
	}

	chefClient, err := chefmgmt.GetChefClient(ctx, chefAuth.ApiKey, chefServerPath)
	if err != nil {
		return err
	}
	return v.getChefRunStatus(ctx, chefClient, cloudlet, pfConfig, accessApi, updateCallback)
}

func (v *VMPlatform) UpdateCloudlet(ctx context.Context, cloudlet *edgeproto.Cloudlet, updateCallback edgeproto.CacheUpdateCallback) error {
	// Update envvars
	v.VMProperties.CommonPf.Properties.UpdatePropsFromVars(ctx, cloudlet.EnvVar)
	return nil
}

func (v *VMPlatform) DeleteCloudlet(ctx context.Context, cloudlet *edgeproto.Cloudlet, pfConfig *edgeproto.PlatformConfig, caches *pf.Caches, accessApi platform.AccessApi, updateCallback edgeproto.CacheUpdateCallback) error {
	log.SpanLog(ctx, log.DebugLevelInfra, "Deleting cloudlet", "cloudletName", cloudlet.Key.Name)

	updateCallback(edgeproto.UpdateTask, "Deleting cloudlet")

	if !pfConfig.TestMode {
		err := v.InitCloudletSSHKeys(ctx, accessApi)
		if err != nil {
			return err
		}
	}

	v.VMProperties.Domain = VMDomainPlatform
	pc := infracommon.GetPlatformConfig(cloudlet, pfConfig, accessApi)
	err := v.InitProps(ctx, pc)
	if err != nil {
		// ignore this error, as no creation would've happened on infra, so nothing to delete
		log.SpanLog(ctx, log.DebugLevelInfra, "failed to init props", "cloudletName", cloudlet.Key.Name, "err", err)
		return nil
	}

	v.VMProvider.InitData(ctx, caches)

	// Source OpenRC file to access openstack API endpoint
	err = v.VMProvider.InitApiAccessProperties(ctx, accessApi, cloudlet.EnvVar, ProviderInitDeleteCloudlet)
	if err != nil {
		// ignore this error, as no creation would've happened on infra, so nothing to delete
		log.SpanLog(ctx, log.DebugLevelInfra, "failed to source platform variables", "cloudletName", cloudlet.Key.Name, "err", err)
		return nil
	}

	if pfConfig.ChefServerPath == "" {
		pfConfig.ChefServerPath = chefmgmt.DefaultChefServerPath
	}

	v.Caches = caches
	v.VMProvider.InitProvider(ctx, caches, ProviderInitDeleteCloudlet, updateCallback)

	chefClient := v.VMProperties.GetChefClient()
	if chefClient == nil {
		return fmt.Errorf("Chef client is not initialzied")
	}

	rootLBName := v.GetRootLBName(&cloudlet.Key)
	if cloudlet.InfraApiAccess == edgeproto.InfraApiAccess_DIRECT_ACCESS {
		nodes := v.GetPlatformNodes(cloudlet)
		for _, nodeName := range nodes {
			updateCallback(edgeproto.UpdateTask, fmt.Sprintf("Deleting PlatformVM %s", nodeName))
			err = v.VMProvider.DeleteVMs(ctx, nodeName)
			if err != nil {
				return fmt.Errorf("DeleteCloudlet error: %v", err)
			}
		}
		updateCallback(edgeproto.UpdateTask, fmt.Sprintf("Deleting RootLB %s", rootLBName))
		err = v.VMProvider.DeleteVMs(ctx, rootLBName)
		if err != nil {
			return fmt.Errorf("DeleteCloudlet error: %v", err)
		}
	}

	if err == nil {
		nodes := v.GetPlatformNodes(cloudlet)
		for _, nodeName := range nodes {
			clientName := v.GetChefClientName(nodeName)
			updateCallback(edgeproto.UpdateTask, fmt.Sprintf("Deleting %s client from Chef Server", clientName))
			err = chefmgmt.ChefClientDelete(ctx, chefClient, clientName)
			if err != nil {
				log.SpanLog(ctx, log.DebugLevelInfra, "failed to delete client from Chef Server", "clientName", clientName, "err", err)
			}
		}

		// Delete rootLB object from Chef Server
		clientName := v.GetChefClientName(rootLBName)
		updateCallback(edgeproto.UpdateTask, fmt.Sprintf("Deleting %s client from Chef Server", clientName))
		err = chefmgmt.ChefClientDelete(ctx, chefClient, clientName)
		if err != nil {
			log.SpanLog(ctx, log.DebugLevelInfra, "failed to delete client from Chef Server", "clientName", clientName, "err", err)
		}
	} else {
		log.SpanLog(ctx, log.DebugLevelInfra, "failed to fetch chef auth keys", "err", err)
	}

	// Not sure if it's safe to remove vars from Vault due to testing/virtual cloudlets,
	// so leaving them in Vault for the time being. We can always delete them manually

	return nil
}

func (v *VMPlatform) DeleteCloudletAccessVars(ctx context.Context, cloudlet *edgeproto.Cloudlet, pfConfig *edgeproto.PlatformConfig, vaultConfig *vault.Config, updateCallback edgeproto.CacheUpdateCallback) error {
	log.SpanLog(ctx, log.DebugLevelInfra, "Deleting access vars from vault", "cloudletName", cloudlet.Key.Name)

	updateCallback(edgeproto.UpdateTask, "Deleting access vars from secure secrets storage")

	path := v.VMProvider.GetVaultCloudletAccessPath(&cloudlet.Key, pfConfig.Region, cloudlet.PhysicalName)
	if path != "" {
		err := infracommon.DeleteDataFromVault(vaultConfig, path)
		if err != nil {
			return fmt.Errorf("Failed to delete access vars from vault: %v", err)
		}
	}
	return nil
}

func (v *VMPlatform) SaveCloudletAccessVars(ctx context.Context, cloudlet *edgeproto.Cloudlet, accessVarsIn map[string]string, pfConfig *edgeproto.PlatformConfig, vaultConfig *vault.Config, updateCallback edgeproto.CacheUpdateCallback) error {
	return v.VMProvider.SaveCloudletAccessVars(ctx, cloudlet, accessVarsIn, pfConfig, vaultConfig, updateCallback)
}

func (v *VMPlatform) GatherCloudletInfo(ctx context.Context, info *edgeproto.CloudletInfo) error {
	return v.VMProvider.GatherCloudletInfo(ctx, info)
}

func GetChefCloudletTags(cloudlet *edgeproto.Cloudlet, pfConfig *edgeproto.PlatformConfig, vmType VMType) []string {
	return []string{
		"deploytag/" + pfConfig.DeploymentTag,
		"region/" + pfConfig.Region,
		"cloudlet/" + cloudlet.Key.Name,
		"cloudletorg/" + cloudlet.Key.Organization,
		"vmtype/" + string(vmType),
	}
}

func GetChefCloudletAttributes(ctx context.Context, cloudlet *edgeproto.Cloudlet, pfConfig *edgeproto.PlatformConfig) (map[string]interface{}, error) {
	log.SpanLog(ctx, log.DebugLevelInfra, "GetChefCloudletAttributes", "region", pfConfig.Region, "cloudletKey", cloudlet.Key)

	chefAttributes := make(map[string]interface{})

	if cloudlet.Deployment == cloudcommon.DeploymentTypeKubernetes {
		chefAttributes["k8sNodeCount"] = K8sMasterNodeCount + K8sWorkerNodeCount
	}
	chefAttributes["edgeCloudImage"] = pfConfig.ContainerRegistryPath
	chefAttributes["edgeCloudVersion"] = cloudlet.ContainerVersion
	if cloudlet.OverridePolicyContainerVersion {
		chefAttributes["edgeCloudVersionOverride"] = cloudlet.ContainerVersion
	}
	chefAttributes["notifyAddrs"] = pfConfig.NotifyCtrlAddrs

	chefAttributes["tags"] = GetChefCloudletTags(cloudlet, pfConfig, VMTypePlatform)

	// Use default address if port is 0, as we'll have single
	// CRM instance here, hence there will be no port conflict
	if cloudlet.NotifySrvAddr == "127.0.0.1:0" {
		cloudlet.NotifySrvAddr = ""
	}

	for _, serviceType := range PlatformServices {
		serviceObj := make(map[string]interface{})
		var serviceCmdArgs []string
		var dockerArgs []string
		var envVars *map[string]string
		var err error
		switch serviceType {
		case ServiceTypeShepherd:
			serviceCmdArgs, envVars, err = intprocess.GetShepherdCmdArgs(cloudlet, pfConfig)
			if err != nil {
				return nil, err
			}
		case ServiceTypeCRM:
			// Set container version to be empty, as it will be
			// present in edge-cloud image itself
			containerVersion := cloudlet.ContainerVersion
			cloudlet.ContainerVersion = ""
			serviceCmdArgs, envVars, err = cloudcommon.GetCRMCmdArgs(cloudlet, pfConfig)
			if err != nil {
				return nil, err
			}
			cloudlet.ContainerVersion = containerVersion
		case ServiceTypeCloudletPrometheus:
			// set image path for Promtheus
			serviceCmdArgs = intprocess.GetCloudletPrometheusCmdArgs()
			// docker args for prometheus
			dockerArgs = intprocess.GetCloudletPrometheusDockerArgs(cloudlet, intprocess.GetCloudletPrometheusConfigHostFilePath())
			// env vars for promtheeus is empty for now
			envVars = &map[string]string{}

			chefAttributes["prometheusImage"] = intprocess.PrometheusImagePath
			chefAttributes["prometheusVersion"] = intprocess.PrometheusImageVersion
		default:
			return nil, fmt.Errorf("invalid service type: %s, valid service types are [%v]", serviceType, PlatformServices)
		}
		chefArgs := chefmgmt.GetChefArgs(serviceCmdArgs)
		serviceObj["args"] = chefArgs
		chefDockerArgs := chefmgmt.GetChefDockerArgs(dockerArgs)
		for k, v := range chefDockerArgs {
			serviceObj[k] = v
		}
		if envVars != nil {
			envVarArr := []string{}
			for k, v := range *envVars {
				envVar := fmt.Sprintf("%s=%s", k, v)
				envVarArr = append(envVarArr, envVar)
			}
			serviceObj["env"] = envVarArr
		}
		chefAttributes[serviceType] = serviceObj
	}
	return chefAttributes, nil
}

func (v *VMPlatform) GetChefPlatformAttributes(ctx context.Context, cloudlet *edgeproto.Cloudlet, pfConfig *edgeproto.PlatformConfig) (map[string]interface{}, error) {
	log.SpanLog(ctx, log.DebugLevelInfra, "GetChefPlatformAttributes", "region", pfConfig.Region, "cloudletKey", cloudlet.Key, "PhysicalName", cloudlet.PhysicalName)

	chefAttributes, err := GetChefCloudletAttributes(ctx, cloudlet, pfConfig)
	if err != nil {
		return nil, err
	}

	apiAddr, err := v.VMProvider.GetApiEndpointAddr(ctx)
	if err != nil {
		return nil, err
	}
	if apiAddr != "" {
		urlObj, err := util.ImagePathParse(apiAddr)
		if err != nil {
			return nil, err
		}
		hostname := strings.Split(urlObj.Host, ":")
		if len(hostname) != 2 {
			return nil, fmt.Errorf("invalid api endpoint addr: %s", apiAddr)
		}
		// API Endpoint address might have hostname in it, hence resolve the addr
		endpointIp, err := infracommon.LookupDNS(hostname[0])
		if err != nil {
			return nil, err
		}
		chefAttributes["infraApiAddr"] = endpointIp
		chefAttributes["infraApiPort"] = hostname[1]
		if cloudlet.InfraApiAccess == edgeproto.InfraApiAccess_DIRECT_ACCESS {
			// Fetch gateway IP of external network
			gatewayAddr, err := v.VMProvider.GetExternalGateway(ctx, v.VMProperties.GetCloudletExternalNetwork())
			if err != nil {
				return nil, fmt.Errorf("unable to fetch gateway IP for external network: %s, %v",
					v.VMProperties.GetCloudletExternalNetwork(), err)
			}
			chefAttributes["infraApiGw"] = gatewayAddr
		}
	}
	return chefAttributes, nil
}

func GetDockerCrtFile(crtFilePath string) (string, error) {
	_, crtFile := filepath.Split(crtFilePath)
	ext := filepath.Ext(crtFile)
	if ext == "" {
		return "", fmt.Errorf("invalid tls cert file name: %s", crtFile)
	}
	return "/root/tls/" + crtFile, nil
}

func (v *VMPlatform) getCloudletVMsSpec(ctx context.Context, accessApi platform.AccessApi, cloudlet *edgeproto.Cloudlet, pfConfig *edgeproto.PlatformConfig, pfFlavor *edgeproto.Flavor, updateCallback edgeproto.CacheUpdateCallback) ([]*VMRequestSpec, error) {
	log.SpanLog(ctx, log.DebugLevelInfra, "GetCloudletVMsSpec", "region", pfConfig.Region, "cloudletKey", cloudlet.Key, "pfFlavor", pfFlavor)

	var err error
	// edge-cloud image already contains the certs
	if pfConfig.TlsCertFile != "" {
		crtFile, err := GetDockerCrtFile(pfConfig.TlsCertFile)
		if err != nil {
			return nil, err
		}
		pfConfig.TlsCertFile = crtFile
	}

	if pfConfig.ContainerRegistryPath == "" {
		pfConfig.ContainerRegistryPath = infracommon.DefaultContainerRegistryPath
	}

	if cloudlet.InfraConfig.ExternalNetworkName != "" {
		v.VMProperties.SetCloudletExternalNetwork(cloudlet.InfraConfig.ExternalNetworkName)
	}

	flavorName := cloudlet.InfraConfig.FlavorName
	if cloudlet.InfraApiAccess == edgeproto.InfraApiAccess_DIRECT_ACCESS {
		// Validate infra external network provided by user
		if cloudlet.InfraConfig.ExternalNetworkName != "" {
			nets, err := v.VMProvider.GetNetworkList(ctx)
			if err != nil {
				return nil, err
			}

			found := false
			for _, n := range nets {
				if n == cloudlet.InfraConfig.ExternalNetworkName {
					found = true
					break
				}
			}
			if !found {
				return nil, fmt.Errorf("cannot find infra external network %s", cloudlet.InfraConfig.ExternalNetworkName)
			}
		}
		additionalNets := v.VMProperties.GetCloudletAdditionalPlatformNetworks()
		if len(additionalNets) > 0 {
			err = v.VMProvider.ValidateAdditionalNetworks(ctx, additionalNets)
			if err != nil {
				return nil, err
			}
		}

		flavorList, err := v.VMProvider.GetFlavorList(ctx)
		if err != nil {
			return nil, err
		}
		if cloudlet.InfraConfig.FlavorName == "" {
			cli := edgeproto.CloudletInfo{}
			cli.Flavors = flavorList
			cli.Key = cloudlet.Key
			restbls := v.GetResTablesForCloudlet(ctx, &cli.Key)
			vmspec, err := vmspec.GetVMSpec(ctx, *pfFlavor, cli, restbls)

			if err != nil {
				return nil, fmt.Errorf("unable to find VM spec for Shared RootLB: %v", err)
			}
			flavorName = vmspec.FlavorName
		} else {
			// Validate infra flavor name provided by user
			for _, finfo := range flavorList {
				if finfo.Name == cloudlet.InfraConfig.FlavorName {
					flavorName = cloudlet.InfraConfig.FlavorName
					break
				}
			}
			if flavorName == "" {
				return nil, fmt.Errorf("invalid InfraConfig.FlavorName, does not exist")
			}
		}

	}
	if flavorName == "" {
		// give some default flavor name, user can fix this later
		flavorName = "<ADD_FLAVOR_HERE>"
	}

	platformVmName := v.GetPlatformVMName(&cloudlet.Key)
	pfImageName := v.VMProperties.GetCloudletOSImage()
	if cloudlet.InfraApiAccess == edgeproto.InfraApiAccess_DIRECT_ACCESS {
		pfImageName, err = v.GetCloudletImageToUse(ctx, updateCallback)
		if err != nil {
			return nil, err
		}
	}

	// Setup Chef parameters
	chefAttributes, err := v.GetChefPlatformAttributes(ctx, cloudlet, pfConfig)
	if err != nil {
		return nil, err
	}

	if cloudlet.ChefClientKey == nil {
		return nil, fmt.Errorf("missing chef client key")
	}

	nodes := v.GetPlatformNodes(cloudlet)
	for _, nodeName := range nodes {
		clientName := v.GetChefClientName(nodeName)
		if cloudlet.InfraApiAccess == edgeproto.InfraApiAccess_DIRECT_ACCESS {
			cloudlet.ChefClientKey[clientName] = ""
		}
		if _, ok := cloudlet.ChefClientKey[clientName]; !ok {
			return nil, fmt.Errorf("missing chef client key for %s", clientName)
		}
	}
	clientName := v.GetChefClientName(platformVmName)
	var vms []*VMRequestSpec
	subnetName := v.GetPlatformSubnetName(&cloudlet.Key)
	if cloudlet.Deployment == cloudcommon.DeploymentTypeDocker {
		chefParams := v.GetVMChefParams(clientName, cloudlet.ChefClientKey[clientName], chefmgmt.ChefPolicyDocker, chefAttributes)
		platvm, err := v.GetVMRequestSpec(
			ctx,
			VMTypePlatform,
			platformVmName,
			flavorName,
			pfImageName,
			true, //connect external
			WithChefParams(chefParams),
			WithAccessKey(pfConfig.CrmAccessPrivateKey),
			WithAdditionalNetworks(v.VMProperties.GetCloudletAdditionalPlatformNetworks()),
		)
		if err != nil {
			return nil, err
		}
		vms = append(vms, platvm)
	} else {
		for _, nodeName := range nodes {
			clientName := v.GetChefClientName(nodeName)
			var vmSpec *VMRequestSpec
			if strings.HasSuffix(nodeName, "-master") {
				masterAttributes := chefAttributes
				masterAttributes["tags"] = GetChefCloudletTags(cloudlet, pfConfig, VMTypePlatformClusterMaster)
				chefParams := v.GetVMChefParams(clientName, cloudlet.ChefClientKey[clientName], chefmgmt.ChefPolicyK8s, chefAttributes)
				vmSpec, err = v.GetVMRequestSpec(
					ctx,
					VMTypeClusterMaster,
					nodeName,
					flavorName,
					pfImageName,
					true, //connect external
					WithSubnetConnection(subnetName),
					WithChefParams(chefParams),
					WithAccessKey(pfConfig.CrmAccessPrivateKey),
				)
			} else {
				nodeAttributes := make(map[string]interface{})
				nodeAttributes["tags"] = GetChefCloudletTags(cloudlet, pfConfig, VMTypePlatformClusterNode)
				chefParams := v.GetVMChefParams(clientName, cloudlet.ChefClientKey[clientName], chefmgmt.ChefPolicyK8s, nodeAttributes)
				vmSpec, err = v.GetVMRequestSpec(ctx,
					VMTypeClusterNode,
					nodeName,
					flavorName,
					pfImageName,
					true, //connect external
					WithSubnetConnection(subnetName),
					WithChefParams(chefParams),
					WithAccessKey(pfConfig.CrmAccessPrivateKey),
				)
			}
			if err != nil {
				return nil, err
			}
			vms = append(vms, vmSpec)
		}
	}

	return vms, nil
}

func (v *VMPlatform) GetCloudletManifest(ctx context.Context, cloudlet *edgeproto.Cloudlet, pfConfig *edgeproto.PlatformConfig, accessApi platform.AccessApi, pfFlavor *edgeproto.Flavor, caches *platform.Caches) (*edgeproto.CloudletManifest, error) {
	log.SpanLog(ctx, log.DebugLevelInfra, "Get cloudlet manifest", "cloudletName", cloudlet.Key.Name)

	if cloudlet.ChefClientKey == nil {
		return nil, fmt.Errorf("unable to find chef client key")
	}

	v.VMProperties.Domain = VMDomainPlatform
	pc := infracommon.GetPlatformConfig(cloudlet, pfConfig, accessApi)
	err := v.InitProps(ctx, pc)
	if err != nil {
		return nil, err
	}

	v.VMProvider.InitData(ctx, caches)

	err = v.VMProvider.InitApiAccessProperties(ctx, accessApi, cloudlet.EnvVar, ProviderInitGetVmSpec)
	if err != nil {
		return nil, err
	}
	platvms, err := v.getCloudletVMsSpec(ctx, accessApi, cloudlet, pfConfig, pfFlavor, edgeproto.DummyUpdateCallback)
	if err != nil {
		return nil, err
	}

	platformVmName := v.GetPlatformVMName(&cloudlet.Key)

	skipInfraSpecificCheck := false
	if cloudlet.InfraApiAccess == edgeproto.InfraApiAccess_RESTRICTED_ACCESS {
		// It'll be end-users responsibility to make sure subnet range
		// is not confliciting with existing subnets
		skipInfraSpecificCheck = true
	}

	var gp *VMGroupOrchestrationParams
	if cloudlet.Deployment == cloudcommon.DeploymentTypeDocker {
		gp, err = v.GetVMGroupOrchestrationParamsFromVMSpec(
			ctx,
			platformVmName,
			platvms,
			WithNewSecurityGroup(GetServerSecurityGroupName(platformVmName)),
			WithAccessPorts("tcp:22"),
			WithSkipDefaultSecGrp(true),
			WithSkipInfraSpecificCheck(skipInfraSpecificCheck),
		)
	} else {
		subnetName := v.GetPlatformSubnetName(&cloudlet.Key)
		gp, err = v.GetVMGroupOrchestrationParamsFromVMSpec(
			ctx,
			platformVmName,
			platvms,
			WithNewSecurityGroup(GetServerSecurityGroupName(platformVmName)),
			WithAccessPorts("tcp:22"),
			WithNewSubnet(subnetName),
			WithSkipDefaultSecGrp(true),
			WithSkipSubnetGateway(true),
			WithSkipInfraSpecificCheck(skipInfraSpecificCheck),
		)
	}
	if err != nil {
		return nil, err
	}
	imgPath := GetCloudletVMImagePath(pfConfig.CloudletVmImagePath, cloudlet.VmImageVersion, v.VMProvider.GetCloudletImageSuffix(ctx))
	manifest, err := v.VMProvider.GetCloudletManifest(ctx, platformVmName, imgPath, gp)
	if err != nil {
		return nil, err
	}
	return &edgeproto.CloudletManifest{
		Manifest: manifest,
	}, nil
}

func (v *VMPlatform) VerifyVMs(ctx context.Context, vms []edgeproto.VM) error {
	return v.VMProvider.VerifyVMs(ctx, vms)
}

func (v *VMPlatform) GetCloudletProps(ctx context.Context) (*edgeproto.CloudletProps, error) {
	log.SpanLog(ctx, log.DebugLevelInfra, "GetCloudletProps")

	props := edgeproto.CloudletProps{}
	props.Properties = VMProviderProps

	for k, v := range infracommon.InfraCommonProps {
		props.Properties[k] = v
	}

	providerProps, err := v.VMProvider.GetProviderSpecificProps(ctx)
	if err != nil {
		return nil, err
	}
	for k, v := range providerProps {
		props.Properties[k] = v
	}

	return &props, nil
}<|MERGE_RESOLUTION|>--- conflicted
+++ resolved
@@ -243,12 +243,6 @@
 		chefPolicy = chefmgmt.ChefPolicyK8s
 	}
 	cloudlet.ChefClientKey = make(map[string]string)
-<<<<<<< HEAD
-	platformVMName := v.GetPlatformVMName(&cloudlet.Key)
-
-	fmt.Printf("\nCreateCloudlet-I-platformVMName %s\n", platformVMName)
-=======
->>>>>>> c074bfad
 	if cloudlet.InfraApiAccess == edgeproto.InfraApiAccess_RESTRICTED_ACCESS {
 		nodes := v.GetPlatformNodes(cloudlet)
 		for _, nodeName := range nodes {
