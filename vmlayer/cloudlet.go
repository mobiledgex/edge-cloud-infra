package vmlayer

import (
	"context"
	"fmt"

	"github.com/mobiledgex/edge-cloud-infra/chefmgmt"
	"github.com/mobiledgex/edge-cloud-infra/infracommon"
	"github.com/mobiledgex/edge-cloud/cloud-resource-manager/platform"
	pf "github.com/mobiledgex/edge-cloud/cloud-resource-manager/platform"
	"github.com/mobiledgex/edge-cloud/cloudcommon"
	"github.com/mobiledgex/edge-cloud/edgeproto"
	"github.com/mobiledgex/edge-cloud/log"
	"github.com/mobiledgex/edge-cloud/vault"
	"github.com/mobiledgex/edge-cloud/vmspec"
	ssh "github.com/mobiledgex/golang-ssh"
)

// VMDomain is to differentiate platform vs computing VMs and associated resources
type VMDomain string

const (
	VMDomainCompute  VMDomain = "compute"
	VMDomainPlatform VMDomain = "platform"
	VMDomainAny      VMDomain = "any" // used for matching only
)

var CloudletAccessToken = "CloudletAccessToken"
var CloudletNetworkNamesMap = "CloudletNetworkNamesMap"

func (v *VMPlatform) IsCloudletServicesLocal() bool {
	return false
}

func (v *VMPlatform) GetSanitizedCloudletName(key *edgeproto.CloudletKey) string {
	// Form platform VM name based on cloudletKey
	return v.VMProvider.NameSanitize(key.Name + "-" + key.Organization)
}

func (v *VMPlatform) GetPlatformVMName(key *edgeproto.CloudletKey) string {
	// Form platform VM name based on cloudletKey
	return v.GetSanitizedCloudletName(key) + "-pf"
}

func (v *VMPlatform) GetChefClientNameForCloudlet(cloudlet *edgeproto.Cloudlet) string {
	pfName := v.GetPlatformVMName(&cloudlet.Key)
	if cloudlet.Deployment == cloudcommon.DeploymentTypeKubernetes {
		pfName = pfName + "-master"
	}
	clientName := v.GetChefClientName(pfName)
	return clientName
}

func (v *VMPlatform) GetPlatformSubnetName(key *edgeproto.CloudletKey) string {
	return "mex-k8s-subnet-" + v.GetPlatformVMName(key)
}

func (v *VMPlatform) GetPlatformNodes(cloudlet *edgeproto.Cloudlet) []chefmgmt.ChefNodeInfo {
	nodes := []chefmgmt.ChefNodeInfo{}
	platformVMName := v.GetPlatformVMName(&cloudlet.Key)
	if cloudlet.Deployment == cloudcommon.DeploymentTypeDocker {
		nodes = append(nodes, chefmgmt.ChefNodeInfo{NodeName: platformVMName, NodeType: cloudcommon.VMTypePlatform})
	} else {
		masterNode := platformVMName + "-master"
		nodes = append(nodes, chefmgmt.ChefNodeInfo{NodeName: masterNode, NodeType: cloudcommon.VMTypePlatformClusterMaster, Policy: chefmgmt.ChefPolicyK8s})
		for nn := uint32(1); nn <= chefmgmt.K8sWorkerNodeCount; nn++ {
			workerNode := fmt.Sprintf("%s-node-%d", platformVMName, nn)
			if nn == 1 {
				nodes = append(nodes, chefmgmt.ChefNodeInfo{NodeName: workerNode, NodeType: cloudcommon.VMTypePlatformClusterPrimaryNode, Policy: chefmgmt.ChefPolicyK8sWorker})
			} else {
				nodes = append(nodes, chefmgmt.ChefNodeInfo{NodeName: workerNode, NodeType: cloudcommon.VMTypePlatformClusterSecondaryNode, Policy: chefmgmt.ChefPolicyK8sWorker})
			}
		}
	}
	return nodes
}

// GetCloudletImageToUse decides what image to use based on
// 1) if MEX_OS_IMAGE is specified in properties and not default, use that
// 2) Use image specified on startup based on cloudlet config
func (v *VMPlatform) GetCloudletImageToUse(ctx context.Context, updateCallback edgeproto.CacheUpdateCallback) (string, error) {
	imgFromProps := v.VMProperties.GetCloudletOSImage()
	if imgFromProps != DefaultOSImageName {
		log.SpanLog(ctx, log.DebugLevelInfra, "using image from MEX_OS_IMAGE property", "imgFromProps", imgFromProps)
		return imgFromProps, nil
	}

	// imageBasePath is the path minus the file
	imageBasePath := v.VMProperties.CommonPf.PlatformConfig.CloudletVMImagePath
	if imageBasePath != "" {
		imageBasePath = DefaultCloudletVMImagePath
	}
	imageVersion := v.VMProperties.CommonPf.PlatformConfig.VMImageVersion
	if imageVersion == "" {
		imageVersion = MEXInfraVersion
	}
	imageName := GetCloudletVMImageName(imageVersion)
	cloudletImagePath := GetCloudletVMImagePath(imageBasePath, imageVersion, v.VMProvider.GetCloudletImageSuffix(ctx))
	log.SpanLog(ctx, log.DebugLevelInfra, "Getting cloudlet image from platform config", "cloudletImagePath", cloudletImagePath, "imageName", imageName, "imageVersion", imageVersion)
	sourceImageTime, md5Sum, err := infracommon.GetUrlInfo(ctx, v.VMProperties.CommonPf.PlatformConfig.AccessApi, cloudletImagePath)
	if err != nil {
		return "", fmt.Errorf("unable to get URL info for cloudlet image: %s - %v", v.VMProperties.CommonPf.PlatformConfig.CloudletVMImagePath, err)
	}
	var imageInfo infracommon.ImageInfo
	imageInfo.Md5sum = md5Sum
	imageInfo.SourceImageTime = sourceImageTime
	imageInfo.OsType = edgeproto.VmAppOsType_VM_APP_OS_LINUX
	imageInfo.ImagePath = cloudletImagePath
	imageInfo.ImageType = edgeproto.ImageType_IMAGE_TYPE_QCOW
	imageInfo.LocalImageName = imageName
	imageInfo.ImageCategory = infracommon.ImageCategoryPlatform
	return imageName, v.VMProvider.AddImageIfNotPresent(ctx, &imageInfo, updateCallback)
}

// setupPlatformVM:
//   * Downloads Cloudlet VM base image (if not-present)
//   * Brings up Platform VM (using vm provider stack)
//   * Sets up Security Group for access to Cloudlet
// Returns ssh client
func (v *VMPlatform) SetupPlatformVM(ctx context.Context, accessApi platform.AccessApi, cloudlet *edgeproto.Cloudlet, pfConfig *edgeproto.PlatformConfig, pfFlavor *edgeproto.Flavor, updateCallback edgeproto.CacheUpdateCallback) error {
	log.SpanLog(ctx, log.DebugLevelInfra, "SetupPlatformVM", "cloudlet", cloudlet)

	platformVmGroupName := v.GetPlatformVMName(&cloudlet.Key)
	_, err := v.GetCloudletImageToUse(ctx, updateCallback)
	if err != nil {
		return err
	}

	vms, err := v.getCloudletVMsSpec(ctx, accessApi, cloudlet, pfConfig, pfFlavor, updateCallback)
	if err != nil {
		return err
	}

	if cloudlet.Deployment == cloudcommon.DeploymentTypeDocker {
		updateCallback(edgeproto.UpdateTask, "Deploying Platform VM")

		_, err = v.OrchestrateVMsFromVMSpec(
			ctx,
			platformVmGroupName,
			vms,
			ActionCreate,
			updateCallback,
			WithNewSecurityGroup(infracommon.GetServerSecurityGroupName(platformVmGroupName)),
			WithAccessPorts("tcp:22", infracommon.RemoteCidrAll),
			WithSkipDefaultSecGrp(true),
			WithInitOrchestrator(true),
		)
	} else {
		updateCallback(edgeproto.UpdateTask, "Deploying Platform Cluster")

		subnetName := v.GetPlatformSubnetName(&cloudlet.Key)
		skipInfraSpecificCheck := false
		if cloudlet.InfraApiAccess == edgeproto.InfraApiAccess_RESTRICTED_ACCESS {
			// It'll be end-users responsibility to make sure subnet range
			// is not confliciting with existing subnets
			skipInfraSpecificCheck = true
		}
		_, err = v.OrchestrateVMsFromVMSpec(
			ctx,
			platformVmGroupName,
			vms,
			ActionCreate,
			updateCallback,
			WithNewSecurityGroup(infracommon.GetServerSecurityGroupName(platformVmGroupName)),
			WithAccessPorts("tcp:22", infracommon.RemoteCidrAll),
			WithSkipDefaultSecGrp(true),
			WithNewSubnet(subnetName),
			WithSkipSubnetGateway(true),
			WithSkipInfraSpecificCheck(skipInfraSpecificCheck),
			WithInitOrchestrator(true),
			WithAntiAffinity(cloudlet.PlatformHighAvailability),
		)
	}
	if err != nil {
		log.SpanLog(ctx, log.DebugLevelInfra, "error while creating platform VM", "vms request spec", vms)
		return err
	}

	// Copy client keys from vms so that it can be used to generate
	// cloudlet manifest
	for _, vm := range vms {
		if vm.ChefParams == nil {
			continue
		}
		cloudlet.ChefClientKey[vm.ChefParams.NodeName] = vm.ChefParams.ClientKey
	}

	updateCallback(edgeproto.UpdateTask, "Successfully Deployed Platform VM")

	return nil
}

func (v *VMPlatform) GetChefPlatformApiAccess(ctx context.Context, cloudlet *edgeproto.Cloudlet) (*chefmgmt.ChefApiAccess, error) {
	var chefApi chefmgmt.ChefApiAccess
	apiAddr, err := v.VMProvider.GetApiEndpointAddr(ctx)
	if err != nil {
		return nil, err
	}
	chefApi.ApiEndpoint = apiAddr
	if cloudlet.InfraApiAccess == edgeproto.InfraApiAccess_DIRECT_ACCESS && apiAddr != "" {
		gatewayAddr, err := v.VMProvider.GetExternalGateway(ctx, v.VMProperties.GetCloudletExternalNetwork())
		if err != nil {
			return nil, fmt.Errorf("unable to fetch gateway IP for external network: %s, %v",
				v.VMProperties.GetCloudletExternalNetwork(), err)
		}
		chefApi.ApiGateway = gatewayAddr
	}

	return &chefApi, nil
}

func (v *VMPlatform) CreateCloudlet(ctx context.Context, cloudlet *edgeproto.Cloudlet, pfConfig *edgeproto.PlatformConfig, pfFlavor *edgeproto.Flavor, caches *pf.Caches, accessApi platform.AccessApi, updateCallback edgeproto.CacheUpdateCallback) (bool, error) {
	var err error
	cloudletResourcesCreated := false
	log.SpanLog(ctx, log.DebugLevelInfra, "Creating cloudlet", "cloudletName", cloudlet.Key.Name)

	if !pfConfig.TestMode {
		err = v.VMProperties.CommonPf.InitCloudletSSHKeys(ctx, accessApi)
		if err != nil {
			return cloudletResourcesCreated, err
		}
	}
	v.VMProperties.Domain = VMDomainPlatform
	pc := infracommon.GetPlatformConfig(cloudlet, pfConfig, accessApi)
	err = v.InitProps(ctx, pc)
	if err != nil {
		return cloudletResourcesCreated, err
	}

	v.VMProvider.InitData(ctx, caches)

	stage := ProviderInitCreateCloudletDirect
	if cloudlet.InfraApiAccess == edgeproto.InfraApiAccess_RESTRICTED_ACCESS {
		updateCallback(edgeproto.UpdateTask, "vmlayer:CreateCloudlet RESTRICTED ACCESS stage set")
		stage = ProviderInitCreateCloudletRestricted
	}

	// Source OpenRC file to access openstack API endpoint
	updateCallback(edgeproto.UpdateTask, "Sourcing access variables")
	log.SpanLog(ctx, log.DebugLevelInfra, "Sourcing access variables", "region", pfConfig.Region, "cloudletKey", cloudlet.Key, "PhysicalName", cloudlet.PhysicalName)
	err = v.VMProvider.InitApiAccessProperties(ctx, accessApi, cloudlet.EnvVar, stage)
	if err != nil {
		return cloudletResourcesCreated, err
	}

	// edge-cloud image already contains the certs
	if pfConfig.TlsCertFile != "" {
		crtFile, err := infracommon.GetDockerCrtFile(pfConfig.TlsCertFile)
		if err != nil {
			return cloudletResourcesCreated, err
		}
		pfConfig.TlsCertFile = crtFile
	}

	if pfConfig.ChefServerPath == "" {
		pfConfig.ChefServerPath = chefmgmt.DefaultChefServerPath
	}

	if cloudlet.InfraConfig.ExternalNetworkName != "" {
		v.VMProperties.SetCloudletExternalNetwork(cloudlet.InfraConfig.ExternalNetworkName)
	}

	// For real setups, ansible will always specify the correct
	// cloudlet container and vm image paths to the controller.
	// But for local testing convenience, we default to the hard-coded
	// ones if not specified.
	if pfConfig.ContainerRegistryPath == "" {
		pfConfig.ContainerRegistryPath = infracommon.DefaultContainerRegistryPath
	}

	// save caches needed for flavors
	v.Caches = caches
	v.GPUConfig = cloudlet.GpuConfig

<<<<<<< HEAD
	err = v.VMProvider.InitProvider(ctx, caches, stage, updateCallback)
	if err != nil {
		updateCallback(edgeproto.UpdateTask, fmt.Sprintf("vmlayer:CreateCloudlet RESTRICTED ACCESS InitProvider failed err: %s", err.Error()))
		return cloudletResourcesCreated, err
	}
	// once we get this far we should ensure delete succeeds on a failure
	cloudletResourcesCreated = true

=======
>>>>>>> 9282b12a
	var result OperationInitResult
	ctx, result, err = v.VMProvider.InitOperationContext(ctx, OperationInitStart)
	if err != nil {
		updateCallback(edgeproto.UpdateTask, fmt.Sprintf("vmlayer:CreateCloudlet RESTRICTED ACCESS InitOperationContext failed err: %s", err.Error()))
		return cloudletResourcesCreated, err
	}
	if result == OperationNewlyInitialized {
		defer v.VMProvider.InitOperationContext(ctx, OperationInitComplete)
	}

	err = v.VMProvider.InitProvider(ctx, caches, stage, updateCallback)
	if err != nil {
		return cloudletResourcesCreated, err
	}

	chefApi, err := v.GetChefPlatformApiAccess(ctx, cloudlet)
	if err != nil {
		updateCallback(edgeproto.UpdateTask, fmt.Sprintf("vmlayer:CreateCloudlet RESTRICTED ACCESS GetChefPlatformApiAccess failed err: %s", err.Error()))
		return cloudletResourcesCreated, err
	}
	nodes := v.GetPlatformNodes(cloudlet)
	updateCallback(edgeproto.UpdateTask, fmt.Sprintf("vmlayer:CreateCloudlet RESTRICTED ACCESS GetPlatformNodes returns : %d nodes", len(nodes)))
	chefClient := v.VMProperties.GetChefClient()
	if chefClient == nil {
		updateCallback(edgeproto.UpdateTask, "vmlayer:CreateCloudlet RESTRICTED ACCESS GetChefCleint failed")
		return cloudletResourcesCreated, fmt.Errorf("Chef client is not initialized")
	}

	// once we get this far we should ensure delete succeeds on a failure
	cloudletResourcesCreated = true

	cloudlet.ChefClientKey = make(map[string]string)
	if cloudlet.InfraApiAccess == edgeproto.InfraApiAccess_RESTRICTED_ACCESS {
		for nn, node := range nodes {
			chefAttributes, err := chefmgmt.GetChefPlatformAttributes(ctx, cloudlet, pfConfig, &nodes[nn], chefApi, nodes)
			if err != nil {
				return cloudletResourcesCreated, err
			}
			clientName := v.GetChefClientName(node.NodeName)
			updateCallback(edgeproto.UpdateTask, fmt.Sprintf("vmlayer Creating chef client %s with cloudlet attributes", clientName))
			chefParams := v.GetServerChefParams(clientName, "", node.Policy, chefAttributes)
			clientKey, err := chefmgmt.ChefClientCreate(ctx, chefClient, chefParams)
			if err != nil {
				return cloudletResourcesCreated, err
			}
			// Store client key in cloudlet obj
			cloudlet.ChefClientKey[clientName] = clientKey
		}
		// Return, as end-user will setup the platform VM
		return cloudletResourcesCreated, nil
	}

	err = v.SetupPlatformVM(ctx, accessApi, cloudlet, pfConfig, pfFlavor, updateCallback)
	if err != nil {
		return cloudletResourcesCreated, err
	}

	return cloudletResourcesCreated, chefmgmt.GetChefRunStatus(ctx, chefClient, v.GetChefClientNameForCloudlet(cloudlet), cloudlet, pfConfig, accessApi, updateCallback)
}

func (v *VMPlatform) GetRestrictedCloudletStatus(ctx context.Context, cloudlet *edgeproto.Cloudlet, pfConfig *edgeproto.PlatformConfig, accessApi platform.AccessApi, updateCallback edgeproto.CacheUpdateCallback) error {
	var err error
	v.VMProperties.Domain = VMDomainPlatform
	pc := infracommon.GetPlatformConfig(cloudlet, pfConfig, accessApi)
	err = v.InitProps(ctx, pc)
	if err != nil {
		return err
	}
	chefAuth, err := accessApi.GetChefAuthKey(ctx)
	if err != nil {
		return err
	}

	chefServerPath := pfConfig.ChefServerPath
	if chefServerPath == "" {
		chefServerPath = chefmgmt.DefaultChefServerPath
	}

	chefClient, err := chefmgmt.GetChefClient(ctx, chefAuth.ApiKey, chefServerPath)
	if err != nil {
		return err
	}
	return chefmgmt.GetChefRunStatus(ctx, chefClient, v.GetChefClientNameForCloudlet(cloudlet), cloudlet, pfConfig, accessApi, updateCallback)
}

func (v *VMPlatform) UpdateCloudlet(ctx context.Context, cloudlet *edgeproto.Cloudlet, updateCallback edgeproto.CacheUpdateCallback) error {
	// Update envvars
	v.VMProperties.CommonPf.Properties.UpdatePropsFromVars(ctx, cloudlet.EnvVar)
	// Update GPU config
	v.GPUConfig = cloudlet.GpuConfig
	return nil
}

func (v *VMPlatform) UpdateTrustPolicy(ctx context.Context, TrustPolicy *edgeproto.TrustPolicy) error {
	log.DebugLog(log.DebugLevelInfra, "update VMPlatform TrustPolicy", "policy", TrustPolicy)
	egressRestricted := TrustPolicy.Key.Name != ""
	var result OperationInitResult
	ctx, result, err := v.VMProvider.InitOperationContext(ctx, OperationInitStart)
	if err != nil {
		return err
	}
	if result == OperationNewlyInitialized {
		defer v.VMProvider.InitOperationContext(ctx, OperationInitComplete)
	}
	rootlbClients, err := v.GetAllRootLBClients(ctx)
	if err != nil {
		return fmt.Errorf("Unable to get rootlb clients - %v", err)
	}
	return v.VMProvider.ConfigureCloudletSecurityRules(ctx, egressRestricted, TrustPolicy, rootlbClients, ActionUpdate, edgeproto.DummyUpdateCallback)
}

func (v *VMPlatform) UpdateTrustPolicyException(ctx context.Context, TrustPolicyException *edgeproto.TrustPolicyException, clusterInstKey *edgeproto.ClusterInstKey) error {
	log.DebugLog(log.DebugLevelInfra, "update VMPlatform TrustPolicyException", "policy", TrustPolicyException)

	rootlbClients, err := v.GetRootLBClientForClusterInstKey(ctx, clusterInstKey)
	if err != nil {
		return fmt.Errorf("Unable to get rootlb clients - %v", err)
	}
	// Only create supported, update not allowed.
	return v.VMProvider.ConfigureTrustPolicyExceptionSecurityRules(ctx, TrustPolicyException, rootlbClients, ActionCreate, edgeproto.DummyUpdateCallback)
}

func (v *VMPlatform) DeleteTrustPolicyException(ctx context.Context, TrustPolicyExceptionKey *edgeproto.TrustPolicyExceptionKey, clusterInstKey *edgeproto.ClusterInstKey) error {
	log.DebugLog(log.DebugLevelInfra, "Delete VMPlatform TrustPolicyException", "policyKey", TrustPolicyExceptionKey)

	rootlbClients, err := v.GetRootLBClientForClusterInstKey(ctx, clusterInstKey)
	if err != nil {
		return fmt.Errorf("Unable to get rootlb clients - %v", err)
	}
	// Note when Delete gets called using a task-worker approach, we don't actually have the TrustPolicyException object that was deleted, we only have the key.
	TrustPolicyException := edgeproto.TrustPolicyException{
		Key: *TrustPolicyExceptionKey,
	}
	return v.VMProvider.ConfigureTrustPolicyExceptionSecurityRules(ctx, &TrustPolicyException, rootlbClients, ActionDelete, edgeproto.DummyUpdateCallback)
}

func (v *VMPlatform) DeleteCloudlet(ctx context.Context, cloudlet *edgeproto.Cloudlet, pfConfig *edgeproto.PlatformConfig, caches *pf.Caches, accessApi platform.AccessApi, updateCallback edgeproto.CacheUpdateCallback) error {
	log.SpanLog(ctx, log.DebugLevelInfra, "Deleting cloudlet", "cloudletName", cloudlet.Key.Name)

	updateCallback(edgeproto.UpdateTask, "Deleting cloudlet")

	if !pfConfig.TestMode {
		err := v.VMProperties.CommonPf.InitCloudletSSHKeys(ctx, accessApi)
		if err != nil {
			return err
		}
	}

	v.VMProperties.Domain = VMDomainPlatform
	pc := infracommon.GetPlatformConfig(cloudlet, pfConfig, accessApi)
	err := v.InitProps(ctx, pc)
	if err != nil {
		// ignore this error, as no creation would've happened on infra, so nothing to delete
		log.SpanLog(ctx, log.DebugLevelInfra, "failed to init props", "cloudletName", cloudlet.Key.Name, "err", err)
		return nil
	}

	v.VMProvider.InitData(ctx, caches)

	// Source OpenRC file to access openstack API endpoint
	err = v.VMProvider.InitApiAccessProperties(ctx, accessApi, cloudlet.EnvVar, ProviderInitDeleteCloudlet)
	if err != nil {
		// ignore this error, as no creation would've happened on infra, so nothing to delete
		log.SpanLog(ctx, log.DebugLevelInfra, "failed to source platform variables", "cloudletName", cloudlet.Key.Name, "err", err)
		return nil
	}

	if pfConfig.ChefServerPath == "" {
		pfConfig.ChefServerPath = chefmgmt.DefaultChefServerPath
	}

	v.Caches = caches
	v.VMProvider.InitProvider(ctx, caches, ProviderInitDeleteCloudlet, updateCallback)

	var result OperationInitResult
	ctx, result, err = v.VMProvider.InitOperationContext(ctx, OperationInitStart)
	if err != nil {
		return err
	}
	if result == OperationNewlyInitialized {
		defer v.VMProvider.InitOperationContext(ctx, OperationInitComplete)
	}

	chefClient := v.VMProperties.GetChefClient()
	if chefClient == nil {
		return fmt.Errorf("Chef client is not initialzied")
	}

	rootLBName := v.GetRootLBName(&cloudlet.Key)
	if cloudlet.InfraApiAccess == edgeproto.InfraApiAccess_DIRECT_ACCESS {
		vmGroupName := v.GetPlatformVMName(&cloudlet.Key)
		updateCallback(edgeproto.UpdateTask, fmt.Sprintf("Deleting RootLB %s", rootLBName))
		err = v.VMProvider.DeleteVMs(ctx, rootLBName)
		if err != nil && err.Error() != ServerDoesNotExistError {
			return fmt.Errorf("DeleteCloudlet error: %v", err)
		}
		updateCallback(edgeproto.UpdateTask, fmt.Sprintf("Deleting Platform VMs %s", vmGroupName))
		err = v.VMProvider.DeleteVMs(ctx, vmGroupName)
		if err != nil && err.Error() != ServerDoesNotExistError {
			return fmt.Errorf("DeleteCloudlet error: %v", err)
		}
		updateCallback(edgeproto.UpdateTask, fmt.Sprintf("Deleting Cloudlet Security Rules %s", rootLBName))

		// as delete cloudlet is called from the controller only, there is no need for
		// rootlb ssh clients so just pass an empty map.  We have deleted all rootLB VMs anyway.
		rootlbClients := make(map[string]ssh.Client)
		err = v.VMProvider.ConfigureCloudletSecurityRules(ctx, false, &edgeproto.TrustPolicy{}, rootlbClients, ActionDelete, edgeproto.DummyUpdateCallback)
		if err != nil {
			if v.VMProperties.IptablesBasedFirewall {
				// iptables based security rules can fail on one clusterInst LB or other VM not responding
				log.SpanLog(ctx, log.DebugLevelInfra, "Warning: error in ConfigureCloudletSecurityRules", "err", err)
			} else {
				return err
			}
		}
	}

	nodes := v.GetPlatformNodes(cloudlet)
	for _, node := range nodes {
		clientName := v.GetChefClientName(node.NodeName)
		updateCallback(edgeproto.UpdateTask, fmt.Sprintf("Deleting %s client from Chef Server", clientName))
		err = chefmgmt.ChefClientDelete(ctx, chefClient, clientName)
		if err != nil {
			log.SpanLog(ctx, log.DebugLevelInfra, "failed to delete client from Chef Server", "clientName", clientName, "err", err)
		}
	}

	// Delete rootLB object from Chef Server
	clientName := v.GetChefClientName(rootLBName)
	updateCallback(edgeproto.UpdateTask, fmt.Sprintf("Deleting %s client from Chef Server", clientName))
	err = chefmgmt.ChefClientDelete(ctx, chefClient, clientName)
	if err != nil {
		log.SpanLog(ctx, log.DebugLevelInfra, "failed to delete client from Chef Server", "clientName", clientName, "err", err)
	}

	// Delete FQDN of shared RootLB
	rootLbFqdn := rootLBName
	if cloudlet.RootLbFqdn != "" {
		rootLbFqdn = cloudlet.RootLbFqdn
	}
	if err = v.VMProperties.CommonPf.DeleteDNSRecords(ctx, rootLbFqdn); err != nil {
		log.SpanLog(ctx, log.DebugLevelInfra, "failed to delete sharedRootLB DNS record", "fqdn", rootLbFqdn, "err", err)
	}

	// Not sure if it's safe to remove vars from Vault due to testing/virtual cloudlets,
	// so leaving them in Vault for the time being. We can always delete them manually

	return nil
}

func (v *VMPlatform) DeleteCloudletAccessVars(ctx context.Context, cloudlet *edgeproto.Cloudlet, pfConfig *edgeproto.PlatformConfig, vaultConfig *vault.Config, updateCallback edgeproto.CacheUpdateCallback) error {
	log.SpanLog(ctx, log.DebugLevelInfra, "Deleting access vars from vault", "cloudletName", cloudlet.Key.Name)

	updateCallback(edgeproto.UpdateTask, "Deleting access vars from secure secrets storage")

	path := v.VMProvider.GetVaultCloudletAccessPath(&cloudlet.Key, pfConfig.Region, cloudlet.PhysicalName)
	if path != "" {
		err := infracommon.DeleteDataFromVault(vaultConfig, path)
		if err != nil {
			return fmt.Errorf("Failed to delete access vars from vault: %v", err)
		}
	}
	return nil
}

func (v *VMPlatform) SaveCloudletAccessVars(ctx context.Context, cloudlet *edgeproto.Cloudlet, accessVarsIn map[string]string, pfConfig *edgeproto.PlatformConfig, vaultConfig *vault.Config, updateCallback edgeproto.CacheUpdateCallback) error {
	return v.VMProvider.SaveCloudletAccessVars(ctx, cloudlet, accessVarsIn, pfConfig, vaultConfig, updateCallback)
}

func (v *VMPlatform) GetFeatures() *platform.Features {
	return v.VMProvider.GetFeatures()
}

func (v *VMPlatform) GatherCloudletInfo(ctx context.Context, info *edgeproto.CloudletInfo) error {
	var err error
	var result OperationInitResult
	ctx, result, err = v.VMProvider.InitOperationContext(ctx, OperationInitStart)
	if err != nil {
		return err
	}
	if result == OperationNewlyInitialized {
		defer v.VMProvider.InitOperationContext(ctx, OperationInitComplete)
	}
	return v.VMProvider.GatherCloudletInfo(ctx, info)
}

func (v *VMPlatform) getCloudletVMsSpec(ctx context.Context, accessApi platform.AccessApi, cloudlet *edgeproto.Cloudlet, pfConfig *edgeproto.PlatformConfig, pfFlavor *edgeproto.Flavor, updateCallback edgeproto.CacheUpdateCallback) ([]*VMRequestSpec, error) {
	log.SpanLog(ctx, log.DebugLevelInfra, "GetCloudletVMsSpec", "region", pfConfig.Region, "cloudletKey", cloudlet.Key, "pfFlavor", pfFlavor)

	var err error
	// edge-cloud image already contains the certs
	if pfConfig.TlsCertFile != "" {
		crtFile, err := infracommon.GetDockerCrtFile(pfConfig.TlsCertFile)
		if err != nil {
			return nil, err
		}
		pfConfig.TlsCertFile = crtFile
	}

	if pfConfig.ContainerRegistryPath == "" {
		pfConfig.ContainerRegistryPath = infracommon.DefaultContainerRegistryPath
	}

	if cloudlet.InfraConfig.ExternalNetworkName != "" {
		v.VMProperties.SetCloudletExternalNetwork(cloudlet.InfraConfig.ExternalNetworkName)
	}

	flavorName := cloudlet.InfraConfig.FlavorName
	if cloudlet.InfraApiAccess == edgeproto.InfraApiAccess_DIRECT_ACCESS {
		// Validate infra external network provided by user
		if cloudlet.InfraConfig.ExternalNetworkName != "" {
			nets, err := v.VMProvider.GetNetworkList(ctx)
			if err != nil {
				return nil, err
			}

			found := false
			for _, n := range nets {
				if n == cloudlet.InfraConfig.ExternalNetworkName {
					found = true
					break
				}
			}
			if !found {
				return nil, fmt.Errorf("cannot find infra external network %s", cloudlet.InfraConfig.ExternalNetworkName)
			}
		}
		additionalNets := v.VMProperties.GetNetworksByType(ctx, []NetworkType{NetworkTypeExternalAdditionalPlatform})
		if len(additionalNets) > 0 {
			err = v.VMProvider.ValidateAdditionalNetworks(ctx, additionalNets)
			if err != nil {
				return nil, err
			}
		}

		flavorList, err := v.VMProvider.GetFlavorList(ctx)
		if err != nil {
			return nil, err
		}
		if cloudlet.InfraConfig.FlavorName == "" {
			var spec *vmspec.VMCreationSpec = &vmspec.VMCreationSpec{}
			cli := edgeproto.CloudletInfo{}
			cli.Flavors = flavorList
			cli.Key = cloudlet.Key
			if len(flavorList) == 0 {
				flavInfo, err := v.GetDefaultRootLBFlavor(ctx)
				if err != nil {
					return nil, fmt.Errorf("unable to find DefaultShared RootLB flavor: %v", err)
				}
				spec.FlavorName = flavInfo.Name
			} else {
				restbls := v.GetResTablesForCloudlet(ctx, &cli.Key)
				spec, err = vmspec.GetVMSpec(ctx, *pfFlavor, cli, restbls)
				if err != nil {
					return nil, fmt.Errorf("unable to find VM spec for Shared RootLB: %v", err)
				}
			}
			flavorName = spec.FlavorName
		} else {
			// Validate infra flavor name provided by user
			for _, finfo := range flavorList {
				if finfo.Name == cloudlet.InfraConfig.FlavorName {
					flavorName = cloudlet.InfraConfig.FlavorName
					break
				}
			}
			if flavorName == "" {
				return nil, fmt.Errorf("invalid InfraConfig.FlavorName, does not exist")
			}
		}

	}
	if flavorName == "" {
		// give some default flavor name, user can fix this later
		flavorName = "<ADD_FLAVOR_HERE>"
	}

	platformVmName := v.GetPlatformVMName(&cloudlet.Key)
	pfImageName := v.VMProperties.GetCloudletOSImage()
	if cloudlet.InfraApiAccess == edgeproto.InfraApiAccess_DIRECT_ACCESS {
		pfImageName, err = v.GetCloudletImageToUse(ctx, updateCallback)
		if err != nil {
			return nil, err
		}
	}

	// Setup Chef parameters
	chefApi, err := v.GetChefPlatformApiAccess(ctx, cloudlet)
	if err != nil {
		return nil, err
	}
	nodes := v.GetPlatformNodes(cloudlet)
	if len(nodes) == 0 {
		return nil, fmt.Errorf("no platform nodes")
	}
	chefAttributes, err := chefmgmt.GetChefPlatformAttributes(ctx, cloudlet, pfConfig, &nodes[0], chefApi, nodes)
	if err != nil {
		return nil, err
	}
	if cloudlet.ChefClientKey == nil {
		return nil, fmt.Errorf("missing chef client key")
	}
	for _, node := range nodes {
		clientName := v.GetChefClientName(node.NodeName)
		if cloudlet.InfraApiAccess == edgeproto.InfraApiAccess_DIRECT_ACCESS {
			cloudlet.ChefClientKey[clientName] = ""
		}
		if _, ok := cloudlet.ChefClientKey[clientName]; !ok {
			return nil, fmt.Errorf("missing chef client key for %s", clientName)
		}
	}
	clientName := v.GetChefClientName(platformVmName)
	var vms []*VMRequestSpec
	subnetName := v.GetPlatformSubnetName(&cloudlet.Key)
	netTypes := []NetworkType{NetworkTypeExternalAdditionalPlatform}
	addNets := v.VMProperties.GetNetworksByType(ctx, netTypes)
	if cloudlet.Deployment == cloudcommon.DeploymentTypeDocker {
		chefParams := v.GetServerChefParams(clientName, cloudlet.ChefClientKey[clientName], chefmgmt.ChefPolicyDocker, chefAttributes)
		platvm, err := v.GetVMRequestSpec(
			ctx,
			cloudcommon.VMTypePlatform,
			platformVmName,
			flavorName,
			pfImageName,
			true, //connect external
			WithChefParams(chefParams),
			WithAccessKey(pfConfig.CrmAccessPrivateKey),
			WithAdditionalNetworks(addNets),
		)
		if err != nil {
			return nil, err
		}
		vms = append(vms, platvm)
	} else {
		for _, node := range nodes {
			clientName := v.GetChefClientName(node.NodeName)
			masterAttributes := chefAttributes
			masterAttributes["tags"] = chefmgmt.GetChefCloudletTags(cloudlet, pfConfig, node.NodeType)
			chefParams := v.GetServerChefParams(clientName, cloudlet.ChefClientKey[clientName], node.Policy, chefAttributes)
			ak := pfConfig.CrmAccessPrivateKey
			if node.NodeType == cloudcommon.VMTypePlatformClusterSecondaryNode {
				ak = pfConfig.SecondaryCrmAccessPrivateKey
			}
			vmSpec, err := v.GetVMRequestSpec(
				ctx,
				node.NodeType,
				node.NodeName,
				flavorName,
				pfImageName,
				true, //connect external
				WithSubnetConnection(subnetName),
				WithChefParams(chefParams),
				WithAccessKey(ak),
			)
			if err != nil {
				return nil, err
			}
			vms = append(vms, vmSpec)
		}
	}

	return vms, nil
}

func (v *VMPlatform) GetCloudletManifest(ctx context.Context, cloudlet *edgeproto.Cloudlet, pfConfig *edgeproto.PlatformConfig, accessApi platform.AccessApi, pfFlavor *edgeproto.Flavor, caches *platform.Caches) (*edgeproto.CloudletManifest, error) {
	log.SpanLog(ctx, log.DebugLevelInfra, "Get cloudlet manifest", "cloudletName", cloudlet.Key.Name)

	if cloudlet.ChefClientKey == nil {
		return nil, fmt.Errorf("unable to find chef client key")
	}

	v.VMProperties.Domain = VMDomainPlatform
	pc := infracommon.GetPlatformConfig(cloudlet, pfConfig, accessApi)
	err := v.InitProps(ctx, pc)
	if err != nil {
		return nil, err
	}

	v.VMProvider.InitData(ctx, caches)

	err = v.VMProvider.InitApiAccessProperties(ctx, accessApi, cloudlet.EnvVar, ProviderInitGetVmSpec)
	if err != nil {
		return nil, err
	}
	platvms, err := v.getCloudletVMsSpec(ctx, accessApi, cloudlet, pfConfig, pfFlavor, edgeproto.DummyUpdateCallback)
	if err != nil {
		return nil, err
	}

	platformVmName := v.GetPlatformVMName(&cloudlet.Key)

	skipInfraSpecificCheck := false
	if cloudlet.InfraApiAccess == edgeproto.InfraApiAccess_RESTRICTED_ACCESS {
		// It'll be end-users responsibility to make sure subnet range
		// is not confliciting with existing subnets
		skipInfraSpecificCheck = true
	}

	var gp *VMGroupOrchestrationParams
	if cloudlet.Deployment == cloudcommon.DeploymentTypeDocker {
		gp, err = v.GetVMGroupOrchestrationParamsFromVMSpec(
			ctx,
			platformVmName,
			platvms,
			WithNewSecurityGroup(infracommon.GetServerSecurityGroupName(platformVmName)),
			WithAccessPorts("tcp:22", infracommon.RemoteCidrAll),
			WithSkipDefaultSecGrp(true),
			WithSkipInfraSpecificCheck(skipInfraSpecificCheck),
		)
	} else {
		subnetName := v.GetPlatformSubnetName(&cloudlet.Key)
		gp, err = v.GetVMGroupOrchestrationParamsFromVMSpec(
			ctx,
			platformVmName,
			platvms,
			WithNewSecurityGroup(infracommon.GetServerSecurityGroupName(platformVmName)),
			WithAccessPorts("tcp:22", infracommon.RemoteCidrAll),
			WithNewSubnet(subnetName),
			WithSkipDefaultSecGrp(true),
			WithSkipSubnetGateway(true),
			WithSkipInfraSpecificCheck(skipInfraSpecificCheck),
		)
	}
	if err != nil {
		return nil, err
	}
	imgPath := GetCloudletVMImagePath(pfConfig.CloudletVmImagePath, cloudlet.VmImageVersion, v.VMProvider.GetCloudletImageSuffix(ctx))
	manifest, err := v.VMProvider.GetCloudletManifest(ctx, platformVmName, imgPath, gp)
	if err != nil {
		return nil, err
	}
	return &edgeproto.CloudletManifest{
		Manifest: manifest,
	}, nil
}

func (v *VMPlatform) VerifyVMs(ctx context.Context, vms []edgeproto.VM) error {
	return v.VMProvider.VerifyVMs(ctx, vms)
}

func (v *VMPlatform) GetCloudletProps(ctx context.Context) (*edgeproto.CloudletProps, error) {
	log.SpanLog(ctx, log.DebugLevelInfra, "GetCloudletProps")

	props := edgeproto.CloudletProps{}
	props.Properties = make(map[string]*edgeproto.PropertyInfo)
	for k, v := range VMProviderProps {
		val := *v
		props.Properties[k] = &val
	}
	for k, v := range infracommon.InfraCommonProps {
		val := *v
		props.Properties[k] = &val
	}
	providerProps, err := v.VMProvider.GetProviderSpecificProps(ctx)
	if err != nil {
		return nil, err
	}
	for k, v := range providerProps {
		val := *v
		props.Properties[k] = &val
	}
	return &props, nil
}

func (v *VMPlatform) ActiveChanged(ctx context.Context, platformActive bool) {
	log.SpanLog(ctx, log.DebugLevelInfra, "ActiveChanged", "platformActive", platformActive)
	if !platformActive {
		// unexpected as this is not currently supported
		log.SpanLog(ctx, log.DebugLevelInfra, "platform unexpectedly transitioned to inactive")
		return
	}
	ctx, _, err := v.VMProvider.InitOperationContext(ctx, OperationInitStart)
	if err != nil {
		log.SpanLog(ctx, log.DebugLevelInfra, "failed to init context for cleanup", "err", err)
		return
	}
	infracommon.HandlePlatformSwitchToActive(ctx, v.VMProperties.CommonPf.PlatformConfig.CloudletKey, v.Caches, v.cleanupClusterInst, v.cleanupAppInst)
}<|MERGE_RESOLUTION|>--- conflicted
+++ resolved
@@ -272,17 +272,6 @@
 	v.Caches = caches
 	v.GPUConfig = cloudlet.GpuConfig
 
-<<<<<<< HEAD
-	err = v.VMProvider.InitProvider(ctx, caches, stage, updateCallback)
-	if err != nil {
-		updateCallback(edgeproto.UpdateTask, fmt.Sprintf("vmlayer:CreateCloudlet RESTRICTED ACCESS InitProvider failed err: %s", err.Error()))
-		return cloudletResourcesCreated, err
-	}
-	// once we get this far we should ensure delete succeeds on a failure
-	cloudletResourcesCreated = true
-
-=======
->>>>>>> 9282b12a
 	var result OperationInitResult
 	ctx, result, err = v.VMProvider.InitOperationContext(ctx, OperationInitStart)
 	if err != nil {
