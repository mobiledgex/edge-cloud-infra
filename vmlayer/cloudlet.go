--- conflicted
+++ resolved
@@ -23,24 +23,17 @@
 
 const (
 	// Platform services
-<<<<<<< HEAD
-	ServiceTypeCRM             = "crmserver"
-	ServiceTypeShepherd        = "shepherd"
-	PlatformMaxWait            = 10 * time.Second
-	PlatformVMReachableMaxWait = 2 * time.Minute
+	ServiceTypeCRM                = "crmserver"
+	ServiceTypeShepherd           = "shepherd"
+	ServiceTypeCloudletPrometheus = intprocess.PrometheusContainer
+	PlatformMaxWait               = 10 * time.Second
+	PlatformVMReachableMaxWait    = 2 * time.Minute
 
 	// Chef Roles
 	ChefRoleDocker         = "role[setup_crm_docker]"
 	ChefRoleK8s            = "role[setup_crm_k8s]"
 	ChefK8sMasterNodeCount = 1
 	ChefK8sWorkerNodeCount = 2
-=======
-	ServiceTypeCRM                = "crmserver"
-	ServiceTypeShepherd           = "shepherd"
-	ServiceTypeCloudletPrometheus = intprocess.PrometheusContainer
-	PlatformMaxWait               = 10 * time.Second
-	PlatformVMReachableMaxWait    = 2 * time.Minute
->>>>>>> fa085d14
 )
 
 var PlatformServices = []string{
@@ -352,10 +345,11 @@
 	}
 
 	if cloudlet.DeploymentType == edgeproto.DeploymentType_DEPLOYMENT_TYPE_DOCKER {
-		_, err = v.CreateVMsFromVMSpec(
+		_, err = v.OrchestrateVMsFromVMSpec(
 			ctx,
 			platformVmName,
 			vms,
+			ActionCreate,
 			updateCallback,
 			WithNewSecurityGroup(v.GetServerSecurityGroupName(platformVmName)),
 			WithAccessPorts("tcp:22"),
@@ -369,10 +363,11 @@
 			// is not confliciting with existing subnets
 			skipSubnetRangeCheck = true
 		}
-		_, err = v.CreateVMsFromVMSpec(
+		_, err = v.OrchestrateVMsFromVMSpec(
 			ctx,
 			platformVmName,
 			vms,
+			ActionCreate,
 			updateCallback,
 			WithNewSecurityGroup(v.GetServerSecurityGroupName(platformVmName)),
 			WithAccessPorts("tcp:22"),
@@ -382,32 +377,12 @@
 			WithSkipSubnetRangeCheck(skipSubnetRangeCheck),
 		)
 	}
-<<<<<<< HEAD
-=======
-	vms = append(vms, platvm)
-	_, err = v.OrchestrateVMsFromVMSpec(
-		ctx, platformVmName,
-		vms,
-		ActionCreate,
-		updateCallback,
-		WithNewSecurityGroup(v.GetServerSecurityGroupName(platformVmName)),
-		WithAccessPorts("tcp:22"),
-	)
->>>>>>> fa085d14
 	if err != nil {
 		log.SpanLog(ctx, log.DebugLevelInfra, "error while creating platform VM", "vms request spec", vms)
 		return err
 	}
 
 	updateCallback(edgeproto.UpdateTask, "Successfully Deployed Platform VM")
-<<<<<<< HEAD
-=======
-	ip, err := v.GetIPFromServerName(ctx, v.VMProperties.GetCloudletExternalNetwork(), "", platformVmName)
-	if err != nil {
-		return nil, err
-	}
-	updateCallback(edgeproto.UpdateTask, "Platform VM external IP: "+ip.ExternalAddr)
->>>>>>> fa085d14
 
 	return nil
 }
@@ -589,7 +564,16 @@
 			return nil
 		}
 
-<<<<<<< HEAD
+		pc := pf.PlatformConfig{
+			CloudletKey: &cloudlet.Key,
+			AppDNSRoot:  pfConfig.AppDnsRoot,
+		}
+
+		err = v.InitProps(ctx, &pc, vaultConfig)
+		if err != nil {
+			return err
+		}
+
 		platformVMName := v.GetPlatformVMName(&cloudlet.Key)
 		updateCallback(edgeproto.UpdateTask, fmt.Sprintf("Deleting PlatformVM %s", platformVMName))
 		err = v.VMProvider.DeleteVMs(ctx, platformVMName)
@@ -603,23 +587,6 @@
 		if err != nil {
 			return fmt.Errorf("DeleteCloudlet error: %v", err)
 		}
-=======
-	pc := pf.PlatformConfig{
-		CloudletKey: &cloudlet.Key,
-		AppDNSRoot:  pfConfig.AppDnsRoot,
-	}
-
-	err = v.InitProps(ctx, &pc, vaultConfig)
-	if err != nil {
-		return err
-	}
-
-	platformVMName := v.GetPlatformVMName(&cloudlet.Key)
-	updateCallback(edgeproto.UpdateTask, fmt.Sprintf("Deleting PlatformVM %s", platformVMName))
-	err = v.VMProvider.DeleteVMs(ctx, platformVMName)
-	if err != nil {
-		return fmt.Errorf("DeleteCloudlet error: %v", err)
->>>>>>> fa085d14
 	}
 
 	chefAuth, err := GetChefAuthKeys(ctx, vaultConfig)
