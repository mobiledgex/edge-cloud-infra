--- conflicted
+++ resolved
@@ -60,11 +60,7 @@
 }
 
 func (v *VMPlatform) GetDockerNodeName(ctx context.Context, clusterInst *edgeproto.ClusterInst) string {
-<<<<<<< HEAD
-	return "docker-node" + "-" + GetClusterName(ctx, clusterInst)
-=======
-	return ClusterTypeDockerVMLabel + "-" + v.GetClusterName(ctx, clusterInst)
->>>>>>> a485eae9
+	return ClusterTypeDockerVMLabel + "-" + GetClusterName(ctx, clusterInst)
 }
 
 func ClusterNodePrefix(num uint32) string {
@@ -175,13 +171,8 @@
 		if err != nil {
 			log.SpanLog(ctx, log.DebugLevelInfra, "unable to get ips from server, proceed with VM deletion", "err", err)
 		} else {
-<<<<<<< HEAD
 			detachPort := v.VMProvider.GetInternalPortPolicy() == AttachPortAfterCreate
 			err = v.DetachAndDisableRootLBInterface(ctx, client, rootLBName, detachPort, clusterSnName, GetPortName(rootLBName, clusterSnName), ip.InternalAddr)
-=======
-			subnetName := v.GetClusterSubnetName(ctx, clusterInst)
-			err = v.DetachAndDisableRootLBInterface(ctx, client, rootLBName, GetPortName(rootLBName, subnetName), ip.InternalAddr)
->>>>>>> a485eae9
 			if err != nil {
 				log.SpanLog(ctx, log.DebugLevelInfra, "unable to detach rootLB interface, proceed with VM deletion", "err", err)
 			}
@@ -264,39 +255,25 @@
 			(clusterInst.Deployment == cloudcommon.AppDeploymentTypeDocker && clusterInst.IpAccess == edgeproto.IpAccess_IP_ACCESS_SHARED) {
 			log.SpanLog(ctx, log.DebugLevelInfra, "Need to attach internal interface on rootlb", "IpAccess", clusterInst.IpAccess, "deployment", clusterInst.Deployment)
 
-<<<<<<< HEAD
-		// after vm creation, the orchestrator will update some fields in the group params including gateway IP.
-		// this IP is used on the rootLB to server as the GW for this new subnet
-		subnetName := GetClusterSubnetName(ctx, clusterInst)
-		gw, err := v.GetSubnetGatewayFromVMGroupParms(ctx, subnetName, vmgp)
-		if err != nil {
-			return err
-		}
-
-		attachPort := true
-		if clusterInst.IpAccess == edgeproto.IpAccess_IP_ACCESS_DEDICATED && v.VMProvider.GetInternalPortPolicy() == AttachPortDuringCreate {
-			attachPort = false
-		}
-		err = v.AttachAndEnableRootLBInterface(ctx, client, rootLBName, attachPort, subnetName, GetPortName(rootLBName, subnetName), gw)
-		if err != nil {
-			log.SpanLog(ctx, log.DebugLevelInfra, "AttachAndEnableRootLBInterface failed", "err", err)
-			return err
-=======
-			subnetName := v.GetClusterSubnetName(ctx, clusterInst)
 			// after vm creation, the orchestrator will update some fields in the group params including gateway IP.
 			// this IP is used on the rootLB to server as the GW for this new subnet
+			subnetName := GetClusterSubnetName(ctx, clusterInst)
 			gw, err := v.GetSubnetGatewayFromVMGroupParms(ctx, subnetName, vmgp)
 			if err != nil {
 				return err
 			}
-			err = v.AttachAndEnableRootLBInterface(ctx, client, rootLBName, GetPortName(rootLBName, subnetName), gw)
+
+			attachPort := true
+			if clusterInst.IpAccess == edgeproto.IpAccess_IP_ACCESS_DEDICATED && v.VMProvider.GetInternalPortPolicy() == AttachPortDuringCreate {
+				attachPort = false
+			}
+			err = v.AttachAndEnableRootLBInterface(ctx, client, rootLBName, attachPort, subnetName, GetPortName(rootLBName, subnetName), gw)
 			if err != nil {
 				log.SpanLog(ctx, log.DebugLevelInfra, "AttachAndEnableRootLBInterface failed", "err", err)
 				return err
 			}
 		} else {
 			log.SpanLog(ctx, log.DebugLevelInfra, "No internal interface on rootlb", "IpAccess", clusterInst.IpAccess, "deployment", clusterInst.Deployment)
->>>>>>> a485eae9
 		}
 	} else {
 		log.SpanLog(ctx, log.DebugLevelInfra, "External router in use, no internal interface for rootlb")
@@ -518,8 +495,8 @@
 	return vms, newSubnetName, newSecgrpName, nil
 }
 
-func (v *VMPlatform) SyncClusterInst(ctx context.Context, clusterInst *edgeproto.ClusterInst, privacyPolicy *edgeproto.PrivacyPolicy, updateCallback edgeproto.CacheUpdateCallback) error {
-	log.SpanLog(ctx, log.DebugLevelInfra, "SyncClusterInst", "clusterInst", clusterInst)
+func (v *VMPlatform) syncClusterInst(ctx context.Context, clusterInst *edgeproto.ClusterInst, privacyPolicy *edgeproto.PrivacyPolicy, updateCallback edgeproto.CacheUpdateCallback) error {
+	log.SpanLog(ctx, log.DebugLevelInfra, "syncClusterInst", "clusterInst", clusterInst)
 	imgName, err := v.VMProvider.AddCloudletImageIfNotPresent(ctx, v.VMProperties.CommonPf.PlatformConfig.CloudletVMImagePath, v.VMProperties.CommonPf.PlatformConfig.VMImageVersion, updateCallback)
 	if err != nil {
 		log.InfoLog("error with cloudlet base image", "imgName", imgName, "error", err)
@@ -531,14 +508,12 @@
 
 func (v *VMPlatform) SyncClusterInsts(ctx context.Context, controllerData *platform.ControllerData, updateCallback edgeproto.CacheUpdateCallback) error {
 	log.SpanLog(ctx, log.DebugLevelInfra, "SyncClusterInsts")
-
 	clusterKeys := make(map[edgeproto.ClusterInstKey]context.Context)
 	controllerData.ClusterInstCache.GetAllKeys(ctx, clusterKeys)
 	for k := range clusterKeys {
 		log.SpanLog(ctx, log.DebugLevelInfra, "SyncClusterInsts found cluster", "key", k)
 		var clus edgeproto.ClusterInst
 		if controllerData.ClusterInstCache.Get(&k, &clus) {
-
 			policy := edgeproto.PrivacyPolicy{}
 			if clus.PrivacyPolicy != "" {
 				policy.Key.Organization = clus.Key.Organization
@@ -548,7 +523,7 @@
 					return fmt.Errorf("unable to sync clusterinst, privacy policy not found: %s", clus.PrivacyPolicy)
 				}
 			}
-			err := v.SyncClusterInst(ctx, &clus, &policy, updateCallback)
+			err := v.syncClusterInst(ctx, &clus, &policy, updateCallback)
 			if err != nil {
 				return err
 			}
@@ -556,7 +531,8 @@
 			return fmt.Errorf("fail to fetch cluster %s", k)
 		}
 	}
-	log.FatalLog("bye")
+	log.SpanLog(ctx, log.DebugLevelInfra, "SyncClusterInsts done")
+
 	return nil
 }
 
