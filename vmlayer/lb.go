--- conflicted
+++ resolved
@@ -8,6 +8,8 @@
 	"strings"
 	"sync"
 	"time"
+
+	"github.com/mobiledgex/edge-cloud/cloud-resource-manager/platform"
 
 	valid "github.com/asaskevich/govalidator"
 	"github.com/mobiledgex/edge-cloud-infra/infracommon"
@@ -169,11 +171,7 @@
 
 	log.SpanLog(ctx, log.DebugLevelInfra, "configureInternalInterfaceAndExternalForwarding", "serverDetails", serverDetails, "internalPortName", internalPortName, "action", fmt.Sprintf("%+v", action))
 
-<<<<<<< HEAD
-	internalIP, err := GetIPFromServerDetails(ctx, v.VMProperties.GetCloudletMexNetwork(), subnetName, serverDetails)
-=======
 	internalIP, err := GetIPFromServerDetails(ctx, "", internalPortName, serverDetails)
->>>>>>> a485eae9
 	if err != nil {
 		return err
 	}
@@ -324,7 +322,7 @@
 	action.createIptables = true
 	if attachPort {
 		action.addInterface = true
-		err := v.VMProvider.AttachPortToServer(ctx, rootLBName, subnetName, internalPortName, internalIPAddr)
+		err := v.VMProvider.AttachPortToServer(ctx, rootLBName, subnetName, internalPortName, internalIPAddr, ActionCreate)
 		if err != nil {
 			log.SpanLog(ctx, log.DebugLevelInfra, "fail to attach port", "err", err)
 			return err
@@ -479,6 +477,7 @@
 	ctx context.Context, rootLB *MEXRootLB,
 	cloudletKey *edgeproto.CloudletKey,
 	imgPath, imgVersion string,
+	action ActionType,
 	updateCallback edgeproto.CacheUpdateCallback,
 ) error {
 
@@ -486,19 +485,12 @@
 	if rootLB == nil {
 		return fmt.Errorf("cannot enable rootLB, rootLB is null")
 	}
-	_, err := v.VMProvider.GetServerDetail(ctx, rootLB.Name)
-	if err == nil {
-		log.SpanLog(ctx, log.DebugLevelInfra, "rootlb already exists")
-		return nil
-	}
-
-	if v.VMProperties.GetCloudletExternalNetwork() == "" {
-		return fmt.Errorf("enable rootlb, missing external network in manifest")
-	}
-	imgName, err := v.VMProvider.AddCloudletImageIfNotPresent(ctx, imgPath, imgVersion, updateCallback)
-	if err != nil {
-		log.InfoLog("error with RootLB VM image", "name", rootLB.Name, "imgName", imgName, "error", err)
-		return err
+	if action == ActionCreate {
+		_, err := v.VMProvider.GetServerDetail(ctx, rootLB.Name)
+		if err == nil {
+			log.SpanLog(ctx, log.DebugLevelInfra, "rootlb already exists")
+			return nil
+		}
 	}
 	vmreq, err := v.GetVMSpecForRootLB(ctx, rootLB.Name, "", updateCallback)
 	if err != nil {
@@ -506,9 +498,9 @@
 	}
 	var vms []*VMRequestSpec
 	vms = append(vms, vmreq)
-	_, err = v.OrchestrateVMsFromVMSpec(ctx, rootLB.Name, vms, ActionCreate, updateCallback, WithNewSecurityGroup(v.GetServerSecurityGroupName(rootLB.Name)))
-	if err != nil {
-		log.SpanLog(ctx, log.DebugLevelInfra, "error while creating RootLB VM", "name", rootLB.Name, "imgName", imgName, "error", err)
+	_, err = v.OrchestrateVMsFromVMSpec(ctx, rootLB.Name, vms, action, updateCallback, WithNewSecurityGroup(v.GetServerSecurityGroupName(rootLB.Name)))
+	if err != nil {
+		log.SpanLog(ctx, log.DebugLevelInfra, "error while creating RootLB VM", "name", rootLB.Name, "error", err)
 		return err
 	}
 	log.SpanLog(ctx, log.DebugLevelInfra, "done creating rootlb", "name", rootLB.Name)
@@ -662,4 +654,41 @@
 	}
 	allowedClientCIDR := GetAllowedClientCIDR()
 	return v.VMProvider.RemoveWhitelistSecurityRules(ctx, secGrpName, allowedClientCIDR, ports)
+}
+
+func (v *VMPlatform) SyncSharedRootLB(ctx context.Context, controllerData *platform.ControllerData) error {
+	log.SpanLog(ctx, log.DebugLevelInfra, "SyncSharedRootLB")
+
+	err := v.CreateRootLB(ctx, v.VMProperties.sharedRootLB, v.VMProperties.CommonPf.PlatformConfig.CloudletKey, v.VMProperties.CommonPf.PlatformConfig.CloudletVMImagePath, v.VMProperties.CommonPf.PlatformConfig.VMImageVersion, ActionSync, edgeproto.DummyUpdateCallback)
+	if err != nil {
+		return err
+	}
+	// now we need to attach ports from clusters unless there is a router
+	if v.VMProperties.GetCloudletExternalRouter() != NoExternalRouter {
+		return nil
+	}
+	clusterKeys := make(map[edgeproto.ClusterInstKey]context.Context)
+	controllerData.ClusterInstCache.GetAllKeys(ctx, clusterKeys)
+	for k := range clusterKeys {
+		log.SpanLog(ctx, log.DebugLevelInfra, "SyncClusterInsts found cluster", "key", k)
+		var clus edgeproto.ClusterInst
+		if !controllerData.ClusterInstCache.Get(&k, &clus) {
+			return fmt.Errorf("fail to fetch cluster %s", k)
+		}
+
+		if clus.IpAccess == edgeproto.IpAccess_IP_ACCESS_SHARED {
+			subnetName := GetClusterSubnetName(ctx, &clus)
+			portName := GetPortName(v.VMProperties.sharedRootLBName, subnetName)
+			ipaddr, err := v.GetIPFromServerName(ctx, "", subnetName, v.VMProperties.sharedRootLBName)
+			if err != nil {
+				return err
+			}
+			err = v.VMProvider.AttachPortToServer(ctx, v.VMProperties.sharedRootLBName, subnetName, portName, ipaddr.InternalAddr, ActionSync)
+			if err != nil {
+				log.SpanLog(ctx, log.DebugLevelInfra, "fail to attach port", "err", err)
+				return err
+			}
+		}
+	}
+	return nil
 }