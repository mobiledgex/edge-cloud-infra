package vmlayer

import (
	"context"
	"fmt"
	"strconv"
	"strings"

	"github.com/go-chef/chef"
	"github.com/mobiledgex/edge-cloud-infra/chefmgmt"
	"github.com/mobiledgex/edge-cloud-infra/infracommon"
	"github.com/mobiledgex/edge-cloud/cloud-resource-manager/platform"
	"github.com/mobiledgex/edge-cloud/cloudcommon"
	"github.com/mobiledgex/edge-cloud/edgeproto"
	"github.com/mobiledgex/edge-cloud/log"
)

type VMProperties struct {
	CommonPf                   infracommon.CommonPlatform
	SharedRootLBName           string
	Domain                     VMDomain
	PlatformSecgrpName         string
	CloudletSecgrpName         string
	IptablesBasedFirewall      bool
	Upgrade                    bool
	UseSecgrpForInternalSubnet bool
	RequiresWhitelistOwnIp     bool
	RunLbDhcpServerForVmApps   bool
	AppendFlavorToVmAppImage   bool
	ValidateExternalIPMapping  bool
	CloudletAccessToken        string
}

const MEX_ROOTLB_FLAVOR_NAME = "mex-rootlb-flavor"
const MINIMUM_DISK_SIZE uint64 = 20
const MINIMUM_RAM_SIZE uint64 = 2048
const MINIMUM_VCPUS uint64 = 2

// note that qcow2 must be understood by vsphere and vmdk must
// be known by openstack so they can be converted back and forth
var ImageFormatQcow2 = "qcow2"
var ImageFormatVmdk = "vmdk"

<<<<<<< HEAD
var MEXInfraVersion = "4.3.6"
=======
var MEXInfraVersion = "4.4.0"
>>>>>>> 1d5f0443
var ImageNamePrefix = "mobiledgex-v"
var DefaultOSImageName = ImageNamePrefix + MEXInfraVersion

// NoSubnetDNS means that DNS servers are not specified when creating the subnet
var NoSubnetDNS = "NONE"

// NoConfigExternalRouter is used for the case in which we don't manage the external
// router and don't add ports to it ourself, as happens with Contrail.  The router does exist in
// this case and we use it to route from the LB to the pods
var NoConfigExternalRouter = "NOCONFIG"

// NoExternalRouter means there is no router at all and we connect the LB to the k8s pods on the same subnet
// this may eventually be the default and possibly only option
var NoExternalRouter = "NONE"

var DefaultCloudletVMImagePath = "https://artifactory.mobiledgex.net/artifactory/baseimages/"

// properties common to all VM providers
var VMProviderProps = map[string]*edgeproto.PropertyInfo{
	"MEX_EXT_NETWORK": {
		Name:        "Infra External Network Name",
		Description: "Name of the external network to be used to reach developer apps",
		Value:       "external-network-shared",
	},
	"MEX_NETWORK": {
		Name:        "Infra Internal Network Name",
		Description: "Name of the internal network which will be created to be used for cluster communication",
		Value:       "mex-k8s-net-1",
	},
	// note OS_IMAGE refers to Operating System
	"MEX_OS_IMAGE": {
		Name:        "Cloudlet Image Name",
		Description: "Name of the VM base image to be used for bring up Cloudlet VMs",
		Value:       DefaultOSImageName,
	},
	"MEX_SECURITY_GROUP": {
		Name:        "Security Group Name",
		Description: "Name of the security group to which cloudlet VMs will be part of",
	},
	"MEX_SHARED_ROOTLB_RAM": {
		Name:        "Security Group Name",
		Description: "Size of RAM (MB) required to bring up shared RootLB",
		Value:       "4096",
	},
	"MEX_SHARED_ROOTLB_VCPUS": {
		Name:        "RootLB vCPUs",
		Description: "Number of vCPUs required to bring up shared RootLB",
		Value:       "2",
	},
	"MEX_SHARED_ROOTLB_DISK": {
		Name:        "RootLB Disk",
		Description: "Size of disk (GB) required to bring up shared RootLB",
		Value:       "40",
	},
	"MEX_NETWORK_SCHEME": {
		Name:        "Internal Network Scheme",
		Description: GetSupportedSchemesStr(),
		Value:       "cidr=10.101.X.0/24",
	},
	"MEX_COMPUTE_AVAILABILITY_ZONE": {
		Name:        "Compute Availability Zone",
		Description: "Compute Availability Zone",
	},
	"MEX_NETWORK_AVAILABILITY_ZONE": {
		Name:        "Network Availability Zone",
		Description: "Network Availability Zone",
	},
	"MEX_VOLUME_AVAILABILITY_ZONE": {
		Name:        "Volume Availability Zone",
		Description: "Volume Availability Zone",
	},
	"MEX_IMAGE_DISK_FORMAT": {
		Name:        "VM Image Disk Format",
		Description: "Name of the disk format required to upload VM image to infra datastore",
		Value:       ImageFormatQcow2,
	},
	"MEX_ROUTER": {
		Name:        "External Router Type",
		Description: GetSupportedRouterTypes(),
		Value:       NoExternalRouter,
	},
	"MEX_SUBNET_DNS": {
		Name:        "DNS Override for Subnet",
		Description: "Set to NONE to use no DNS entry for new subnets.  Otherwise subnet DNS is set to MEX_DNS",
	},
	"MEX_DNS": {
		Name:        "DNS Server(s)",
		Description: "Override DNS server IP(s), e.g. \"8.8.8.8\" or \"1.1.1.1,8.8.8.8\"",
		Value:       "1.1.1.1,1.0.0.1",
	},
	"MEX_CLOUDLET_FIREWALL_WHITELIST_EGRESS": {
		Name:        "Cloudlet Firewall Whitelist Egress",
		Description: "Firewall rule to whitelist egress traffic",
		Value:       "protocol=tcp,portrange=1:65535,remotecidr=0.0.0.0/0;protocol=udp,portrange=1:65535,remotecidr=0.0.0.0/0;protocol=icmp,remotecidr=0.0.0.0/0",
	},
	"MEX_CLOUDLET_FIREWALL_WHITELIST_INGRESS": {
		Name:        "Cloudlet Firewall Whitelist Ingress",
		Description: "Firewall rule to whitelist ingress traffic",
	},
	"MEX_ADDITIONAL_PLATFORM_NETWORKS": {
		Name:        "Additional Platform Networks",
		Description: "Optional comma separated list of networks to add to platform VM",
	},
	"MEX_ADDITIONAL_ROOTLB_NETWORKS": {
		Name:        "Additional RootLB Networks",
		Description: "Optional comma separated list of networks to add to rootLB VMs",
	},
	"MEX_NTP_SERVERS": {
		Name:        "NTP Servers",
		Description: "Optional comma separated list of NTP servers to override default of ntp.ubuntu.com",
	},
	"MEX_VM_APP_SUBNET_DHCP_ENABLED": {
		Name:        "VM App subnet enable DHCP",
		Description: "Enable DHCP for the subnet created for VM based applications (yes or no)",
		Value:       "yes",
	},
	"MEX_VM_APP_IMAGE_CLEANUP_ON_DELETE": {
		Name:        "VM App image cleanup on delete",
		Description: "Delete image files when VM apps are deleted (yes or no)",
		Value:       "yes",
	},
}

func GetSupportedRouterTypes() string {
	return fmt.Sprintf("Supported types: %s, %s", NoExternalRouter, NoConfigExternalRouter)
}

func GetVaultCloudletCommonPath(filePath string) string {
	// TODO this path really should not be openstack
	return fmt.Sprintf("/secret/data/cloudlet/openstack/%s", filePath)
}

func GetCloudletVMImageName(imgVersion string) string {
	if imgVersion == "" {
		imgVersion = MEXInfraVersion
	}
	return ImageNamePrefix + imgVersion
}

func GetCertFilePath(key *edgeproto.CloudletKey) string {
	return fmt.Sprintf("/tmp/%s.%s.cert", key.Name, key.Organization)
}

func GetCloudletVMImagePath(imgPath, imgVersion string, imgSuffix string) string {
	vmRegistryPath := DefaultCloudletVMImagePath
	if imgPath != "" {
		vmRegistryPath = imgPath
	}
	if !strings.HasSuffix(vmRegistryPath, "/") {
		vmRegistryPath = vmRegistryPath + "/"
	}
	return vmRegistryPath + GetCloudletVMImageName(imgVersion) + imgSuffix
}

// GetCloudletSecurityGroupName overrides cloudlet wide security group if set in
// envvars, but normally is derived from the cloudlet name.  It is not exported
// as providers should use VMProperties.CloudletSecgrpName
func (v *VMPlatform) getCloudletSecurityGroupName() string {
	value, _ := v.VMProperties.CommonPf.Properties.GetValue("MEX_SECURITY_GROUP")
	if value != "" {
		return value
	}
	return v.GetSanitizedCloudletName(v.VMProperties.CommonPf.PlatformConfig.CloudletKey) + "-cloudlet-sg"
}

func (vp *VMProperties) GetCloudletExternalNetwork() string {
	value, _ := vp.CommonPf.Properties.GetValue("MEX_EXT_NETWORK")
	return value
}

func (vp *VMProperties) SetCloudletExternalNetwork(name string) {
	vp.CommonPf.Properties.SetValue("MEX_EXT_NETWORK", name)
}

// GetCloudletNetwork returns default MEX network, internal and prepped
func (vp *VMProperties) GetCloudletMexNetwork() string {
	value, _ := vp.CommonPf.Properties.GetValue("MEX_NETWORK")
	return value
}

func (vp *VMProperties) GetCloudletAdditionalPlatformNetworks() []string {
	value, _ := vp.CommonPf.Properties.GetValue("MEX_ADDITIONAL_PLATFORM_NETWORKS")
	if value == "" {
		return []string{}
	}
	return strings.Split(value, ",")
}

func (vp *VMProperties) GetCloudletAdditionalRootLbNetworks() []string {
	value, _ := vp.CommonPf.Properties.GetValue("MEX_ADDITIONAL_ROOTLB_NETWORKS")
	if value == "" {
		return []string{}
	}
	return strings.Split(value, ",")
}
func (vp *VMProperties) GetNtpServers() []string {
	value, _ := vp.CommonPf.Properties.GetValue("MEX_NTP_SERVERS")
	if value == "" {
		return []string{}
	}
	return strings.Split(value, ",")
}

func (vp *VMProperties) GetCloudletNetworkScheme() string {
	value, _ := vp.CommonPf.Properties.GetValue("MEX_NETWORK_SCHEME")
	return value
}

func (vp *VMProperties) GetCloudletVolumeAvailabilityZone() string {
	value, _ := vp.CommonPf.Properties.GetValue("MEX_VOLUME_AVAILABILITY_ZONE")
	return value
}

func (vp *VMProperties) GetCloudletComputeAvailabilityZone() string {
	value, _ := vp.CommonPf.Properties.GetValue("MEX_COMPUTE_AVAILABILITY_ZONE")
	return value
}

func (vp *VMProperties) GetCloudletNetworkAvailabilityZone() string {
	value, _ := vp.CommonPf.Properties.GetValue("MEX_NETWORK_AVAILABILITY_ZONE")
	return value
}

func (vp *VMProperties) GetCloudletImageDiskFormat() string {
	value, _ := vp.CommonPf.Properties.GetValue("MEX_IMAGE_DISK_FORMAT")
	return value
}

func (vp *VMProperties) GetCloudletOSImage() string {
	value, _ := vp.CommonPf.Properties.GetValue("MEX_OS_IMAGE")
	return value
}

func (vp *VMProperties) GetCloudletFlavorMatchPattern() string {
	value, _ := vp.CommonPf.Properties.GetValue("FLAVOR_MATCH_PATTERN")
	return value
}

func (vp *VMProperties) GetSkipInstallResourceTracker() bool {
	value, _ := vp.CommonPf.Properties.GetValue("SKIP_INSTALL_RESOURCE_TRACKER")
	return strings.ToLower(value) == "true"
}

func (vp *VMProperties) GetCloudletExternalRouter() string {
	value, _ := vp.CommonPf.Properties.GetValue("MEX_ROUTER")
	return value
}

func (vp *VMProperties) GetCloudletDNS() string {
	value, _ := vp.CommonPf.Properties.GetValue("MEX_DNS")
	return value
}

func (vp *VMProperties) GetSubnetDNS() string {
	value, _ := vp.CommonPf.Properties.GetValue("MEX_SUBNET_DNS")
	return value
}

func (vp *VMProperties) GetRootLBNameForCluster(ctx context.Context, clusterInst *edgeproto.ClusterInst) string {
	lbName := vp.SharedRootLBName
	if clusterInst.IpAccess == edgeproto.IpAccess_IP_ACCESS_DEDICATED {
		lbName = cloudcommon.GetDedicatedLBFQDN(vp.CommonPf.PlatformConfig.CloudletKey, &clusterInst.Key.ClusterKey, vp.CommonPf.PlatformConfig.AppDNSRoot)
	}
	return lbName
}

func (vp *VMProperties) GetVMAppSubnetDHCPEnabled() string {
	value, _ := vp.CommonPf.Properties.GetValue("MEX_VM_APP_SUBNET_DHCP_ENABLED")
	return value
}

func (vp *VMProperties) GetVMAppCleanupImageOnDelete() bool {
	value, _ := vp.CommonPf.Properties.GetValue("MEX_VM_APP_IMAGE_CLEANUP_ON_DELETE")
	return value == "yes"
}

func (vp *VMProperties) GetChefClient() *chef.Client {
	return vp.CommonPf.ChefClient
}

func (vp *VMProperties) GetChefServerPath() string {
	if vp.CommonPf.ChefServerPath == "" {
		return chefmgmt.DefaultChefServerPath
	}
	return vp.CommonPf.ChefServerPath
}

func (vp *VMProperties) GetRegion() string {
	return vp.CommonPf.PlatformConfig.Region
}

func (vp *VMProperties) GetDeploymentTag() string {
	return vp.CommonPf.DeploymentTag
}

// For platforms without native flavor support, just use our meta flavors
// Adjust flavor size if subpar.
func (vp *VMProperties) GetFlavorListInternal(ctx context.Context, caches *platform.Caches) ([]*edgeproto.FlavorInfo, error) {
	log.SpanLog(ctx, log.DebugLevelInfra, "GetFlavorListInternal")

	var flavors []*edgeproto.FlavorInfo
	if caches == nil {
		log.WarnLog("flavor cache is nil")
		return nil, fmt.Errorf("Flavor cache is nil")
	}
	flavorkeys := make(map[edgeproto.FlavorKey]struct{})
	caches.FlavorCache.GetAllKeys(ctx, func(k *edgeproto.FlavorKey, modRev int64) {

		flavorkeys[*k] = struct{}{}
	})

	for k := range flavorkeys {
		var flav edgeproto.Flavor
		if caches.FlavorCache.Get(&k, &flav) {
			var flavInfo edgeproto.FlavorInfo
			flavInfo.Name = flav.Key.Name
			if flav.Ram >= MINIMUM_RAM_SIZE {
				flavInfo.Ram = flav.Ram
			} else {
				flavInfo.Ram = MINIMUM_RAM_SIZE
			}
			if flav.Vcpus >= MINIMUM_VCPUS {
				flavInfo.Vcpus = flav.Vcpus
			} else {
				flavInfo.Vcpus = MINIMUM_VCPUS
			}
			if flav.Disk >= MINIMUM_DISK_SIZE {
				flavInfo.Disk = flav.Disk
			} else {
				flavInfo.Disk = MINIMUM_DISK_SIZE
			}
			flavors = append(flavors, &flavInfo)
		} else {
			return nil, fmt.Errorf("fail to fetch flavor %s", k)
		}
	}

	// add the default platform flavor as well
	var rlbFlav edgeproto.Flavor
	// in props today can't get there from here...
	err := vp.GetCloudletSharedRootLBFlavor(&rlbFlav)
	if err != nil {
		return nil, err
	}
	rootlbFlavorInfo := edgeproto.FlavorInfo{
		Name:  MEX_ROOTLB_FLAVOR_NAME,
		Vcpus: rlbFlav.Vcpus,
		Ram:   rlbFlav.Ram,
		Disk:  rlbFlav.Disk,
	}
	flavors = append(flavors, &rootlbFlavorInfo)
	log.SpanLog(ctx, log.DebugLevelInfra, "GetFlavorListInternal added SharedRootLB", "flavor", rootlbFlavorInfo)
	return flavors, nil
}

// GetCloudletSharedRootLBFlavor gets the flavor from defaults
// or environment variables
func (vp *VMProperties) GetCloudletSharedRootLBFlavor(flavor *edgeproto.Flavor) error {

	ram, _ := vp.CommonPf.Properties.GetValue("MEX_SHARED_ROOTLB_RAM")
	var err error
	if ram != "" {
		flavor.Ram, err = strconv.ParseUint(ram, 10, 64)
		if err != nil {
			return err
		}
	} else {
		flavor.Ram = 4096
	}
	vcpus, _ := vp.CommonPf.Properties.GetValue("MEX_SHARED_ROOTLB_VCPUS")
	if vcpus != "" {
		flavor.Vcpus, err = strconv.ParseUint(vcpus, 10, 64)
		if err != nil {
			return err
		}
	} else {
		flavor.Vcpus = 2
	}
	disk, _ := vp.CommonPf.Properties.GetValue("MEX_SHARED_ROOTLB_DISK")
	if disk != "" {
		flavor.Disk, err = strconv.ParseUint(disk, 10, 64)
		if err != nil {
			return err
		}
	} else {
		flavor.Disk = 40
	}
	flavor.Key.Name = MEX_ROOTLB_FLAVOR_NAME
	return nil
}<|MERGE_RESOLUTION|>--- conflicted
+++ resolved
@@ -41,11 +41,7 @@
 var ImageFormatQcow2 = "qcow2"
 var ImageFormatVmdk = "vmdk"
 
-<<<<<<< HEAD
-var MEXInfraVersion = "4.3.6"
-=======
-var MEXInfraVersion = "4.4.0"
->>>>>>> 1d5f0443
+var MEXInfraVersion = "4.4.1"
 var ImageNamePrefix = "mobiledgex-v"
 var DefaultOSImageName = ImageNamePrefix + MEXInfraVersion
 
