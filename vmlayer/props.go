package vmlayer

import (
	"context"
	"fmt"
	"strconv"
	"strings"

	"github.com/go-chef/chef"
	"github.com/mobiledgex/edge-cloud-infra/chefmgmt"
	"github.com/mobiledgex/edge-cloud-infra/infracommon"
	"github.com/mobiledgex/edge-cloud/cloudcommon"
	"github.com/mobiledgex/edge-cloud/edgeproto"
)

type VMProperties struct {
	CommonPf                   infracommon.CommonPlatform
	SharedRootLBName           string
	Domain                     VMDomain
	PlatformSecgrpName         string
	CloudletSecgrpName         string
	IptablesBasedFirewall      bool
	Upgrade                    bool
	UseSecgrpForInternalSubnet bool
	RequiresWhitelistOwnIp     bool
	RunLbDhcpServerForVmApps   bool
	AppendFlavorToVmAppImage   bool
<<<<<<< HEAD
	RequiresCloudletToken      bool
=======
	ValidateExternalIPMapping  bool
>>>>>>> d28a9067
}

// note that qcow2 must be understood by vsphere and vmdk must
// be known by openstack so they can be converted back and forth
var ImageFormatQcow2 = "qcow2"
var ImageFormatVmdk = "vmdk"

var MEXInfraVersion = "4.3.2"
var ImageNamePrefix = "mobiledgex-v"
var DefaultOSImageName = ImageNamePrefix + MEXInfraVersion

const MINIMUM_DISK_SIZE uint64 = 20
const MINIMUM_RAM_SIZE uint64 = 2048
const MINIMUM_VCPUS uint64 = 2

// NoSubnetDNS means that DNS servers are not specified when creating the subnet
var NoSubnetDNS = "NONE"

// NoConfigExternalRouter is used for the case in which we don't manage the external
// router and don't add ports to it ourself, as happens with Contrail.  The router does exist in
// this case and we use it to route from the LB to the pods
var NoConfigExternalRouter = "NOCONFIG"

// NoExternalRouter means there is no router at all and we connect the LB to the k8s pods on the same subnet
// this may eventually be the default and possibly only option
var NoExternalRouter = "NONE"

var DefaultCloudletVMImagePath = "https://artifactory.mobiledgex.net/artifactory/baseimages/"

// properties common to all VM providers
var VMProviderProps = map[string]*edgeproto.PropertyInfo{
	"MEX_EXT_NETWORK": {
		Name:        "Infra External Network Name",
		Description: "Name of the external network to be used to reach developer apps",
		Value:       "external-network-shared",
	},
	"MEX_NETWORK": {
		Name:        "Infra Internal Network Name",
		Description: "Name of the internal network which will be created to be used for cluster communication",
		Value:       "mex-k8s-net-1",
	},
	// note OS_IMAGE refers to Operating System
	"MEX_OS_IMAGE": {
		Name:        "Cloudlet Image Name",
		Description: "Name of the VM base image to be used for bring up Cloudlet VMs",
		Value:       DefaultOSImageName,
	},
	"MEX_SECURITY_GROUP": {
		Name:        "Security Group Name",
		Description: "Name of the security group to which cloudlet VMs will be part of",
	},
	"MEX_SHARED_ROOTLB_RAM": {
		Name:        "Security Group Name",
		Description: "Size of RAM (MB) required to bring up shared RootLB",
		Value:       "4096",
	},
	"MEX_SHARED_ROOTLB_VCPUS": {
		Name:        "RootLB vCPUs",
		Description: "Number of vCPUs required to bring up shared RootLB",
		Value:       "2",
	},
	"MEX_SHARED_ROOTLB_DISK": {
		Name:        "RootLB Disk",
		Description: "Size of disk (GB) required to bring up shared RootLB",
		Value:       "40",
	},
	"MEX_NETWORK_SCHEME": {
		Name:        "Internal Network Scheme",
		Description: GetSupportedSchemesStr(),
		Value:       "cidr=10.101.X.0/24",
	},
	"MEX_COMPUTE_AVAILABILITY_ZONE": {
		Name:        "Compute Availability Zone",
		Description: "Compute Availability Zone",
	},
	"MEX_NETWORK_AVAILABILITY_ZONE": {
		Name:        "Network Availability Zone",
		Description: "Network Availability Zone",
	},
	"MEX_VOLUME_AVAILABILITY_ZONE": {
		Name:        "Volume Availability Zone",
		Description: "Volume Availability Zone",
	},
	"MEX_IMAGE_DISK_FORMAT": {
		Name:        "VM Image Disk Format",
		Description: "Name of the disk format required to upload VM image to infra datastore",
		Value:       ImageFormatQcow2,
	},
	"MEX_ROUTER": {
		Name:        "External Router Type",
		Description: GetSupportedRouterTypes(),
		Value:       NoExternalRouter,
	},
	"MEX_SUBNET_DNS": {
		Name:        "DNS Override for Subnet",
		Description: "Set to NONE to use no DNS entry for new subnets.  Otherwise subnet DNS is set to MEX_DNS",
	},
	"MEX_DNS": {
		Name:        "DNS Server(s)",
		Description: "Override DNS server IP(s), e.g. \"8.8.8.8\" or \"1.1.1.1,8.8.8.8\"",
		Value:       "1.1.1.1,1.0.0.1",
	},
	"MEX_CLOUDLET_FIREWALL_WHITELIST_EGRESS": {
		Name:        "Cloudlet Firewall Whitelist Egress",
		Description: "Firewall rule to whitelist egress traffic",
		Value:       "protocol=tcp,portrange=1:65535,remotecidr=0.0.0.0/0;protocol=udp,portrange=1:65535,remotecidr=0.0.0.0/0;protocol=icmp,remotecidr=0.0.0.0/0",
	},
	"MEX_CLOUDLET_FIREWALL_WHITELIST_INGRESS": {
		Name:        "Cloudlet Firewall Whitelist Ingress",
		Description: "Firewall rule to whitelist ingress traffic",
	},
	"MEX_ADDITIONAL_PLATFORM_NETWORKS": {
		Name:        "Additional Platform Networks",
		Description: "Optional comma separated list of networks to add to platform VM",
	},
	"MEX_ADDITIONAL_ROOTLB_NETWORKS": {
		Name:        "Additional RootLB Networks",
		Description: "Optional comma separated list of networks to add to rootLB VMs",
	},
	"MEX_NTP_SERVERS": {
		Name:        "NTP Servers",
		Description: "Optional comma separated list of NTP servers to override default of ntp.ubuntu.com",
	},
	"MEX_VM_APP_SUBNET_DHCP_ENABLED": {
		Name:        "VM App subnet enable DHCP",
		Description: "Enable DHCP for the subnet created for VM based applications (yes or no)",
		Value:       "yes",
	},
	"MEX_VM_APP_IMAGE_CLEANUP_ON_DELETE": {
		Name:        "VM App image cleanup on delete",
		Description: "Delete image files when VM apps are deleted (yes or no)",
		Value:       "yes",
	},
}

func GetSupportedRouterTypes() string {
	return fmt.Sprintf("Supported types: %s, %s", NoExternalRouter, NoConfigExternalRouter)
}

func GetVaultCloudletCommonPath(filePath string) string {
	// TODO this path really should not be openstack
	return fmt.Sprintf("/secret/data/cloudlet/openstack/%s", filePath)
}

func GetCloudletVMImageName(imgVersion string) string {
	if imgVersion == "" {
		imgVersion = MEXInfraVersion
	}
	return ImageNamePrefix + imgVersion
}

func GetCertFilePath(key *edgeproto.CloudletKey) string {
	return fmt.Sprintf("/tmp/%s.%s.cert", key.Name, key.Organization)
}

func GetCloudletVMImagePath(imgPath, imgVersion string, imgSuffix string) string {
	vmRegistryPath := DefaultCloudletVMImagePath
	if imgPath != "" {
		vmRegistryPath = imgPath
	}
	if !strings.HasSuffix(vmRegistryPath, "/") {
		vmRegistryPath = vmRegistryPath + "/"
	}
	return vmRegistryPath + GetCloudletVMImageName(imgVersion) + imgSuffix
}

// GetCloudletSharedRootLBFlavor gets the flavor from defaults
// or environment variables
func (vp *VMProperties) GetCloudletSharedRootLBFlavor(flavor *edgeproto.Flavor) error {
	ram, _ := vp.CommonPf.Properties.GetValue("MEX_SHARED_ROOTLB_RAM")
	var err error
	if ram != "" {
		flavor.Ram, err = strconv.ParseUint(ram, 10, 64)
		if err != nil {
			return err
		}
	} else {
		flavor.Ram = 4096
	}
	vcpus, _ := vp.CommonPf.Properties.GetValue("MEX_SHARED_ROOTLB_VCPUS")
	if vcpus != "" {
		flavor.Vcpus, err = strconv.ParseUint(vcpus, 10, 64)
		if err != nil {
			return err
		}
	} else {
		flavor.Vcpus = 2
	}
	disk, _ := vp.CommonPf.Properties.GetValue("MEX_SHARED_ROOTLB_DISK")
	if disk != "" {
		flavor.Disk, err = strconv.ParseUint(disk, 10, 64)
		if err != nil {
			return err
		}
	} else {
		flavor.Disk = 40
	}
	return nil
}

// GetCloudletSecurityGroupName overrides cloudlet wide security group if set in
// envvars, but normally is derived from the cloudlet name.  It is not exported
// as providers should use VMProperties.CloudletSecgrpName
func (v *VMPlatform) getCloudletSecurityGroupName() string {
	value, _ := v.VMProperties.CommonPf.Properties.GetValue("MEX_SECURITY_GROUP")
	if value != "" {
		return value
	}
	return v.GetSanitizedCloudletName(v.VMProperties.CommonPf.PlatformConfig.CloudletKey) + "-cloudlet-sg"
}

func (vp *VMProperties) GetCloudletExternalNetwork() string {
	value, _ := vp.CommonPf.Properties.GetValue("MEX_EXT_NETWORK")
	return value
}

func (vp *VMProperties) SetCloudletExternalNetwork(name string) {
	vp.CommonPf.Properties.SetValue("MEX_EXT_NETWORK", name)
}

// GetCloudletNetwork returns default MEX network, internal and prepped
func (vp *VMProperties) GetCloudletMexNetwork() string {
	value, _ := vp.CommonPf.Properties.GetValue("MEX_NETWORK")
	return value
}

func (vp *VMProperties) GetCloudletAdditionalPlatformNetworks() []string {
	value, _ := vp.CommonPf.Properties.GetValue("MEX_ADDITIONAL_PLATFORM_NETWORKS")
	if value == "" {
		return []string{}
	}
	return strings.Split(value, ",")
}

func (vp *VMProperties) GetCloudletAdditionalRootLbNetworks() []string {
	value, _ := vp.CommonPf.Properties.GetValue("MEX_ADDITIONAL_ROOTLB_NETWORKS")
	if value == "" {
		return []string{}
	}
	return strings.Split(value, ",")
}
func (vp *VMProperties) GetNtpServers() []string {
	value, _ := vp.CommonPf.Properties.GetValue("MEX_NTP_SERVERS")
	if value == "" {
		return []string{}
	}
	return strings.Split(value, ",")
}

func (vp *VMProperties) GetCloudletNetworkScheme() string {
	value, _ := vp.CommonPf.Properties.GetValue("MEX_NETWORK_SCHEME")
	return value
}

func (vp *VMProperties) GetCloudletVolumeAvailabilityZone() string {
	value, _ := vp.CommonPf.Properties.GetValue("MEX_VOLUME_AVAILABILITY_ZONE")
	return value
}

func (vp *VMProperties) GetCloudletComputeAvailabilityZone() string {
	value, _ := vp.CommonPf.Properties.GetValue("MEX_COMPUTE_AVAILABILITY_ZONE")
	return value
}

func (vp *VMProperties) GetCloudletNetworkAvailabilityZone() string {
	value, _ := vp.CommonPf.Properties.GetValue("MEX_NETWORK_AVAILABILITY_ZONE")
	return value
}

func (vp *VMProperties) GetCloudletImageDiskFormat() string {
	value, _ := vp.CommonPf.Properties.GetValue("MEX_IMAGE_DISK_FORMAT")
	return value
}

func (vp *VMProperties) GetCloudletOSImage() string {
	value, _ := vp.CommonPf.Properties.GetValue("MEX_OS_IMAGE")
	return value
}

func (vp *VMProperties) GetCloudletFlavorMatchPattern() string {
	value, _ := vp.CommonPf.Properties.GetValue("FLAVOR_MATCH_PATTERN")
	return value
}

func (vp *VMProperties) GetSkipInstallResourceTracker() bool {
	value, _ := vp.CommonPf.Properties.GetValue("SKIP_INSTALL_RESOURCE_TRACKER")
	return strings.ToLower(value) == "true"
}

func (vp *VMProperties) GetCloudletExternalRouter() string {
	value, _ := vp.CommonPf.Properties.GetValue("MEX_ROUTER")
	return value
}

func (vp *VMProperties) GetCloudletDNS() string {
	value, _ := vp.CommonPf.Properties.GetValue("MEX_DNS")
	return value
}

func (vp *VMProperties) GetSubnetDNS() string {
	value, _ := vp.CommonPf.Properties.GetValue("MEX_SUBNET_DNS")
	return value
}

func (vp *VMProperties) GetRootLBNameForCluster(ctx context.Context, clusterInst *edgeproto.ClusterInst) string {
	lbName := vp.SharedRootLBName
	if clusterInst.IpAccess == edgeproto.IpAccess_IP_ACCESS_DEDICATED {
		lbName = cloudcommon.GetDedicatedLBFQDN(vp.CommonPf.PlatformConfig.CloudletKey, &clusterInst.Key.ClusterKey, vp.CommonPf.PlatformConfig.AppDNSRoot)
	}
	return lbName
}

func (vp *VMProperties) GetVMAppSubnetDHCPEnabled() string {
	value, _ := vp.CommonPf.Properties.GetValue("MEX_VM_APP_SUBNET_DHCP_ENABLED")
	return value
}

func (vp *VMProperties) GetVMAppCleanupImageOnDelete() bool {
	value, _ := vp.CommonPf.Properties.GetValue("MEX_VM_APP_IMAGE_CLEANUP_ON_DELETE")
	return value == "yes"
}

func (vp *VMProperties) GetChefClient() *chef.Client {
	return vp.CommonPf.ChefClient
}

func (vp *VMProperties) GetChefServerPath() string {
	if vp.CommonPf.ChefServerPath == "" {
		return chefmgmt.DefaultChefServerPath
	}
	return vp.CommonPf.ChefServerPath
}

func (vp *VMProperties) GetRegion() string {
	return vp.CommonPf.PlatformConfig.Region
}

func (vp *VMProperties) GetDeploymentTag() string {
	return vp.CommonPf.DeploymentTag
}<|MERGE_RESOLUTION|>--- conflicted
+++ resolved
@@ -25,11 +25,7 @@
 	RequiresWhitelistOwnIp     bool
 	RunLbDhcpServerForVmApps   bool
 	AppendFlavorToVmAppImage   bool
-<<<<<<< HEAD
-	RequiresCloudletToken      bool
-=======
 	ValidateExternalIPMapping  bool
->>>>>>> d28a9067
 }
 
 // note that qcow2 must be understood by vsphere and vmdk must
