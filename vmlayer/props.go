package vmlayer

import (
	"context"
	"fmt"
	"net"
	"strconv"
	"strings"
	"sync"

	"github.com/go-chef/chef"
	"github.com/mobiledgex/edge-cloud-infra/chefmgmt"
	"github.com/mobiledgex/edge-cloud-infra/infracommon"
	"github.com/mobiledgex/edge-cloud/cloudcommon"
	"github.com/mobiledgex/edge-cloud/edgeproto"
	"github.com/mobiledgex/edge-cloud/log"
)

type CloudletSSHKey struct {
	PublicKey       string
	SignedPublicKey string
	PrivateKey      string
	Mux             sync.Mutex
	RefreshTrigger  chan bool

	// Below is used to upgrade old VMs to new Vault based SSH
	MEXPrivateKey    string
	UseMEXPrivateKey bool
}

type VMProperties struct {
<<<<<<< HEAD
	CommonPf           *infracommon.CommonPlatform
	SharedRootLBName   string
	sharedRootLB       *MEXRootLB
	Domain             VMDomain
	PlatformSecgrpName string
=======
	CommonPf              infracommon.CommonPlatform
	SharedRootLBName      string
	sharedRootLB          *MEXRootLB
	Domain                VMDomain
	PlatformSecgrpName    string
	IptablesBasedFirewall bool
	sshKey                CloudletSSHKey
	Upgrade               bool
>>>>>>> fdf6d3eb
}

// note that qcow2 must be understood by vsphere and vmdk must
// be known by openstack so they can be converted back and forth
var ImageFormatQcow2 = "qcow2"
var ImageFormatVmdk = "vmdk"

var MEXInfraVersion = "4.1.0"
var ImageNamePrefix = "mobiledgex-v"
var DefaultOSImageName = ImageNamePrefix + MEXInfraVersion

const MINIMUM_DISK_SIZE uint64 = 20
const MINIMUM_RAM_SIZE uint64 = 2048
const MINIMUM_VCPUS uint64 = 2

// NoSubnetDNS means that DNS servers are not specified when creating the subnet
var NoSubnetDNS = "NONE"

// NoConfigExternalRouter is used for the case in which we don't manage the external
// router and don't add ports to it ourself, as happens with Contrail.  The router does exist in
// this case and we use it to route from the LB to the pods
var NoConfigExternalRouter = "NOCONFIG"

// NoExternalRouter means there is no router at all and we connect the LB to the k8s pods on the same subnet
// this may eventually be the default and possibly only option
var NoExternalRouter = "NONE"

var DefaultCloudletVMImagePath = "https://artifactory.mobiledgex.net/artifactory/baseimages/"

// properties common to all VM providers
var VMProviderProps = map[string]*edgeproto.PropertyInfo{
	"MEX_EXT_NETWORK": {
		Name:        "Infra External Network Name",
		Description: "Name of the external network to be used to reach developer apps",
		Value:       "external-network-shared",
	},
	"MEX_NETWORK": {
		Name:        "Infra Internal Network Name",
		Description: "Name of the internal network which will be created to be used for cluster communication",
		Value:       "mex-k8s-net-1",
	},
	// note OS_IMAGE refers to Operating System
	"MEX_OS_IMAGE": {
		Name:        "Cloudlet Image Name",
		Description: "Name of the VM base image to be used for bring up Cloudlet VMs",
		Value:       DefaultOSImageName,
	},
	"MEX_SECURITY_GROUP": {
		Name:        "Security Group Name",
		Description: "Name of the security group to which cloudlet VMs will be part of",
		Value:       "default",
	},
	"MEX_SHARED_ROOTLB_RAM": {
		Name:        "Security Group Name",
		Description: "Size of RAM (MB) required to bring up shared RootLB",
		Value:       "4096",
	},
	"MEX_SHARED_ROOTLB_VCPUS": {
		Name:        "RootLB vCPUs",
		Description: "Number of vCPUs required to bring up shared RootLB",
		Value:       "2",
	},
	"MEX_SHARED_ROOTLB_DISK": {
		Name:        "RootLB Disk",
		Description: "Size of disk (GB) required to bring up shared RootLB",
		Value:       "40",
	},
	"MEX_NETWORK_SCHEME": {
		Name:        "Internal Network Scheme",
		Description: GetSupportedSchemesStr(),
		Value:       "cidr=10.101.X.0/24",
	},
	"MEX_COMPUTE_AVAILABILITY_ZONE": {
		Name:        "Compute Availability Zone",
		Description: "Compute Availability Zone",
	},
	"MEX_NETWORK_AVAILABILITY_ZONE": {
		Name:        "Network Availability Zone",
		Description: "Network Availability Zone",
	},
	"MEX_VOLUME_AVAILABILITY_ZONE": {
		Name:        "Volume Availability Zone",
		Description: "Volume Availability Zone",
	},
	"MEX_IMAGE_DISK_FORMAT": {
		Name:        "VM Image Disk Format",
		Description: "Name of the disk format required to upload VM image to infra datastore",
		Value:       ImageFormatQcow2,
	},
	"MEX_ROUTER": {
		Name:        "External Router Type",
		Description: GetSupportedRouterTypes(),
		Value:       NoExternalRouter,
	},
	"MEX_CRM_GATEWAY_ADDR": {
		Name:        "CRM Gateway Address",
		Description: "Required if infra API endpoint is completely isolated from external network",
	},
	"MEX_SUBNET_DNS": {
		Name:        "Subnet DNS",
		Description: "Subnet DNS",
	},
	"MEX_CLOUDLET_FIREWALL_WHITELIST_EGRESS": {
		Name:        "Cloudlet Firewall Whitelist Egress",
		Description: "Firewall rule to whitelist egress traffic",
		Value:       "protocol=tcp,portrange=443,remotecidr=0.0.0.0/0;protocol=udp,portrange=53,remotecidr=0.0.0.0/0;protocol=icmp,remotecidr=0.0.0.0/0",
	},
	"MEX_CLOUDLET_FIREWALL_WHITELIST_INGRESS": {
		Name:        "Cloudlet Firewall Whitelist Ingress",
		Description: "Firewall rule to whitelist ingress traffic",
	},
}

func GetSupportedRouterTypes() string {
	return fmt.Sprintf("Supported types: %s, %s", NoExternalRouter, NoConfigExternalRouter)
}

func GetVaultCloudletCommonPath(filePath string) string {
	// TODO this path really should not be openstack
	return fmt.Sprintf("/secret/data/cloudlet/openstack/%s", filePath)
}

func GetCloudletVMImageName(imgVersion string) string {
	if imgVersion == "" {
		imgVersion = MEXInfraVersion
	}
	return ImageNamePrefix + imgVersion
}

func GetCertFilePath(key *edgeproto.CloudletKey) string {
	return fmt.Sprintf("/tmp/%s.%s.cert", key.Name, key.Organization)
}

func GetVaultCloudletAccessPath(key *edgeproto.CloudletKey, region, cloudletType, physicalName, filename string) string {
	return fmt.Sprintf("/secret/data/%s/cloudlet/%s/%s/%s/%s", region, cloudletType, key.Organization, physicalName, filename)
}

func GetCloudletVMImagePath(imgPath, imgVersion string, imgSuffix string) string {
	vmRegistryPath := DefaultCloudletVMImagePath
	if imgPath != "" {
		vmRegistryPath = imgPath
	}
	if !strings.HasSuffix(vmRegistryPath, "/") {
		vmRegistryPath = vmRegistryPath + "/"
	}
	return vmRegistryPath + GetCloudletVMImageName(imgVersion) + imgSuffix
}

// GetCloudletSharedRootLBFlavor gets the flavor from defaults
// or environment variables
func (vp *VMProperties) GetCloudletSharedRootLBFlavor(flavor *edgeproto.Flavor) error {
	ram, _ := vp.CommonPf.Properties.GetValue("MEX_SHARED_ROOTLB_RAM")
	var err error
	if ram != "" {
		flavor.Ram, err = strconv.ParseUint(ram, 10, 64)
		if err != nil {
			return err
		}
	} else {
		flavor.Ram = 4096
	}
	vcpus, _ := vp.CommonPf.Properties.GetValue("MEX_SHARED_ROOTLB_VCPUS")
	if vcpus != "" {
		flavor.Vcpus, err = strconv.ParseUint(vcpus, 10, 64)
		if err != nil {
			return err
		}
	} else {
		flavor.Vcpus = 2
	}
	disk, _ := vp.CommonPf.Properties.GetValue("MEX_SHARED_ROOTLB_DISK")
	if disk != "" {
		flavor.Disk, err = strconv.ParseUint(disk, 10, 64)
		if err != nil {
			return err
		}
	} else {
		flavor.Disk = 40
	}
	return nil
}

func (vp *VMProperties) GetCloudletSecurityGroupName() string {
	value, _ := vp.CommonPf.Properties.GetValue("MEX_SECURITY_GROUP")
	return value
}

func (vp *VMProperties) SetCloudletSecurityGroupName(name string) {
	vp.CommonPf.Properties.SetValue("MEX_SECURITY_GROUP", name)
}

func (vp *VMProperties) GetCloudletExternalNetwork() string {
	value, _ := vp.CommonPf.Properties.GetValue("MEX_EXT_NETWORK")
	return value
}

func (vp *VMProperties) SetCloudletExternalNetwork(name string) {
	vp.CommonPf.Properties.SetValue("MEX_EXT_NETWORK", name)
}

// GetCloudletNetwork returns default MEX network, internal and prepped
func (vp *VMProperties) GetCloudletMexNetwork() string {
	value, _ := vp.CommonPf.Properties.GetValue("MEX_NETWORK")
	return value
}

func (vp *VMProperties) GetCloudletNetworkScheme() string {
	value, _ := vp.CommonPf.Properties.GetValue("MEX_NETWORK_SCHEME")
	return value
}

func (vp *VMProperties) GetCloudletVolumeAvailabilityZone() string {
	value, _ := vp.CommonPf.Properties.GetValue("MEX_VOLUME_AVAILABILITY_ZONE")
	return value
}

func (vp *VMProperties) GetCloudletComputeAvailabilityZone() string {
	value, _ := vp.CommonPf.Properties.GetValue("MEX_COMPUTE_AVAILABILITY_ZONE")
	return value
}

func (vp *VMProperties) GetCloudletNetworkAvailabilityZone() string {
	value, _ := vp.CommonPf.Properties.GetValue("MEX_NETWORK_AVAILABILITY_ZONE")
	return value
}

func (vp *VMProperties) GetCloudletImageDiskFormat() string {
	value, _ := vp.CommonPf.Properties.GetValue("MEX_IMAGE_DISK_FORMAT")
	return value
}

func (vp *VMProperties) GetCloudletOSImage() string {
	value, _ := vp.CommonPf.Properties.GetValue("MEX_OS_IMAGE")
	return value
}

func (vp *VMProperties) GetCloudletFlavorMatchPattern() string {
	value, _ := vp.CommonPf.Properties.GetValue("FLAVOR_MATCH_PATTERN")
	return value
}

func (vp *VMProperties) GetCloudletExternalRouter() string {
	value, _ := vp.CommonPf.Properties.GetValue("MEX_ROUTER")
	return value
}

func (vp *VMProperties) GetSubnetDNS() string {
	value, _ := vp.CommonPf.Properties.GetValue("MEX_SUBNET_DNS")
	return value
}

func (vp *VMProperties) GetRootLBNameForCluster(ctx context.Context, clusterInst *edgeproto.ClusterInst) string {
	lbName := vp.SharedRootLBName
	if clusterInst.IpAccess == edgeproto.IpAccess_IP_ACCESS_DEDICATED {
		lbName = cloudcommon.GetDedicatedLBFQDN(vp.CommonPf.PlatformConfig.CloudletKey, &clusterInst.Key.ClusterKey, vp.CommonPf.PlatformConfig.AppDNSRoot)
	}
	return lbName
}

func (vp *VMProperties) GetCloudletCRMGatewayIPAndPort() (string, int) {
	gw, _ := vp.CommonPf.Properties.GetValue("MEX_CRM_GATEWAY_ADDR")
	if gw == "" {
		return "", 0
	}
	host, portstr, err := net.SplitHostPort(gw)
	if err != nil {
		log.FatalLog("Error in MEX_CRM_GATEWAY_ADDR format")
	}
	port, err := strconv.Atoi(portstr)
	if err != nil {
		log.FatalLog("Error in MEX_CRM_GATEWAY_ADDR port format")
	}
	return host, port
}

func (vp *VMProperties) GetChefClient() *chef.Client {
	return vp.CommonPf.ChefClient
}

func (vp *VMProperties) GetChefServerPath() string {
	if vp.CommonPf.ChefServerPath == "" {
		return chefmgmt.DefaultChefServerPath
	}
	return vp.CommonPf.ChefServerPath
}

func (vp *VMProperties) GetRegion() string {
	return vp.CommonPf.PlatformConfig.Region
}

func (vp *VMProperties) GetDeploymentTag() string {
	return vp.CommonPf.DeploymentTag
}<|MERGE_RESOLUTION|>--- conflicted
+++ resolved
@@ -29,14 +29,7 @@
 }
 
 type VMProperties struct {
-<<<<<<< HEAD
-	CommonPf           *infracommon.CommonPlatform
-	SharedRootLBName   string
-	sharedRootLB       *MEXRootLB
-	Domain             VMDomain
-	PlatformSecgrpName string
-=======
-	CommonPf              infracommon.CommonPlatform
+	CommonPf              *infracommon.CommonPlatform
 	SharedRootLBName      string
 	sharedRootLB          *MEXRootLB
 	Domain                VMDomain
@@ -44,7 +37,6 @@
 	IptablesBasedFirewall bool
 	sshKey                CloudletSSHKey
 	Upgrade               bool
->>>>>>> fdf6d3eb
 }
 
 // note that qcow2 must be understood by vsphere and vmdk must
