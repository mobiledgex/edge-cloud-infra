package vmlayer

import (
	"fmt"
)

var VmCloudConfig = `#cloud-config
{{- if .ChefParams}}
chef:
  server_url: {{.ChefParams.ServerPath}}
  node_name: {{.ChefParams.NodeName}}
  environment: ""
  validation_name: mobiledgex-validator
  validation_key: /etc/chef/client.pem
  validation_cert: |
{{ Indent .ChefParams.ClientKey 10 }}
<<<<<<< HEAD
=======
{{- end}}
>>>>>>> fdf6d3eb
bootcmd:
 - echo MOBILEDGEX CLOUD CONFIG START
 - echo 'APT::Periodic::Enable "0";' > /etc/apt/apt.conf.d/10cloudinit-disable
 - apt-get -y purge update-notifier-common ubuntu-release-upgrader-core landscape-common unattended-upgrades
 - echo "Removed APT and Ubuntu extra packages" | systemd-cat
<<<<<<< HEAD
{{- range .ExtraBootCommands}}
 - {{.}}
{{- end}}
ssh_authorized_keys:
 - ssh-rsa AAAAB3NzaC1yc2EAAAADAQABAAABAQCrHlOJOJUqvd4nEOXQbdL8ODKzWaUxKVY94pF7J3diTxgZ1NTvS6omqOjRS3loiU7TOlQQU4cKnRRnmJW8QQQZSOMIGNrMMInGaEYsdm6+tr1k4DDfoOrkGMj3X/I2zXZ3U+pDPearVFbczCByPU0dqs16TWikxDoCCxJRGeeUl7duzD9a65bI8Jl+zpfQV+I7OPa81P5/fw15lTzT4+F9MhhOUVJ4PFfD+d6/BLnlUfZ94nZlvSYnT+GoZ8xTAstM7+6pvvvHtaHoV4YqRf5CelbWAQ162XNa9/pW5v/RKDrt203/JEk3e70tzx9KAfSw2vuO1QepkCZAdM9rQoCd ubuntu@registry
=======
 - cloud-init-per once ssh-users-ca echo "TrustedUserCAKeys /etc/ssh/trusted-user-ca-keys.pem" >> /etc/ssh/sshd_config
{{- range .ExtraBootCommands}}
 - {{.}}
{{- end}}
write_files:
  - path: /etc/ssh/trusted-user-ca-keys.pem
    content: {{ .CACert }}
    append: true
>>>>>>> fdf6d3eb
chpasswd: { expire: False }
ssh_pwauth: False
timezone: UTC
runcmd:
 - echo MOBILEDGEX doing ifconfig
 - ifconfig -a`

// vmCloudConfigShareMount is appended optionally to vmCloudConfig.   It assumes
// the end of vmCloudConfig is runcmd
var VmCloudConfigShareMount = `
 - chown nobody:nogroup /share
 - chmod 777 /share 
 - systemctl enable nfs-kernel-server
 - systemctl start nfs-kernel-server
 - echo "/share *(rw,sync,no_subtree_check,no_root_squash)" >> /etc/exports
 - exportfs -a
 - echo "showing exported filesystems"
 - exportfs
disk_setup:
  /dev/vdb:
    table_type: 'gpt'
    overwrite: true
    layout: true
fs_setup:
 - label: share_fs
   filesystem: 'ext4'
   device: /dev/vdb
   partition: auto
   overwrite: true
   layout: true
mounts:
 - [ "/dev/vdb", "/share" ]`

// VmConfigDataFormatter formats user or meta data to fit into orchestration templates
type VmConfigDataFormatter func(instring string) string

func GetVMUserData(name string, sharedVolume bool, dnsServers, manifest, command string, cloudConfigParams *VMCloudConfigParams, formatter VmConfigDataFormatter) (string, error) {
	var rc string
	if manifest != "" {
		return formatter(manifest), nil
	}
	if command != "" {
		rc = `
#cloud-config
runcmd:
- ` + command
	} else {
		rc = VmCloudConfig
<<<<<<< HEAD
		if cloudConfigParams != nil {
			buf, err := ExecTemplate(name, VmCloudConfig, cloudConfigParams)
			if err != nil {
				return "", fmt.Errorf("failed to generate template from cloud config params %v, err %v", cloudConfigParams, err)
			}
			rc = buf.String()
=======
		buf, err := ExecTemplate(name, VmCloudConfig, cloudConfigParams)
		if err != nil {
			return "", fmt.Errorf("failed to generate template from cloud config params %v, err %v", cloudConfigParams, err)
>>>>>>> fdf6d3eb
		}
		rc = buf.String()

		if dnsServers != "" {
			rc += fmt.Sprintf("\n - echo \"dns-nameservers %s\" >> /etc/network/interfaces.d/50-cloud-init.cfg", dnsServers)
		}
		if sharedVolume {
			return formatter(rc + VmCloudConfigShareMount), nil
		}
	}
	return formatter(rc), nil
}

func GetVMMetaData(role VMRole, masterIP string, formatter VmConfigDataFormatter) string {
	var str string
	if role == RoleVMApplication {
		return ""
	}
	skipk8s := SkipK8sYes
	if role == RoleMaster || role == RoleNode {
		skipk8s = SkipK8sNo
	}
	str = `skipk8s: ` + string(skipk8s) + `
role: ` + string(role)
	if masterIP != "" {
		str += `
k8smaster: ` + masterIP
	}
	return formatter(str)
}<|MERGE_RESOLUTION|>--- conflicted
+++ resolved
@@ -14,22 +14,12 @@
   validation_key: /etc/chef/client.pem
   validation_cert: |
 {{ Indent .ChefParams.ClientKey 10 }}
-<<<<<<< HEAD
-=======
 {{- end}}
->>>>>>> fdf6d3eb
 bootcmd:
  - echo MOBILEDGEX CLOUD CONFIG START
  - echo 'APT::Periodic::Enable "0";' > /etc/apt/apt.conf.d/10cloudinit-disable
  - apt-get -y purge update-notifier-common ubuntu-release-upgrader-core landscape-common unattended-upgrades
  - echo "Removed APT and Ubuntu extra packages" | systemd-cat
-<<<<<<< HEAD
-{{- range .ExtraBootCommands}}
- - {{.}}
-{{- end}}
-ssh_authorized_keys:
- - ssh-rsa AAAAB3NzaC1yc2EAAAADAQABAAABAQCrHlOJOJUqvd4nEOXQbdL8ODKzWaUxKVY94pF7J3diTxgZ1NTvS6omqOjRS3loiU7TOlQQU4cKnRRnmJW8QQQZSOMIGNrMMInGaEYsdm6+tr1k4DDfoOrkGMj3X/I2zXZ3U+pDPearVFbczCByPU0dqs16TWikxDoCCxJRGeeUl7duzD9a65bI8Jl+zpfQV+I7OPa81P5/fw15lTzT4+F9MhhOUVJ4PFfD+d6/BLnlUfZ94nZlvSYnT+GoZ8xTAstM7+6pvvvHtaHoV4YqRf5CelbWAQ162XNa9/pW5v/RKDrt203/JEk3e70tzx9KAfSw2vuO1QepkCZAdM9rQoCd ubuntu@registry
-=======
  - cloud-init-per once ssh-users-ca echo "TrustedUserCAKeys /etc/ssh/trusted-user-ca-keys.pem" >> /etc/ssh/sshd_config
 {{- range .ExtraBootCommands}}
  - {{.}}
@@ -38,7 +28,6 @@
   - path: /etc/ssh/trusted-user-ca-keys.pem
     content: {{ .CACert }}
     append: true
->>>>>>> fdf6d3eb
 chpasswd: { expire: False }
 ssh_pwauth: False
 timezone: UTC
@@ -87,18 +76,9 @@
 - ` + command
 	} else {
 		rc = VmCloudConfig
-<<<<<<< HEAD
-		if cloudConfigParams != nil {
-			buf, err := ExecTemplate(name, VmCloudConfig, cloudConfigParams)
-			if err != nil {
-				return "", fmt.Errorf("failed to generate template from cloud config params %v, err %v", cloudConfigParams, err)
-			}
-			rc = buf.String()
-=======
 		buf, err := ExecTemplate(name, VmCloudConfig, cloudConfigParams)
 		if err != nil {
 			return "", fmt.Errorf("failed to generate template from cloud config params %v, err %v", cloudConfigParams, err)
->>>>>>> fdf6d3eb
 		}
 		rc = buf.String()
 
