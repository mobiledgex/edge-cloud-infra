--- conflicted
+++ resolved
@@ -6,10 +6,7 @@
 
 	"github.com/gogo/protobuf/types"
 	"github.com/mobiledgex/edge-cloud-infra/infracommon"
-<<<<<<< HEAD
-=======
 	"github.com/mobiledgex/edge-cloud/cloud-resource-manager/k8smgmt"
->>>>>>> fdf6d3eb
 	"github.com/mobiledgex/edge-cloud/cloud-resource-manager/platform"
 	"github.com/mobiledgex/edge-cloud/cloud-resource-manager/proxy"
 	"github.com/mobiledgex/edge-cloud/cloudcommon"
@@ -26,7 +23,7 @@
 type VMProvider interface {
 	NameSanitize(string) string
 	IdSanitize(string) string
-	GetProviderSpecificProps() map[string]*edgeproto.PropertyInfo
+	GetProviderSpecificProps(ctx context.Context) map[string]*edgeproto.PropertyInfo
 	SetVMProperties(vmProperties *VMProperties)
 	SetCaches(ctx context.Context, caches *platform.Caches)
 	InitProvider(ctx context.Context, caches *platform.Caches, stage ProviderInitStage, updateCallback edgeproto.CacheUpdateCallback) error
@@ -245,7 +242,7 @@
 	for k, v := range VMProviderProps {
 		props[k] = v
 	}
-	providerProps := v.VMProvider.GetProviderSpecificProps()
+	providerProps := v.VMProvider.GetProviderSpecificProps(ctx)
 	for k, v := range providerProps {
 		props[k] = v
 	}
@@ -294,26 +291,21 @@
 	if err != nil {
 		return err
 	}
-<<<<<<< HEAD
+	log.SpanLog(ctx, log.DebugLevelInfra, "vault auth", "type", vaultConfig.Auth.Type())
+
+	err = v.InitCloudletSSHKeys(ctx, vaultConfig)
+	if err != nil {
+		return err
+	}
+
+	go v.RefreshCloudletSSHKeys(vaultConfig)
+
+	if err := v.InitProps(ctx, platformConfig, vaultConfig); err != nil {
+		return err
+	}
+
 	updateCallback(edgeproto.UpdateTask, "Fetching API Access access credentials")
 	if err := v.VMProvider.InitApiAccessProperties(ctx, platformConfig.CloudletKey, platformConfig.Region, platformConfig.PhysicalName, vaultConfig, platformConfig.EnvVars); err != nil {
-=======
-	log.SpanLog(ctx, log.DebugLevelInfra, "vault auth", "type", vaultConfig.Auth.Type())
-
-	err = v.InitCloudletSSHKeys(ctx, vaultConfig)
-	if err != nil {
-		return err
-	}
-
-	go v.RefreshCloudletSSHKeys(vaultConfig)
-
-	if err := v.InitProps(ctx, platformConfig, vaultConfig); err != nil {
->>>>>>> fdf6d3eb
-		return err
-	}
-
-	log.SpanLog(ctx, log.DebugLevelInfra, "vault auth", "type", vaultConfig.Auth.Type())
-	if err := v.InitProps(ctx, platformConfig, vaultConfig); err != nil {
 		return err
 	}
 
